--- conflicted
+++ resolved
@@ -37,26 +37,7 @@
     Write-Host '✅ Base setup complete'
 
 # ------------------------------------------------------------
-# PHASE 1: Copy dependency files EARLY (for better cache efficiency)
-# ------------------------------------------------------------
-RUN Write-Host '=== STARTING DEPENDENCY FILE COPY ===' ; `
-    Write-Host 'Copying dependency files to container (early for cache efficiency)...' ; `
-    Write-Host 'Files to copy:' ; `
-    Write-Host '  - tools/dependencies/requirements/ → C:/temp/requirements/' ; `
-    Write-Host '  - tools/dependencies/requirements-build.txt → C:/temp/requirements.txt' ; `
-    Write-Host '  - tools/dependencies/install_packages.R → C:/temp/install_packages.R' ; `
-    Write-Host '  - tools/dependencies/tl_packages → C:/temp/tl_packages' ; `
-    Write-Host '  - docker/build-quarto-windows/verify_r_packages.R → C:/temp/verify_r_packages.R' ; `
-    Write-Host '✅ Dependency file copy phase complete'
-
-COPY tools/dependencies/requirements/                  C:/temp/requirements/
-COPY tools/dependencies/requirements-build.txt         C:/temp/requirements.txt
-COPY tools/dependencies/install_packages.R             C:/temp/install_packages.R
-COPY tools/dependencies/tl_packages                    C:/temp/tl_packages
-COPY docker/build-quarto-windows/verify_r_packages.R   C:/temp/verify_r_packages.R
-
-# ------------------------------------------------------------
-# PHASE 2: PowerShell 7 (ZIP install, container-safe)
+# PHASE 1: PowerShell 7 (ZIP install, container-safe)
 # ------------------------------------------------------------
 RUN Write-Host '=== STARTING POWERSHELL 7 INSTALLATION ===' ; `
     Write-Host 'Using ZIP install for container compatibility' ; `
@@ -91,7 +72,7 @@
 SHELL ["C:\\Program Files\\PowerShell\\7\\pwsh.exe", "-NoLogo", "-ExecutionPolicy", "Bypass", "-Command"]
 
 # ------------------------------------------------------------
-# PHASE 3: Chocolatey (package manager for Windows)
+# PHASE 2: Chocolatey (package manager for Windows)
 # ------------------------------------------------------------
 RUN Write-Host '=== STARTING CHOCOLATEY INSTALLATION ===' ; `
     Write-Host 'Installing Chocolatey package manager...' ; `
@@ -117,6 +98,12 @@
     Write-Host '  - tools/dependencies/tl_packages → C:/temp/tl_packages' ; `
     Write-Host '  - docker/build-quarto-windows/verify_r_packages.R → C:/temp/verify_r_packages.R' ; `
     Write-Host '✅ Dependency file copy phase complete'
+
+COPY tools/dependencies/requirements/                  C:/temp/requirements/
+COPY tools/dependencies/requirements-build.txt         C:/temp/requirements.txt
+COPY tools/dependencies/install_packages.R             C:/temp/install_packages.R
+COPY tools/dependencies/tl_packages                    C:/temp/tl_packages
+COPY docker/build-quarto-windows/verify_r_packages.R   C:/temp/verify_r_packages.R
 
 # ------------------------------------------------------------
 # PHASE 4: Install TeX Live FIRST (Most complex, fail fast)
@@ -216,11 +203,9 @@
 RUN Write-Host '=== STARTING QUARTO INSTALLATION ===' ; `
     Write-Host 'Installing Quarto via Scoop...' ; `
     scoop install quarto ; `
-    if ($LASTEXITCODE -ne 0) { Write-Host "❌ Failed to install Quarto"; exit 1 } ; `
     Write-Host '📦 Quarto installed' ; `
     Write-Host 'Verifying Quarto installation...' ; `
     quarto --version ; `
-    if ($LASTEXITCODE -ne 0) { Write-Host "❌ Quarto verification failed"; exit 1 } ; `
     Write-Host '✅ Quarto installation completed!'
 
 # ------------------------------------------------------------
@@ -230,11 +215,9 @@
     Write-Host 'Installing Python via Scoop (same as quarto-build workflow)...' ; `
     Write-Host 'Installing Python from main bucket...' ; `
     scoop install main/python ; `
-    if ($LASTEXITCODE -ne 0) { Write-Host "❌ Failed to install Python"; exit 1 } ; `
     Write-Host '📦 Python installed' ; `
     Write-Host 'Verifying Python installation...' ; `
     python --version ; `
-    if ($LASTEXITCODE -ne 0) { Write-Host "❌ Python verification failed"; exit 1 } ; `
     Write-Host '✅ Python installation complete'
 
 # ------------------------------------------------------------
@@ -283,43 +266,17 @@
     Write-Host 'Installing R from main bucket...' ; `
     scoop install main/r ; `
     Write-Host '📦 R installed' ; `
-    Write-Host 'Removing PowerShell r alias to prevent conflicts...' ; `
-    Remove-Item -Path 'alias:\r' -Force -ErrorAction SilentlyContinue ; `
     Write-Host 'Verifying R installation...' ; `
-    & 'r.exe' --version ; `
+    R --version ; `
     Write-Host '✅ R installation complete'
 
 # ------------------------------------------------------------
 # PHASE 10: Install R packages (Medium complexity)
 # ------------------------------------------------------------
-
-# Step 10.1: Set up R environment and install remotes
-RUN Write-Host '=== STEP 10.1: SETTING UP R ENVIRONMENT ===' ; `
+RUN Write-Host '=== INSTALLING R PACKAGES ===' ; `
+    Write-Host 'Installing R packages from install_packages.R (same as quarto-build workflow)...' ; `
     Write-Host 'Setting up R environment...' ; `
     Write-Host "R_LIBS_USER: $env:R_LIBS_USER" ; `
-<<<<<<< HEAD
-    Write-Host 'Installing remotes package...' ; `
-    Rscript -e 'options(repos=c(CRAN="https://cran.rstudio.com")); dir.create(Sys.getenv("R_LIBS_USER"), recursive=TRUE, showWarnings=FALSE); .libPaths(Sys.getenv("R_LIBS_USER")); install.packages("remotes")' ; `
-    if ($LASTEXITCODE -ne 0) { Write-Host "❌ Failed to install remotes package"; exit 1 } ; `
-    Write-Host '✅ Remotes package installed successfully'
-
-# Step 10.2: Install R packages from install_packages.R or fallback
-RUN Write-Host '=== STEP 10.2: INSTALLING R PACKAGES ===' ; `
-    Write-Host 'Installing R packages from install_packages.R (same as quarto-build workflow)...' ; `
-    Rscript -e 'if (file.exists("C:/temp/install_packages.R")) { cat("Found install_packages.R, sourcing it...\n"); source("C:/temp/install_packages.R") } else { cat("No install_packages.R found, installing basic packages...\n"); install.packages(c("rmarkdown","knitr","ggplot2")) }' ; `
-    if ($LASTEXITCODE -ne 0) { Write-Host "❌ Failed to install R packages"; exit 1 } ; `
-    Write-Host '✅ R packages installed successfully'
-
-# Step 10.3: Verify core R packages
-RUN Write-Host '=== STEP 10.3: VERIFYING CORE R PACKAGES ===' ; `
-    Write-Host 'Verifying core packages...' ; `
-    Rscript -e 'for (p in c("rmarkdown","knitr")) { if (!require(p, character.only=TRUE, quietly=TRUE)) stop("missing: ", p) }; cat("R package installation complete\n")' ; `
-    if ($LASTEXITCODE -ne 0) { Write-Host "❌ Core R packages verification failed"; exit 1 } ; `
-    Write-Host '📦 Core R packages verified successfully'
-
-# Step 10.4: Run verification script
-RUN Write-Host '=== STEP 10.4: RUNNING VERIFICATION SCRIPT ===' ; `
-=======
     Write-Host 'Installing R packages...' ; `
     Rscript -e 'options(repos=c(CRAN=\"https://cran.rstudio.com\"))' ; `
     Rscript -e 'dir.create(Sys.getenv(\"R_LIBS_USER\"), recursive=TRUE, showWarnings=FALSE)' ; `
@@ -334,16 +291,36 @@
     } ; `
     Rscript -e 'for (p in c(\"rmarkdown\",\"knitr\")) if (!require(p, character.only=TRUE, quietly=TRUE)) stop(\"missing: \", p)' ; `
     Write-Host '📦 R packages installed' ; `
->>>>>>> a71237bf
     Write-Host 'Verifying R packages...' ; `
     Rscript C:/temp/verify_r_packages.R ; `
-    if ($LASTEXITCODE -ne 0) { Write-Host "❌ R packages verification script failed"; exit 1 } ; `
     Write-Host '✅ R package installation complete'
 
-
-
-# ------------------------------------------------------------
-# PHASE 11: Cleanup (Simple)
+# ------------------------------------------------------------
+# PHASE 11: Install Ghostscript (Simple)
+# ------------------------------------------------------------
+RUN Write-Host '=== STARTING GHOSTSCRIPT INSTALLATION ===' ; `
+    Write-Host 'Installing Ghostscript via Scoop (same as quarto-build workflow)...' ; `
+    Write-Host 'Installing Ghostscript from main bucket...' ; `
+    scoop install main/ghostscript ; `
+    Write-Host '📦 Ghostscript installed' ; `
+    Write-Host 'Verifying Ghostscript installation...' ; `
+    gs --version ; `
+    Write-Host '✅ Ghostscript installation complete'
+
+# ------------------------------------------------------------
+# PHASE 12: Install Inkscape (Simple)
+# ------------------------------------------------------------
+RUN Write-Host '=== STARTING INKSCAPE INSTALLATION ===' ; `
+    Write-Host 'Installing Inkscape via Scoop (same as quarto-build workflow)...' ; `
+    Write-Host 'Installing Inkscape...' ; `
+    scoop install inkscape ; `
+    Write-Host '📦 Inkscape installed' ; `
+    Write-Host 'Verifying Inkscape installation...' ; `
+    inkscape --version ; `
+    Write-Host '✅ Inkscape installation complete'
+
+# ------------------------------------------------------------
+# PHASE 13: Cleanup (Simple)
 # ------------------------------------------------------------
 RUN Write-Host '=== STARTING CLEANUP ===' ; `
     Write-Host 'Cleaning temporary files (same as quarto-build workflow)...' ; `
@@ -373,7 +350,7 @@
     python --version ; `
     Write-Host '✅ Python verified' ; `
     Write-Host 'Checking R...' ; `
-    & 'r.exe' --version ; `
+    R --version ; `
     Write-Host '✅ R verified' ; `
     Write-Host 'Checking LaTeX...' ; `
     $texLiveBin = 'C:\texlive\bin\windows' ; `
