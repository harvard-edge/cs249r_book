--- conflicted
+++ resolved
@@ -12,8 +12,6 @@
   OLLAMA_RETRIES: "3"                      # Number of retries for Ollama calls
   BUILD_TIMEOUT: "3600"                    # Timeout for build operations (1 hour)
 
-<<<<<<< HEAD
-=======
 # =============================================================================
 # ARTIFACT STRUCTURE DOCUMENTATION
 # =============================================================================
@@ -31,7 +29,6 @@
 # build/pdf/Machine-Learning-Systems.pdf
 # =============================================================================
 
->>>>>>> b7e4539f
 # Available AI Models (uncomment to use different models):
 # - gemma2:9b      (fast, good quality - recommended)
 # - gemma2:27b     (better quality, slower)
@@ -65,12 +62,6 @@
         description: 'Type "PUBLISH" to confirm'
         required: true
         default: ''
-<<<<<<< HEAD
-      ai_model:
-        description: 'AI model for release notes (default: gemma2:9b)'
-        required: false
-        default: 'gemma2:9b'
-=======
       ai_generated_notes:
         description: 'Generate AI release notes?'
         required: true
@@ -79,7 +70,6 @@
           - 'true'
           - 'false'
         default: 'true'
->>>>>>> b7e4539f
 
 permissions:
   contents: write
@@ -89,11 +79,7 @@
   validate-inputs:
     name: '🔍 Validate Inputs'
     runs-on: ubuntu-latest
-<<<<<<< HEAD
-    timeout-minutes: 60  # ⏰ Set job timeout to 1 hour
-=======
     timeout-minutes: 10
->>>>>>> b7e4539f
     if: github.event.inputs.confirm == 'PUBLISH'
     outputs:
       new_version: ${{ steps.version.outputs.new_version }}
@@ -376,16 +362,6 @@
               echo "---"
             fi
             
-            # Show heartbeat-style progress every 4th attempt (every 2 minutes)
-            if [ $((i % 4)) -eq 0 ]; then
-              echo "💓 Build heartbeat: $(date)"
-              echo "📊 Current build status: Active and running"
-              echo "⏰ Time elapsed: ${TIME_DISPLAY}"
-              echo "📈 Progress: Still in build phase"
-              echo "🔗 Monitor: https://github.com/${{ github.repository }}/actions/runs/$RUNNING_BUILD"
-              echo "---"
-            fi
-            
             sleep 30
           done
           
@@ -394,121 +370,6 @@
           echo "📊 Latest workflow status:"
           echo "$WORKFLOW_RESPONSE" | jq -r '.workflow_runs[] | "  - \(.name): \(.conclusion // "in_progress")"' | head -3
 
-<<<<<<< HEAD
-      - name: 📄 Download Built PDF from Artifacts
-        run: |
-          echo "📄 Downloading built PDF from artifacts..."
-          
-          # Download the latest successful build artifacts
-          LATEST_BUILD=$(curl -s \
-            -H "Authorization: token ${{ secrets.GITHUB_TOKEN }}" \
-            -H "Accept: application/vnd.github.v3+json" \
-            "https://api.github.com/repos/${{ github.repository }}/actions/runs?branch=main&status=success&per_page=1" \
-            | jq -r '.workflow_runs[0].id')
-          
-          if [ "$LATEST_BUILD" = "null" ] || [ -z "$LATEST_BUILD" ]; then
-            echo "❌ No successful builds found!"
-            exit 1
-          fi
-          
-          echo "📊 Found latest successful build: $LATEST_BUILD"
-          
-          # Download artifacts from the latest build
-          ARTIFACTS_RESPONSE=$(curl -s \
-            -H "Authorization: token ${{ secrets.GITHUB_TOKEN }}" \
-            -H "Accept: application/vnd.github.v3+json" \
-            "https://api.github.com/repos/${{ github.repository }}/actions/runs/$LATEST_BUILD/artifacts")
-          
-          # Find the PDF artifact
-          PDF_ARTIFACT=$(echo "$ARTIFACTS_RESPONSE" | jq -r '.artifacts[] | select(.name | contains("pdf")) | .id' | head -1)
-          
-          if [ "$PDF_ARTIFACT" = "null" ] || [ -z "$PDF_ARTIFACT" ]; then
-            echo "❌ No PDF artifact found in build $LATEST_BUILD"
-            echo "📊 Available artifacts:"
-            echo "$ARTIFACTS_RESPONSE" | jq -r '.artifacts[] | "  - \(.name) (ID: \(.id))"'
-            exit 1
-          fi
-          
-          echo "📄 Found PDF artifact: $PDF_ARTIFACT"
-          
-          # Download the artifact
-          curl -L \
-            -H "Authorization: token ${{ secrets.GITHUB_TOKEN }}" \
-            -H "Accept: application/vnd.github.v3+json" \
-            "https://api.github.com/repos/${{ github.repository }}/actions/runs/$LATEST_BUILD/artifacts/$PDF_ARTIFACT/zip" \
-            -o pdf-artifact.zip
-          
-          # Extract the PDF
-          unzip -q pdf-artifact.zip
-          
-          # Find the PDF file
-          PDF_FILE=$(find . -name "Machine-Learning-Systems.pdf" -type f | head -1)
-          
-          if [ -z "$PDF_FILE" ] || [ ! -f "$PDF_FILE" ]; then
-            echo "❌ PDF file not found in extracted artifacts!"
-            echo "📊 Extracted files:"
-            find . -type f | head -20
-            exit 1
-          fi
-          
-          echo "✅ PDF found: $PDF_FILE"
-          echo "📊 PDF size: $(du -h "$PDF_FILE" | cut -f1)"
-          
-          # Copy to a standard location
-          cp "$PDF_FILE" "Machine-Learning-Systems.pdf"
-          echo "✅ PDF ready for release: Machine-Learning-Systems.pdf"
-
-      - name: 📝 Generate AI Release Notes
-        run: |
-          echo "📝 Generating AI-powered release notes..."
-          
-          # Install Python dependencies
-          python -m pip install --upgrade pip
-          python -m pip install requests
-          
-          # Install Ollama
-          echo "🤖 Installing Ollama..."
-          curl -fsSL https://ollama.ai/install.sh | sh
-          
-          # Start Ollama service
-          echo "🚀 Starting Ollama service..."
-          ollama serve &
-          sleep 10  # Wait for service to start
-          
-          # Pull the model (configurable via workflow input)
-          MODEL="${{ github.event.inputs.ai_model || 'gemma2:9b' }}"
-          echo "📦 Pulling AI model: $MODEL"
-          ollama pull $MODEL
-          
-          # Test Ollama connection
-          echo "🧪 Testing Ollama connection..."
-          if ollama list | grep -q "$MODEL"; then
-            echo "✅ Ollama model ready: $MODEL"
-          else
-            echo "❌ Failed to pull model: $MODEL"
-            exit 1
-          fi
-          
-          # Generate release notes using your existing AI system
-          echo "📝 Generating release notes with AI..."
-                          python tools/scripts/maintenance/generate_release_content.py \
-                  --release-notes \
-                  --version ${{ steps.version.outputs.new_version }} \
-                  --previous-version ${{ steps.version.outputs.previous_version }} \
-                  --description "${{ github.event.inputs.description }}" \
-                  --model $MODEL \
-                  --verbose
-          
-          # Check if release notes were generated
-          if [ -f "release_notes_${{ steps.version.outputs.new_version }}.md" ]; then
-            echo "✅ AI release notes generated successfully"
-            cat "release_notes_${{ steps.version.outputs.new_version }}.md"
-          else
-            echo "⚠️ AI release notes generation failed, using template"
-            # Fallback to basic release notes template
-            cat > "release_notes_${{ steps.version.outputs.new_version }}.md" << EOF
-          ## 📚 Release ${{ steps.version.outputs.new_version }}
-=======
   download-pdf:
     name: '📄 Download PDF'
     runs-on: ubuntu-latest
@@ -530,7 +391,6 @@
             -H "Accept: application/vnd.github.v3+json" \
             "https://api.github.com/repos/${{ github.repository }}/actions/runs?branch=main&status=success&per_page=1" \
             | jq -r '.workflow_runs[0].id')
->>>>>>> b7e4539f
           
           if [ "$LATEST_BUILD" = "null" ] || [ -z "$LATEST_BUILD" ]; then
             echo "❌ No successful builds found!"
@@ -595,37 +455,6 @@
             exit 1
           fi
           
-<<<<<<< HEAD
-          ### 🔗 Quick Links
-          - 🌐 [Read Online](https://${{ github.repository_owner }}.github.io/${{ github.event.repository.name }})
-          - 📄 [Download PDF](https://github.com/${{ github.repository }}/releases/download/${{ steps.version.outputs.new_version }}/Machine-Learning-Systems.pdf)
-          - 📄 [Direct PDF Link](https://${{ github.repository_owner }}.github.io/${{ github.event.repository.name }}/assets/Machine-Learning-Systems.pdf)
-          
-          ---
-          *Note: AI analysis was unavailable, using template release notes*
-          EOF
-          fi
-
-      - name: 📦 Create GitHub Release with PDF
-        run: |
-          echo "📦 Creating GitHub Release ${{ steps.version.outputs.new_version }}..."
-          echo "📋 Release details:"
-          echo "  - Tag: ${{ steps.version.outputs.new_version }}"
-          echo "  - Name: ${{ steps.version.outputs.new_version }}: ${{ github.event.inputs.description }}"
-          echo "  - Repository: ${{ github.repository }}"
-          
-          # Use the AI-generated release notes
-          RELEASE_NOTES_FILE="release_notes_${{ steps.version.outputs.new_version }}.md"
-          
-          if [ -f "$RELEASE_NOTES_FILE" ]; then
-            echo "📄 Using AI-generated release notes:"
-            cat "$RELEASE_NOTES_FILE"
-          else
-            echo "❌ Release notes file not found!"
-            exit 1
-          fi
-          
-=======
           echo "✅ PDF found: $PDF_FILE"
           echo "📊 PDF size: $(du -h "$PDF_FILE" | cut -f1)"
           
@@ -818,7 +647,6 @@
             exit 1
           fi
           
->>>>>>> b7e4539f
           # Create the release as a DRAFT for manual editing
           echo "🚀 Creating GitHub release as DRAFT..."
           RELEASE_RESPONSE=$(curl -s \
@@ -827,13 +655,8 @@
             -H "Accept: application/vnd.github.v3+json" \
             "https://api.github.com/repos/${{ github.repository }}/releases" \
             -d "{
-<<<<<<< HEAD
-              \"tag_name\": \"${{ steps.version.outputs.new_version }}\",
-              \"name\": \"${{ steps.version.outputs.new_version }}: ${{ github.event.inputs.description }}\",
-=======
               \"tag_name\": \"${{ needs.validate-inputs.outputs.new_version }}\",
               \"name\": \"${{ needs.validate-inputs.outputs.new_version }}: ${{ github.event.inputs.description }}\",
->>>>>>> b7e4539f
               \"body\": \"$(cat $RELEASE_NOTES_FILE | sed 's/"/\\"/g' | tr '\n' '\\n')\",
               \"draft\": true,
               \"prerelease\": false
@@ -888,11 +711,7 @@
           if [ "$UPLOAD_ID" != "null" ] && [ -n "$UPLOAD_ID" ]; then
             echo "✅ PDF uploaded successfully to release!"
             echo "📊 Asset ID: $UPLOAD_ID"
-<<<<<<< HEAD
-            echo "🔗 Download URL: https://github.com/${{ github.repository }}/releases/download/${{ steps.version.outputs.new_version }}/Machine-Learning-Systems.pdf"
-=======
             echo "🔗 Download URL: https://github.com/${{ github.repository }}/releases/download/${{ needs.validate-inputs.outputs.new_version }}/Machine-Learning-Systems.pdf"
->>>>>>> b7e4539f
           else
             echo "❌ Failed to upload PDF to release!"
             echo "📊 Error details:"
@@ -900,8 +719,6 @@
             exit 1
           fi
 
-<<<<<<< HEAD
-=======
   summary:
     name: '📋 Publication Summary'
     runs-on: ubuntu-latest
@@ -910,7 +727,6 @@
     if: github.event.inputs.confirm == 'PUBLISH'
     
     steps:
->>>>>>> b7e4539f
       - name: 📋 Publication Summary
         run: |
           echo "## 📚 Textbook Publication Complete! 🎉" >> $GITHUB_STEP_SUMMARY
@@ -933,11 +749,7 @@
           echo "3. ✅ Merged dev → main branch" >> $GITHUB_STEP_SUMMARY
           echo "4. ✅ Created release tag ${{ needs.validate-inputs.outputs.new_version }}" >> $GITHUB_STEP_SUMMARY
           echo "5. ✅ Pushed to main (triggered production build)" >> $GITHUB_STEP_SUMMARY
-<<<<<<< HEAD
-          echo "6. ✅ Waited for build completion (up to 2 hours)" >> $GITHUB_STEP_SUMMARY
-=======
           echo "6. ✅ Waited for build completion (up to 1 hour)" >> $GITHUB_STEP_SUMMARY
->>>>>>> b7e4539f
           echo "7. ✅ Created GitHub Release (DRAFT - edit manually)" >> $GITHUB_STEP_SUMMARY
           echo "" >> $GITHUB_STEP_SUMMARY
           echo "### 🏗️ Build Process:" >> $GITHUB_STEP_SUMMARY
