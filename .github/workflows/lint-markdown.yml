# .github/workflows/lint-markdown.yml
name: 'Lint Markdown'

on:
  workflow_call:

jobs:
  lint:
    runs-on: ubuntu-latest
    steps:
      - name: Checkout repository
        uses: actions/checkout@v4

      - name: Setup Node.js
        uses: actions/setup-node@v4
        with:
          node-version: '20'

      - name: Install dependencies
        run: |
          npm init -y
          npm install markdownlint-cli

      - name: Run Markdown Linting
        id: lint
        run: |
<<<<<<< HEAD
          output=$(npx markdownlint --config .markdownlint.json \
=======
          output=$(npx markdownlint --config .github/workflows/markdown_linter/.mdlintconfig.yml \
                              --ignore-path .github/workflows/markdown_linter/.mdlintignore \
>>>>>>> ca83a4ff
                              "**/*.qmd" 2>&1) || {
            echo "::error::Markdown linting failed"
            echo "$output"
            exit 1
          }
          
          if [ -z "$output" ]; then
            echo "✅ Markdown linting passed successfully"
          fi
          <|MERGE_RESOLUTION|>--- conflicted
+++ resolved
@@ -24,12 +24,8 @@
       - name: Run Markdown Linting
         id: lint
         run: |
-<<<<<<< HEAD
-          output=$(npx markdownlint --config .markdownlint.json \
-=======
           output=$(npx markdownlint --config .github/workflows/markdown_linter/.mdlintconfig.yml \
                               --ignore-path .github/workflows/markdown_linter/.mdlintignore \
->>>>>>> ca83a4ff
                               "**/*.qmd" 2>&1) || {
             echo "::error::Markdown linting failed"
             echo "$output"
@@ -38,5 +34,4 @@
           
           if [ -z "$output" ]; then
             echo "✅ Markdown linting passed successfully"
-          fi
-          +          fi