name: '📚 Quarto Build (Container)'

# Set retention period to 7 days
env:
  GITHUB_ACTIONS_RETENTION_DAYS: 7

# Cancel duplicate builds for same target+os+format combination
concurrency:
  group: quarto-build-${{ inputs.target }}-${{ inputs.build_os }}-${{ inputs.build_format }}-${{ github.sha }}
  cancel-in-progress: true

# This workflow uses pre-built containers with all dependencies installed
# Containers include fixed versions of Quarto, R, Python, TeX Live, etc.
# This is the primary workflow for fast, consistent builds
on:
  workflow_dispatch:
    inputs:
      build_format:
        required: false
        type: choice
        default: 'both'
        description: 'Formats to build'
        options:
          - html
          - pdf
          - both
      build_os:
        required: false
        type: choice
        default: 'both'
        description: 'Operating systems to build on'
        options:
          - linux
          - windows
          - both
      target:
        required: false
        type: choice
        default: 'dev'
        description: 'Target branch (dev/main) - determines build behavior'
        options:
          - dev
          - main
      quarto-log-level:
        required: false
        type: choice
        default: 'INFO'
        description: 'Quarto log level'
        options:
          - INFO
          - DEBUG
      artifact_name_template:
        required: false
        type: string
        default: '{prefix}-{format}-{os}'
        description: 'Artifact naming pattern. Example: "book-html-linux" (prefix=book, format=html, os=linux)'
  workflow_call:
    inputs:
      build_format:
        required: false
        type: string
        default: 'both'
        description: 'Formats to build (html/pdf/both)'
      build_os:
        required: false
        type: string
        default: 'both'
        description: 'Operating systems to build on (linux/windows/both)'
      target:
        required: false
        type: string
        default: ''
        description: 'Target branch (dev/main) - determines build behavior'
      # Container configuration (optional overrides)
      container_registry:
        required: false
        type: string
        default: 'ghcr.io'
        description: 'Container registry URL'
      container_tag:
        required: false
        type: string
        default: 'latest'
        description: 'Container tag to use'
      # Legacy inputs for backward compatibility (if needed)
      format:
        required: false
        type: string
        default: ''
        description: 'Legacy format input - use build_format instead'
      os:
        required: false
        type: string
        default: ''
        description: 'Legacy OS input - use build_os instead'

    outputs:
      html-artifact-name:
        description: "Name of uploaded HTML artifact (if built)"
        value: ${{ jobs.build.outputs.html-artifact-name }}
      pdf-artifact-name:
        description: "Name of uploaded PDF artifact (if built)"
        value: ${{ jobs.build.outputs.pdf-artifact-name }}
      build-status:
        description: "Overall build status (success/failure/skipped)"
        value: ${{ jobs.build.outputs.build-status }}
      formats-built:
        description: "Comma-separated list of formats that were built"
        value: ${{ jobs.build.outputs.formats-built }}

# Standardized outputs for calling workflows
outputs:
  build_success:
    description: "Whether the build completed successfully"
    value: ${{ jobs.build.outputs.build_success }}
  html_artifact:
    description: "HTML artifact name (empty if not built)"
    value: ${{ jobs.build.outputs.html_artifact }}
  pdf_artifact:
    description: "PDF artifact name (empty if not built)"
    value: ${{ jobs.build.outputs.pdf_artifact }}
  os_name:
    description: "Operating system name (linux/windows)"
    value: ${{ jobs.build.outputs.os_name }}
  target:
    description: "Build target (dev/main)"
    value: ${{ jobs.build.outputs.target }}
  formats_built:
    description: "Comma-separated list of formats built"
    value: ${{ jobs.build.outputs.formats_built }}

permissions:
  contents: write
  pages: write

jobs:
  # Unified build job using matrix strategy (filtered by input)
  build:
    runs-on: ${{ matrix.os }}
    outputs:
      build_success: ${{ steps.outputs.outputs.build_success }}
      html_artifact: ${{ steps.outputs.outputs.html_artifact }}
      pdf_artifact: ${{ steps.outputs.outputs.pdf_artifact }}
      os_name: ${{ steps.outputs.outputs.os_name }}
      target: ${{ steps.outputs.outputs.target }}
      formats_built: ${{ steps.outputs.outputs.formats_built }}
    strategy:
      fail-fast: false
      matrix:
        include:
          - format: html
            os: ubuntu-latest
            os_name: linux
            container_name: quarto-linux
          - format: pdf
            os: ubuntu-latest
            os_name: linux
            container_name: quarto-linux
          - format: html
            os: windows-latest
            os_name: windows
            container_name: quarto-windows
          - format: pdf
            os: windows-latest
            os_name: windows
            container_name: quarto-windows
    # Container directive only works on Linux runners - Windows containers handled in steps
    container: ${{ matrix.os_name == 'linux' && format('{0}/{1}/{2}:{3}', inputs.container_registry || 'ghcr.io', github.repository, matrix.container_name, inputs.container_tag || 'latest') || '' }}
    timeout-minutes: 120
    # Matrix job will run for both OS options, filtering handled in steps
    outputs:
      html-artifact-name: ${{ steps.upload-html-artifacts.outputs.artifact-id }}
      pdf-artifact-name: ${{ steps.upload-pdf-artifacts.outputs.artifact-id }}
      build-status: ${{ steps.build-summary.outputs.status }}
      formats-built: ${{ steps.build-summary.outputs.formats }}
    env:
      QUARTO_LOG_LEVEL: ${{ inputs.quarto-log-level || 'INFO' }}
      OS_NAME: ${{ matrix.os_name }}
      PYTHONIOENCODING: utf-8
      LANG: en_US.UTF-8
      LC_ALL: en_US.UTF-8

    steps:
      - name: 🎯 Check if this matrix job should run
        id: should-run
        shell: bash
        run: |
          # Check if format is enabled
          FORMAT_ENABLED=false
          if [ "${{ inputs.build_format }}" = "${{ matrix.format }}" ] || [ "${{ inputs.build_format }}" = "both" ] || [ "${{ inputs.build_format }}" = "" ]; then
            FORMAT_ENABLED=true
          fi
          
          # Check if OS is enabled
          OS_ENABLED=false
          if [ "${{ inputs.build_os }}" = "${{ matrix.os_name }}" ] || [ "${{ inputs.build_os }}" = "both" ] || [ "${{ inputs.build_os }}" = "" ]; then
            OS_ENABLED=true
          fi
          
          # Only run if both format and OS are enabled
          if [ "$FORMAT_ENABLED" = "true" ] && [ "$OS_ENABLED" = "true" ]; then
            echo "should-run=true" >> $GITHUB_OUTPUT
            echo "✅ Running build: ${{ matrix.format }} on ${{ matrix.os_name }}"
          else
            echo "should-run=false" >> $GITHUB_OUTPUT
            echo "⏭️ Skipping: ${{ matrix.format }} on ${{ matrix.os_name }}"
          fi

      - name: 📊 Build Configuration Summary
        if: steps.should-run.outputs.should-run == 'true'
        shell: bash
        run: |
          echo "📊 Build configuration:"
          echo "  Format: ${{ matrix.format }}"
          echo "  OS: ${{ matrix.os_name }}"
          echo "  Container: ${{ matrix.container_name }}"
          echo "  Target: ${{ inputs.target }}"

      - name: 🚦 Set Initial Build Status
        if: steps.should-run.outputs.should-run == 'true'
        shell: bash
        run: |
          echo "🚦 Setting initial build status to pending..."
          curl -X POST \
            -H "Authorization: token ${{ secrets.GITHUB_TOKEN }}" \
            -H "Accept: application/vnd.github.v3+json" \
            "https://api.github.com/repos/${{ github.repository }}/statuses/${{ github.sha }}" \
            -d "{
              \"state\": \"pending\",
              \"description\": \"Quarto build started (${{ matrix.os_name }} container)\",
              \"context\": \"ci/quarto-build-${{ matrix.os_name }}-${{ matrix.format }}\"
            }"

      - name: 📥 Checkout repository
        if: steps.should-run.outputs.should-run == 'true'
        uses: actions/checkout@v4
        with:
          fetch-depth: 0

      - name: 🐳 Setup Docker cache  
        if: steps.should-run.outputs.should-run == 'true'
        uses: actions/cache@v4
        with:
          path: /tmp/.docker-cache
          key: docker-build-cache-${{ matrix.os_name }}-${{ hashFiles('docker/**') }}
          restore-keys: |
            docker-build-cache-${{ matrix.os_name }}-

      - name: 🐳 Setup Windows Container (Manual)
        if: steps.should-run.outputs.should-run == 'true' && matrix.os_name == 'windows'
        shell: pwsh
        run: |
          # Windows containers must be handled manually since GitHub Actions container: only works on Linux
          $CONTAINER_REGISTRY = "${{ inputs.container_registry || 'ghcr.io' }}"
          $CONTAINER_IMAGE = "$CONTAINER_REGISTRY/${{ github.repository }}/${{ matrix.container_name }}:${{ inputs.container_tag || 'latest' }}"
          
          Write-Output "🐳 Setting up Windows container manually..."
          Write-Output "📊 Container Image: $CONTAINER_IMAGE"
          
          # Login to container registry
          Write-Output "🔐 Logging into container registry..."
          echo "${{ secrets.GITHUB_TOKEN }}" | docker login $CONTAINER_REGISTRY -u ${{ github.actor }} --password-stdin
          
          # Check if container is already cached locally
          Write-Output "🔍 Checking if Windows container is cached locally..."
          $existingImage = docker images --format "table {{.Repository}}:{{.Tag}}" | Select-String "$CONTAINER_IMAGE"
          if ($existingImage) {
            Write-Output "✅ Windows container found in local cache, skipping pull"
          } else {
            Write-Output "📦 Windows container not cached, pulling (this may take a while)..."
            docker pull $CONTAINER_IMAGE
            Write-Output "✅ Windows container pulled and cached"
          }
          
          # Test the container
          Write-Output "🧪 Testing Windows container..."
          docker run --rm $CONTAINER_IMAGE cmd /c "echo Container is working"
          
          Write-Output "✅ Windows container setup complete"
          
          # Store container image for later steps
          echo "WINDOWS_CONTAINER_IMAGE=$CONTAINER_IMAGE" >> $env:GITHUB_ENV

      - name: 📋 Container Environment Info (Linux)
        if: steps.should-run.outputs.should-run == 'true' && matrix.os_name == 'linux'
        shell: bash
        run: |
          echo "🔄 Container build environment information (Linux)..."
          echo "📊 Container Configuration:"
          echo "  Registry: ${{ inputs.container_registry }}"
          echo "  Repository: ${{ github.repository }}"
          echo "  Container: ${{ matrix.container_name }}"
          echo "  Tag: ${{ inputs.container_tag }}"
          echo "  Full Image: ${{ format('{0}/{1}/{2}:{3}', inputs.container_registry, github.repository, matrix.container_name, inputs.container_tag) }}"
          echo "  OS: ${{ matrix.os_name }}"
          echo ""
          echo "📊 Pre-installed versions:"
          echo "  Quarto: $(quarto --version)"
          echo "  Python: $(python3 --version)"
          echo "  R: $(R --version | head -1)"
          echo "  TeX Live: $(lualatex --version | head -1)"
          echo "📊 System resources:"
          echo "  Disk space: $(df -h . | tail -1)"
          echo "  Memory: $(free -h | grep Mem)"

      - name: 📋 Container Environment Info (Windows)
        if: steps.should-run.outputs.should-run == 'true' && matrix.os_name == 'windows'
        shell: pwsh
        run: |
          Write-Output "🔄 Container build environment information (Windows)..."
          Write-Output "📊 Container Configuration:"
          Write-Output "  Registry: ${{ inputs.container_registry }}"
          Write-Output "  Repository: ${{ github.repository }}"
          Write-Output "  Container: ${{ matrix.container_name }}"
          Write-Output "  Tag: ${{ inputs.container_tag }}"
          Write-Output "  Full Image: ${{ format('{0}/{1}/{2}:{3}', inputs.container_registry, github.repository, matrix.container_name, inputs.container_tag) }}"
          Write-Output "  OS: ${{ matrix.os_name }}"
          Write-Output ""
          
          # Test container tools inside the Windows container
          docker run --rm $env:WINDOWS_CONTAINER_IMAGE pwsh -Command "
            Write-Output '📊 Pre-installed versions:'
            Write-Output ('  Quarto: ' + (quarto --version))
            Write-Output ('  Python: ' + (python3 --version))
            Write-Output ('  R: ' + (& 'r.exe' --version | Select-Object -First 1))
            Write-Output ('  TeX Live: ' + (lualatex --version | Select-Object -First 1))
            Write-Output '📊 System resources:'
            Write-Output ('  Disk space: ' + (Get-WmiObject Win32_LogicalDisk -Filter 'DriveType=3' | Select-Object DeviceID, @{Name='Size(GB)';Expression={[math]::Round($_.Size/1GB,2)}}, @{Name='FreeSpace(GB)';Expression={[math]::Round($_.FreeSpace/1GB,2)}} | Format-Table -AutoSize | Out-String))
            Write-Output ('  Memory: ' + (Get-WmiObject Win32_ComputerSystem | Select-Object @{Name='TotalRAM(GB)';Expression={[math]::Round($_.TotalPhysicalMemory/1GB,2)}} | Format-Table -AutoSize | Out-String))
          "

      - name: 🔨 Build HTML (Linux Container)
        if: steps.should-run.outputs.should-run == 'true' && matrix.format == 'html' && matrix.os_name == 'linux'
        shell: bash
        run: |
          # Linux: Already running in container
          echo "🚀 Setting up HTML configuration (Linux container)..."
          cd quarto
          rm -f _quarto.yml
          cp config/_quarto-html.yml _quarto.yml
          echo "✅ Configuration set to HTML"
          
          echo "🔨 Building HTML in Linux container..."
          echo "⏰ HTML build started at: $(date)"
          
          curl -X POST \
            -H "Authorization: token ${{ secrets.GITHUB_TOKEN }}" \
            -H "Accept: application/vnd.github.v3+json" \
            "https://api.github.com/repos/${{ github.repository }}/statuses/${{ github.sha }}" \
            -d "{
              \"state\": \"pending\",
              \"description\": \"Building HTML content (${{ matrix.os_name }} container)\",
              \"context\": \"ci/quarto-build-${{ matrix.os_name }}-${{ matrix.format }}\"
            }"
          
          quarto render --to html
          echo "✅ HTML build completed at: $(date)"

      - name: 🔨 Build HTML (Windows Container)
        if: steps.should-run.outputs.should-run == 'true' && matrix.format == 'html' && matrix.os_name == 'windows'
        shell: pwsh
        run: |
          # Windows: Use docker run with mounted volumes
          Write-Output "🚀 Setting up HTML configuration (Windows container)..."
          Set-Location quarto
          Remove-Item -Force _quarto.yml -ErrorAction SilentlyContinue
          Copy-Item config/_quarto-html.yml _quarto.yml
          Write-Output "✅ Configuration set to HTML"
          Set-Location ..
          
          Write-Output "🔨 Building HTML in Windows container..."
          Write-Output "⏰ HTML build started at: $(Get-Date)"
          
          curl -X POST `
            -H "Authorization: token ${{ secrets.GITHUB_TOKEN }}" `
            -H "Accept: application/vnd.github.v3+json" `
            "https://api.github.com/repos/${{ github.repository }}/statuses/${{ github.sha }}" `
            -d "{
              `"state`": `"pending`",
              `"description`": `"Building HTML content (${{ matrix.os_name }} container)`",
              `"context`": `"ci/quarto-build-${{ matrix.os_name }}-${{ matrix.format }}`"
            }"
          
          # Run Quarto in Windows container with volume mount
          Write-Output "🔍 Debugging container setup..."
          Write-Output "Current directory: ${PWD}"
          Write-Output "Container image: $env:WINDOWS_CONTAINER_IMAGE"
          
          # First, test the volume mount and directory structure
          docker run --rm -v "${PWD}:C:/workspace" $env:WINDOWS_CONTAINER_IMAGE pwsh -Command "
            Write-Output '=== CONTAINER DIRECTORY DIAGNOSTICS ==='
            Write-Output '📂 Current working directory:'
            Get-Location
            Write-Output '📂 Container C:/ contents:'
            Get-ChildItem C:/ | Format-Table Name, Length, LastWriteTime
            Write-Output '📂 Workspace mount contents:'
            if (Test-Path 'C:/workspace') {
              Get-ChildItem 'C:/workspace' | Format-Table Name, Length, LastWriteTime
              Write-Output '📂 Quarto directory contents:'
              if (Test-Path 'C:/workspace/quarto') {
                Get-ChildItem 'C:/workspace/quarto' | Format-Table Name, Length, LastWriteTime
                Write-Output '📄 Quarto config files:'
                Get-ChildItem 'C:/workspace/quarto' -Filter '*.yml' | Format-Table Name, Length
              } else {
                Write-Output '❌ C:/workspace/quarto does not exist'
              }
            } else {
              Write-Output '❌ C:/workspace mount failed'
            }
            Write-Output '📍 Quarto location:'
            where.exe quarto
            Write-Output '🔍 Quarto check:'
            quarto check
          "
          
          # Try Quarto render with error handling for Scoop shims
          Write-Output "🚀 Starting Quarto render..."
          docker run --rm -v "${PWD}:C:/workspace" -w "C:/workspace/quarto" $env:WINDOWS_CONTAINER_IMAGE pwsh -Command "
            Write-Output '🔍 Pre-render diagnostics:'
            Write-Output 'Working directory:'
            Get-Location
            Write-Output 'Quarto location:'
            where.exe quarto
            Write-Output 'Quarto version:'
            try {
              quarto --version
            } catch {
              Write-Output 'Quarto version command failed'
            }
            Write-Output 'Config file check:'
            if (Test-Path '_quarto.yml') {
              Write-Output '✅ _quarto.yml found'
              Get-Content '_quarto.yml' | Select-Object -First 10
            } else {
              Write-Output '❌ _quarto.yml not found'
            }
            
            Write-Output '🚀 Starting render...'
            try {
              quarto render --to html --log-level DEBUG
              Write-Output '✅ Quarto render completed successfully'
            } catch {
              Write-Output '❌ Quarto render failed with error:'
              Write-Output \$_.Exception.Message
              Write-Output 'Trying alternative render approach...'
              # Alternative: try with explicit PowerShell execution
              try {
                \$env:QUARTO_LOG_LEVEL = 'DEBUG'
                & quarto render --to html
                Write-Output '✅ Alternative render approach succeeded'
              } catch {
                Write-Output '❌ Alternative approach also failed:'
                Write-Output \$_.Exception.Message
                exit 1
              }
            }
          "
          Write-Output "✅ HTML build completed at: $(Get-Date)"
        
      - name: 🔨 Build PDF (Linux Container)
        if: steps.should-run.outputs.should-run == 'true' && matrix.format == 'pdf' && matrix.os_name == 'linux'
        shell: bash
        run: |
          # Linux: Already running in container
          echo "🚀 Setting up PDF configuration (Linux container)..."
          cd quarto
          rm -f _quarto.yml
          cp config/_quarto-pdf.yml _quarto.yml
          echo "✅ Configuration set to PDF"
          
          echo "🔨 Building PDF in Linux container..."
          echo "⏰ PDF build started at: $(date)"
          echo "📊 This should be much faster with pre-installed dependencies"
          
          curl -X POST \
            -H "Authorization: token ${{ secrets.GITHUB_TOKEN }}" \
            -H "Accept: application/vnd.github.v3+json" \
            "https://api.github.com/repos/${{ github.repository }}/statuses/${{ github.sha }}" \
            -d "{
              \"state\": \"pending\",
              \"description\": \"Building PDF content (${{ matrix.os_name }} container) - optimized\",
              \"context\": \"ci/quarto-build-${{ matrix.os_name }}-${{ matrix.format }}\"
            }"
          
          quarto render --to titlepage-pdf
          echo "✅ PDF build completed at: $(date)"

      - name: 🔨 Build PDF (Windows Container)
        if: steps.should-run.outputs.should-run == 'true' && matrix.format == 'pdf' && matrix.os_name == 'windows'
        shell: pwsh
        run: |
          # Windows: Use docker run with mounted volumes
          Write-Output "🚀 Setting up PDF configuration (Windows container)..."
          Set-Location quarto
          Remove-Item -Force _quarto.yml -ErrorAction SilentlyContinue
          Copy-Item config/_quarto-pdf.yml _quarto.yml
          Write-Output "✅ Configuration set to PDF"
          Set-Location ..
          
          Write-Output "🔨 Building PDF in Windows container..."
          Write-Output "⏰ PDF build started at: $(Get-Date)"
          Write-Output "📊 This should be much faster with pre-installed dependencies"
          
          curl -X POST `
            -H "Authorization: token ${{ secrets.GITHUB_TOKEN }}" `
            -H "Accept: application/vnd.github.v3+json" `
            "https://api.github.com/repos/${{ github.repository }}/statuses/${{ github.sha }}" `
            -d "{
              `"state`": `"pending`",
              `"description`": `"Building PDF content (${{ matrix.os_name }} container) - optimized`",
              `"context`": `"ci/quarto-build-${{ matrix.os_name }}-${{ matrix.format }}`"
            }"
          
          # Run Quarto in Windows container with volume mount
          docker run --rm -v "${PWD}:C:/workspace" -w "C:/workspace/quarto" $env:WINDOWS_CONTAINER_IMAGE quarto render --to titlepage-pdf
          Write-Output "✅ PDF build completed at: $(Get-Date)"

      - name: 📉 Compress PDF with Ghostscript (Linux)
        if: steps.should-run.outputs.should-run == 'true' && matrix.format == 'pdf' && matrix.os_name == 'linux'
        shell: bash
        run: |
          # Linux: Already running in container with Ghostscript pre-installed
          if [ -f "_build/pdf/Machine-Learning-Systems.pdf" ]; then
            echo "📉 Compressing PDF using Ghostscript (Linux container)..."
            gs \
              -sDEVICE=pdfwrite \
              -dCompatibilityLevel=1.4 \
              -dPDFSETTINGS=/ebook \
              -dNOPAUSE \
              -dQUIET \
              -dBATCH \
              -sOutputFile="./_build/pdf/ebook.pdf" \
              "./_build/pdf/Machine-Learning-Systems.pdf"

            mv ./_build/pdf/ebook.pdf ./_build/pdf/Machine-Learning-Systems.pdf
            echo "✅ PDF compression completed"
          else
            echo "⚠️ PDF file not found for compression"
          fi

      - name: 📉 Compress PDF with Ghostscript (Windows)
        if: steps.should-run.outputs.should-run == 'true' && matrix.format == 'pdf' && matrix.os_name == 'windows'
        shell: pwsh
        run: |
          # Windows: Use Ghostscript in Windows container
          $input = "./_build/pdf/Machine-Learning-Systems.pdf"
          $output = "./_build/pdf/ebook.pdf"

          if (!(Test-Path $input)) {
            Write-Warning "⚠️ Input PDF not found! Skipping compression..."
            exit 0
          }

          Write-Output "📉 Compressing PDF using Ghostscript (Windows container)..."
          # Run Ghostscript in Windows container with volume mount
          docker run --rm -v "${PWD}:C:/workspace" -w "C:/workspace" $env:WINDOWS_CONTAINER_IMAGE gswin64c -sDEVICE=pdfwrite -dCompatibilityLevel:1.4 -dPDFSETTINGS=/ebook -dNOPAUSE -dBATCH -sOutputFile="C:/workspace/_build/pdf/ebook.pdf" "C:/workspace/_build/pdf/Machine-Learning-Systems.pdf"

          if (Test-Path $output) {
            Move-Item -Force $output $input
            Write-Output "✅ PDF compression completed"
          } else {
            Write-Warning "⚠️ Compression failed but continuing"
          }

      - name: 📤 Upload HTML artifacts
        if: steps.should-run.outputs.should-run == 'true' && matrix.format == 'html'
        id: upload-html-artifacts
        uses: actions/upload-artifact@v4
        with:
          name: ${{ format('{0}-html-{1}', inputs.target, env.OS_NAME) }}
          path: _build/html

      - name: 📤 Upload PDF artifacts
        if: steps.should-run.outputs.should-run == 'true' && matrix.format == 'pdf'
        id: upload-pdf-artifacts
        uses: actions/upload-artifact@v4
        with:
          name: ${{ format('{0}-pdf-{1}', inputs.target, env.OS_NAME) }}
          path: _build/pdf

      - name: 📋 Build Declaration
<<<<<<< HEAD
        if: steps.should-run.outputs.should-run == 'true'
=======
        id: outputs
>>>>>>> a71237bf
        run: |
          # Determine artifact names (empty if not built)
          if [ "${{ steps.format-flags.outputs.html_format }}" = "true" ]; then
            HTML_ARTIFACT="${{ format('{0}-html-{1}', inputs.target, env.OS_NAME) }}"
          else
            HTML_ARTIFACT=""
          fi
          
          if [ "${{ steps.format-flags.outputs.pdf_format }}" = "true" ]; then
            PDF_ARTIFACT="${{ format('{0}-pdf-{1}', inputs.target, env.OS_NAME) }}"
          else
            PDF_ARTIFACT=""
          fi
          
          # Determine formats built
          FORMATS_BUILT=""
          if [ "${{ steps.format-flags.outputs.html_format }}" = "true" ]; then
            FORMATS_BUILT="html"
          fi
          if [ "${{ steps.format-flags.outputs.pdf_format }}" = "true" ]; then
            if [ -n "$FORMATS_BUILT" ]; then
              FORMATS_BUILT="$FORMATS_BUILT,pdf"
            else
              FORMATS_BUILT="pdf"
            fi
          fi
          
          echo "📦 Build Declaration: Successfully created artifacts"
          echo "📊 Format: ${{ matrix.format }}"
          echo "📊 OS: ${{ matrix.os_name }}"
          echo "📊 Artifact: ${HTML_ARTIFACT}${PDF_ARTIFACT}"
          echo "📊 Target: ${{ inputs.target }}"
          echo "📊 Method: Fast Container Build ($OS_NAME)"
          echo "📊 Formats Built: $FORMATS_BUILT"
          echo "📝 Note: This workflow only builds artifacts - deployment handled by publish-live workflow"
          
          # Standardized outputs
          echo "build_success=true" >> $GITHUB_OUTPUT
          echo "html_artifact=$HTML_ARTIFACT" >> $GITHUB_OUTPUT
          echo "pdf_artifact=$PDF_ARTIFACT" >> $GITHUB_OUTPUT
          echo "os_name=$OS_NAME" >> $GITHUB_OUTPUT
          echo "target=${{ inputs.target }}" >> $GITHUB_OUTPUT
          echo "formats_built=$FORMATS_BUILT" >> $GITHUB_OUTPUT

      - name: 🎯 Set Final Build Status
        if: always()
        shell: bash
        run: |
          echo "🎯 Setting final build status..."
          
          # Check if this job was supposed to run
          if [ "${{ steps.should-run.outputs.should-run }}" = "true" ]; then
            if [ "${{ job.status }}" = "success" ]; then
              STATE="success"
              DESCRIPTION="Build completed successfully (${{ matrix.os_name }} container)"
            else
              STATE="failure"
              DESCRIPTION="Build failed (${{ matrix.os_name }} container)"
            fi
            
            echo "📊 Final status: $STATE"
            echo "📝 Description: $DESCRIPTION"
            
            curl -X POST \
              -H "Authorization: token ${{ secrets.GITHUB_TOKEN }}" \
              -H "Accept: application/vnd.github.v3+json" \
              "https://api.github.com/repos/${{ github.repository }}/statuses/${{ github.sha }}" \
              -d "{
                \"state\": \"$STATE\",
                \"description\": \"$DESCRIPTION\",
                \"context\": \"ci/quarto-build-${{ matrix.os_name }}-${{ matrix.format }}\"
              }"
            
            echo "✅ Commit status updated successfully"
          else
            echo "⏭️ Skipped matrix job for ${{ matrix.os_name }} (not requested)"
          fi

      - name: 📋 Build summary outputs
        id: build-summary
        if: always()
        shell: bash
        run: |
          # Determine build status and formats built
          if [ "${{ steps.should-run.outputs.should-run }}" = "true" ]; then
            # Check if the build was successful for this matrix combination
            if [ "${{ job.status }}" = "success" ]; then
              BUILD_STATUS="success"
              FORMATS_BUILT="${{ matrix.format }}"
            else
              BUILD_STATUS="failure"
              FORMATS_BUILT=""
            fi
          else
            BUILD_STATUS="skipped"
            FORMATS_BUILT=""
          fi
          
          echo "status=$BUILD_STATUS" >> $GITHUB_OUTPUT
          echo "formats=$FORMATS_BUILT" >> $GITHUB_OUTPUT
          
          echo "📊 Build Status: $BUILD_STATUS"
          echo "📦 Formats Built: $FORMATS_BUILT"

 <|MERGE_RESOLUTION|>--- conflicted
+++ resolved
@@ -6,7 +6,7 @@
 
 # Cancel duplicate builds for same target+os+format combination
 concurrency:
-  group: quarto-build-${{ inputs.target }}-${{ inputs.build_os }}-${{ inputs.build_format }}-${{ github.sha }}
+  group: quarto-build-${{ inputs.target }}-${{ inputs.os }}-${{ inputs.format }}-${{ github.sha }}
   cancel-in-progress: true
 
 # This workflow uses pre-built containers with all dependencies installed
@@ -15,24 +15,14 @@
 on:
   workflow_dispatch:
     inputs:
-      build_format:
+      os:
         required: false
         type: choice
-        default: 'both'
-        description: 'Formats to build'
+        default: 'ubuntu-latest'
+        description: 'Operating system to run on'
         options:
-          - html
-          - pdf
-          - both
-      build_os:
-        required: false
-        type: choice
-        default: 'both'
-        description: 'Operating systems to build on'
-        options:
-          - linux
-          - windows
-          - both
+          - ubuntu-latest
+          - windows-latest
       target:
         required: false
         type: choice
@@ -41,6 +31,16 @@
         options:
           - dev
           - main
+      html_format:
+        required: false
+        type: boolean
+        default: true
+        description: 'Build HTML format'
+      pdf_format:
+        required: false
+        type: boolean
+        default: false
+        description: 'Build PDF format'
       quarto-log-level:
         required: false
         type: choice
@@ -53,19 +53,18 @@
         required: false
         type: string
         default: '{prefix}-{format}-{os}'
-        description: 'Artifact naming pattern. Example: "book-html-linux" (prefix=book, format=html, os=linux)'
+        description: 'Artifact name template. Use {prefix}, {format} for html/pdf, and {os} for linux/windows'
   workflow_call:
     inputs:
-      build_format:
-        required: false
-        type: string
-        default: 'both'
-        description: 'Formats to build (html/pdf/both)'
-      build_os:
-        required: false
-        type: string
-        default: 'both'
-        description: 'Operating systems to build on (linux/windows/both)'
+      os:
+        required: true
+        type: string
+        description: 'Operating system to run on (ubuntu-latest/windows-latest)'
+      format:
+        required: false
+        type: string
+        default: 'html'
+        description: 'Format to build (html/pdf/all)'
       target:
         required: false
         type: string
@@ -83,30 +82,16 @@
         default: 'latest'
         description: 'Container tag to use'
       # Legacy inputs for backward compatibility (if needed)
-      format:
-        required: false
-        type: string
-        default: ''
-        description: 'Legacy format input - use build_format instead'
-      os:
-        required: false
-        type: string
-        default: ''
-        description: 'Legacy OS input - use build_os instead'
-
-    outputs:
-      html-artifact-name:
-        description: "Name of uploaded HTML artifact (if built)"
-        value: ${{ jobs.build.outputs.html-artifact-name }}
-      pdf-artifact-name:
-        description: "Name of uploaded PDF artifact (if built)"
-        value: ${{ jobs.build.outputs.pdf-artifact-name }}
-      build-status:
-        description: "Overall build status (success/failure/skipped)"
-        value: ${{ jobs.build.outputs.build-status }}
-      formats-built:
-        description: "Comma-separated list of formats that were built"
-        value: ${{ jobs.build.outputs.formats-built }}
+      html_format:
+        required: false
+        type: boolean
+        default: false
+        description: 'Build HTML format (legacy - use format instead)'
+      pdf_format:
+        required: false
+        type: boolean
+        default: false
+        description: 'Build PDF format (legacy - use format instead)'
 
 # Standardized outputs for calling workflows
 outputs:
@@ -148,31 +133,15 @@
       fail-fast: false
       matrix:
         include:
-          - format: html
-            os: ubuntu-latest
+          - os: ubuntu-latest
             os_name: linux
             container_name: quarto-linux
-          - format: pdf
-            os: ubuntu-latest
-            os_name: linux
-            container_name: quarto-linux
-          - format: html
-            os: windows-latest
+          - os: windows-latest
             os_name: windows
             container_name: quarto-windows
-          - format: pdf
-            os: windows-latest
-            os_name: windows
-            container_name: quarto-windows
-    # Container directive only works on Linux runners - Windows containers handled in steps
-    container: ${{ matrix.os_name == 'linux' && format('{0}/{1}/{2}:{3}', inputs.container_registry || 'ghcr.io', github.repository, matrix.container_name, inputs.container_tag || 'latest') || '' }}
-    timeout-minutes: 120
-    # Matrix job will run for both OS options, filtering handled in steps
-    outputs:
-      html-artifact-name: ${{ steps.upload-html-artifacts.outputs.artifact-id }}
-      pdf-artifact-name: ${{ steps.upload-pdf-artifacts.outputs.artifact-id }}
-      build-status: ${{ steps.build-summary.outputs.status }}
-      formats-built: ${{ steps.build-summary.outputs.formats }}
+    container: ${{ format('{0}/{1}/{2}:{3}', inputs.container_registry, github.repository, matrix.container_name, inputs.container_tag) }}
+    timeout-minutes: 60
+    if: inputs.os == matrix.os  # Only run the matrix entry that matches the input OS
     env:
       QUARTO_LOG_LEVEL: ${{ inputs.quarto-log-level || 'INFO' }}
       OS_NAME: ${{ matrix.os_name }}
@@ -181,43 +150,40 @@
       LC_ALL: en_US.UTF-8
 
     steps:
-      - name: 🎯 Check if this matrix job should run
-        id: should-run
-        shell: bash
-        run: |
-          # Check if format is enabled
-          FORMAT_ENABLED=false
-          if [ "${{ inputs.build_format }}" = "${{ matrix.format }}" ] || [ "${{ inputs.build_format }}" = "both" ] || [ "${{ inputs.build_format }}" = "" ]; then
-            FORMAT_ENABLED=true
-          fi
-          
-          # Check if OS is enabled
-          OS_ENABLED=false
-          if [ "${{ inputs.build_os }}" = "${{ matrix.os_name }}" ] || [ "${{ inputs.build_os }}" = "both" ] || [ "${{ inputs.build_os }}" = "" ]; then
-            OS_ENABLED=true
-          fi
-          
-          # Only run if both format and OS are enabled
-          if [ "$FORMAT_ENABLED" = "true" ] && [ "$OS_ENABLED" = "true" ]; then
-            echo "should-run=true" >> $GITHUB_OUTPUT
-            echo "✅ Running build: ${{ matrix.format }} on ${{ matrix.os_name }}"
-          else
-            echo "should-run=false" >> $GITHUB_OUTPUT
-            echo "⏭️ Skipping: ${{ matrix.format }} on ${{ matrix.os_name }}"
-          fi
-
-      - name: 📊 Build Configuration Summary
-        if: steps.should-run.outputs.should-run == 'true'
-        shell: bash
-        run: |
+      - name: 🔧 Convert Format Input to Flags
+        id: format-flags
+        shell: bash
+        run: |
+          echo "🔧 Converting format input to build flags..."
+          
+          # Determine which formats to build based on input
+          if [ "${{ inputs.format }}" = "html" ] || [ "${{ inputs.html_format }}" = "true" ]; then
+            BUILD_HTML="true"
+          else
+            BUILD_HTML="false"
+          fi
+          
+          if [ "${{ inputs.format }}" = "pdf" ] || [ "${{ inputs.pdf_format }}" = "true" ]; then
+            BUILD_PDF="true"
+          else
+            BUILD_PDF="false"
+          fi
+          
+          if [ "${{ inputs.format }}" = "all" ]; then
+            BUILD_HTML="true"
+            BUILD_PDF="true"
+          fi
+          
           echo "📊 Build configuration:"
-          echo "  Format: ${{ matrix.format }}"
+          echo "  Format input: '${{ inputs.format }}'"
+          echo "  HTML format: $BUILD_HTML"
+          echo "  PDF format: $BUILD_PDF"
           echo "  OS: ${{ matrix.os_name }}"
-          echo "  Container: ${{ matrix.container_name }}"
-          echo "  Target: ${{ inputs.target }}"
+          
+          echo "html_format=$BUILD_HTML" >> $GITHUB_OUTPUT
+          echo "pdf_format=$BUILD_PDF" >> $GITHUB_OUTPUT
 
       - name: 🚦 Set Initial Build Status
-        if: steps.should-run.outputs.should-run == 'true'
         shell: bash
         run: |
           echo "🚦 Setting initial build status to pending..."
@@ -228,64 +194,18 @@
             -d "{
               \"state\": \"pending\",
               \"description\": \"Quarto build started (${{ matrix.os_name }} container)\",
-              \"context\": \"ci/quarto-build-${{ matrix.os_name }}-${{ matrix.format }}\"
+              \"context\": \"ci/quarto-build-${{ matrix.os }}-${{ inputs.format }}\"
             }"
 
       - name: 📥 Checkout repository
-        if: steps.should-run.outputs.should-run == 'true'
         uses: actions/checkout@v4
         with:
           fetch-depth: 0
 
-      - name: 🐳 Setup Docker cache  
-        if: steps.should-run.outputs.should-run == 'true'
-        uses: actions/cache@v4
-        with:
-          path: /tmp/.docker-cache
-          key: docker-build-cache-${{ matrix.os_name }}-${{ hashFiles('docker/**') }}
-          restore-keys: |
-            docker-build-cache-${{ matrix.os_name }}-
-
-      - name: 🐳 Setup Windows Container (Manual)
-        if: steps.should-run.outputs.should-run == 'true' && matrix.os_name == 'windows'
-        shell: pwsh
-        run: |
-          # Windows containers must be handled manually since GitHub Actions container: only works on Linux
-          $CONTAINER_REGISTRY = "${{ inputs.container_registry || 'ghcr.io' }}"
-          $CONTAINER_IMAGE = "$CONTAINER_REGISTRY/${{ github.repository }}/${{ matrix.container_name }}:${{ inputs.container_tag || 'latest' }}"
-          
-          Write-Output "🐳 Setting up Windows container manually..."
-          Write-Output "📊 Container Image: $CONTAINER_IMAGE"
-          
-          # Login to container registry
-          Write-Output "🔐 Logging into container registry..."
-          echo "${{ secrets.GITHUB_TOKEN }}" | docker login $CONTAINER_REGISTRY -u ${{ github.actor }} --password-stdin
-          
-          # Check if container is already cached locally
-          Write-Output "🔍 Checking if Windows container is cached locally..."
-          $existingImage = docker images --format "table {{.Repository}}:{{.Tag}}" | Select-String "$CONTAINER_IMAGE"
-          if ($existingImage) {
-            Write-Output "✅ Windows container found in local cache, skipping pull"
-          } else {
-            Write-Output "📦 Windows container not cached, pulling (this may take a while)..."
-            docker pull $CONTAINER_IMAGE
-            Write-Output "✅ Windows container pulled and cached"
-          }
-          
-          # Test the container
-          Write-Output "🧪 Testing Windows container..."
-          docker run --rm $CONTAINER_IMAGE cmd /c "echo Container is working"
-          
-          Write-Output "✅ Windows container setup complete"
-          
-          # Store container image for later steps
-          echo "WINDOWS_CONTAINER_IMAGE=$CONTAINER_IMAGE" >> $env:GITHUB_ENV
-
-      - name: 📋 Container Environment Info (Linux)
-        if: steps.should-run.outputs.should-run == 'true' && matrix.os_name == 'linux'
-        shell: bash
-        run: |
-          echo "🔄 Container build environment information (Linux)..."
+      - name: 📋 Container Environment Info
+        shell: bash
+        run: |
+          echo "🔄 Container build environment information..."
           echo "📊 Container Configuration:"
           echo "  Registry: ${{ inputs.container_registry }}"
           echo "  Repository: ${{ github.repository }}"
@@ -303,44 +223,17 @@
           echo "  Disk space: $(df -h . | tail -1)"
           echo "  Memory: $(free -h | grep Mem)"
 
-      - name: 📋 Container Environment Info (Windows)
-        if: steps.should-run.outputs.should-run == 'true' && matrix.os_name == 'windows'
-        shell: pwsh
-        run: |
-          Write-Output "🔄 Container build environment information (Windows)..."
-          Write-Output "📊 Container Configuration:"
-          Write-Output "  Registry: ${{ inputs.container_registry }}"
-          Write-Output "  Repository: ${{ github.repository }}"
-          Write-Output "  Container: ${{ matrix.container_name }}"
-          Write-Output "  Tag: ${{ inputs.container_tag }}"
-          Write-Output "  Full Image: ${{ format('{0}/{1}/{2}:{3}', inputs.container_registry, github.repository, matrix.container_name, inputs.container_tag) }}"
-          Write-Output "  OS: ${{ matrix.os_name }}"
-          Write-Output ""
-          
-          # Test container tools inside the Windows container
-          docker run --rm $env:WINDOWS_CONTAINER_IMAGE pwsh -Command "
-            Write-Output '📊 Pre-installed versions:'
-            Write-Output ('  Quarto: ' + (quarto --version))
-            Write-Output ('  Python: ' + (python3 --version))
-            Write-Output ('  R: ' + (& 'r.exe' --version | Select-Object -First 1))
-            Write-Output ('  TeX Live: ' + (lualatex --version | Select-Object -First 1))
-            Write-Output '📊 System resources:'
-            Write-Output ('  Disk space: ' + (Get-WmiObject Win32_LogicalDisk -Filter 'DriveType=3' | Select-Object DeviceID, @{Name='Size(GB)';Expression={[math]::Round($_.Size/1GB,2)}}, @{Name='FreeSpace(GB)';Expression={[math]::Round($_.FreeSpace/1GB,2)}} | Format-Table -AutoSize | Out-String))
-            Write-Output ('  Memory: ' + (Get-WmiObject Win32_ComputerSystem | Select-Object @{Name='TotalRAM(GB)';Expression={[math]::Round($_.TotalPhysicalMemory/1GB,2)}} | Format-Table -AutoSize | Out-String))
-          "
-
-      - name: 🔨 Build HTML (Linux Container)
-        if: steps.should-run.outputs.should-run == 'true' && matrix.format == 'html' && matrix.os_name == 'linux'
-        shell: bash
-        run: |
-          # Linux: Already running in container
-          echo "🚀 Setting up HTML configuration (Linux container)..."
+      - name: 🔨 Build HTML (copy config and render)
+        if: steps.format-flags.outputs.html_format == 'true'
+        shell: bash
+        run: |
+          echo "🚀 Setting up HTML configuration..."
           cd quarto
           rm -f _quarto.yml
           cp config/_quarto-html.yml _quarto.yml
           echo "✅ Configuration set to HTML"
           
-          echo "🔨 Building HTML in Linux container..."
+          echo "🔨 Building HTML..."
           echo "⏰ HTML build started at: $(date)"
           
           curl -X POST \
@@ -350,125 +243,23 @@
             -d "{
               \"state\": \"pending\",
               \"description\": \"Building HTML content (${{ matrix.os_name }} container)\",
-              \"context\": \"ci/quarto-build-${{ matrix.os_name }}-${{ matrix.format }}\"
+              \"context\": \"ci/quarto-build-${{ matrix.os }}-html\"
             }"
           
           quarto render --to html
           echo "✅ HTML build completed at: $(date)"
-
-      - name: 🔨 Build HTML (Windows Container)
-        if: steps.should-run.outputs.should-run == 'true' && matrix.format == 'html' && matrix.os_name == 'windows'
-        shell: pwsh
-        run: |
-          # Windows: Use docker run with mounted volumes
-          Write-Output "🚀 Setting up HTML configuration (Windows container)..."
-          Set-Location quarto
-          Remove-Item -Force _quarto.yml -ErrorAction SilentlyContinue
-          Copy-Item config/_quarto-html.yml _quarto.yml
-          Write-Output "✅ Configuration set to HTML"
-          Set-Location ..
-          
-          Write-Output "🔨 Building HTML in Windows container..."
-          Write-Output "⏰ HTML build started at: $(Get-Date)"
-          
-          curl -X POST `
-            -H "Authorization: token ${{ secrets.GITHUB_TOKEN }}" `
-            -H "Accept: application/vnd.github.v3+json" `
-            "https://api.github.com/repos/${{ github.repository }}/statuses/${{ github.sha }}" `
-            -d "{
-              `"state`": `"pending`",
-              `"description`": `"Building HTML content (${{ matrix.os_name }} container)`",
-              `"context`": `"ci/quarto-build-${{ matrix.os_name }}-${{ matrix.format }}`"
-            }"
-          
-          # Run Quarto in Windows container with volume mount
-          Write-Output "🔍 Debugging container setup..."
-          Write-Output "Current directory: ${PWD}"
-          Write-Output "Container image: $env:WINDOWS_CONTAINER_IMAGE"
-          
-          # First, test the volume mount and directory structure
-          docker run --rm -v "${PWD}:C:/workspace" $env:WINDOWS_CONTAINER_IMAGE pwsh -Command "
-            Write-Output '=== CONTAINER DIRECTORY DIAGNOSTICS ==='
-            Write-Output '📂 Current working directory:'
-            Get-Location
-            Write-Output '📂 Container C:/ contents:'
-            Get-ChildItem C:/ | Format-Table Name, Length, LastWriteTime
-            Write-Output '📂 Workspace mount contents:'
-            if (Test-Path 'C:/workspace') {
-              Get-ChildItem 'C:/workspace' | Format-Table Name, Length, LastWriteTime
-              Write-Output '📂 Quarto directory contents:'
-              if (Test-Path 'C:/workspace/quarto') {
-                Get-ChildItem 'C:/workspace/quarto' | Format-Table Name, Length, LastWriteTime
-                Write-Output '📄 Quarto config files:'
-                Get-ChildItem 'C:/workspace/quarto' -Filter '*.yml' | Format-Table Name, Length
-              } else {
-                Write-Output '❌ C:/workspace/quarto does not exist'
-              }
-            } else {
-              Write-Output '❌ C:/workspace mount failed'
-            }
-            Write-Output '📍 Quarto location:'
-            where.exe quarto
-            Write-Output '🔍 Quarto check:'
-            quarto check
-          "
-          
-          # Try Quarto render with error handling for Scoop shims
-          Write-Output "🚀 Starting Quarto render..."
-          docker run --rm -v "${PWD}:C:/workspace" -w "C:/workspace/quarto" $env:WINDOWS_CONTAINER_IMAGE pwsh -Command "
-            Write-Output '🔍 Pre-render diagnostics:'
-            Write-Output 'Working directory:'
-            Get-Location
-            Write-Output 'Quarto location:'
-            where.exe quarto
-            Write-Output 'Quarto version:'
-            try {
-              quarto --version
-            } catch {
-              Write-Output 'Quarto version command failed'
-            }
-            Write-Output 'Config file check:'
-            if (Test-Path '_quarto.yml') {
-              Write-Output '✅ _quarto.yml found'
-              Get-Content '_quarto.yml' | Select-Object -First 10
-            } else {
-              Write-Output '❌ _quarto.yml not found'
-            }
-            
-            Write-Output '🚀 Starting render...'
-            try {
-              quarto render --to html --log-level DEBUG
-              Write-Output '✅ Quarto render completed successfully'
-            } catch {
-              Write-Output '❌ Quarto render failed with error:'
-              Write-Output \$_.Exception.Message
-              Write-Output 'Trying alternative render approach...'
-              # Alternative: try with explicit PowerShell execution
-              try {
-                \$env:QUARTO_LOG_LEVEL = 'DEBUG'
-                & quarto render --to html
-                Write-Output '✅ Alternative render approach succeeded'
-              } catch {
-                Write-Output '❌ Alternative approach also failed:'
-                Write-Output \$_.Exception.Message
-                exit 1
-              }
-            }
-          "
-          Write-Output "✅ HTML build completed at: $(Get-Date)"
         
-      - name: 🔨 Build PDF (Linux Container)
-        if: steps.should-run.outputs.should-run == 'true' && matrix.format == 'pdf' && matrix.os_name == 'linux'
-        shell: bash
-        run: |
-          # Linux: Already running in container
-          echo "🚀 Setting up PDF configuration (Linux container)..."
+      - name: 🔨 Build PDF (copy config and render)
+        if: steps.format-flags.outputs.pdf_format == 'true'
+        shell: bash
+        run: |
+          echo "🚀 Setting up PDF configuration..."
           cd quarto
           rm -f _quarto.yml
           cp config/_quarto-pdf.yml _quarto.yml
           echo "✅ Configuration set to PDF"
           
-          echo "🔨 Building PDF in Linux container..."
+          echo "🔨 Building PDF..."
           echo "⏰ PDF build started at: $(date)"
           echo "📊 This should be much faster with pre-installed dependencies"
           
@@ -479,49 +270,18 @@
             -d "{
               \"state\": \"pending\",
               \"description\": \"Building PDF content (${{ matrix.os_name }} container) - optimized\",
-              \"context\": \"ci/quarto-build-${{ matrix.os_name }}-${{ matrix.format }}\"
+              \"context\": \"ci/quarto-build-${{ inputs.os }}-pdf\"
             }"
           
           quarto render --to titlepage-pdf
           echo "✅ PDF build completed at: $(date)"
 
-      - name: 🔨 Build PDF (Windows Container)
-        if: steps.should-run.outputs.should-run == 'true' && matrix.format == 'pdf' && matrix.os_name == 'windows'
-        shell: pwsh
-        run: |
-          # Windows: Use docker run with mounted volumes
-          Write-Output "🚀 Setting up PDF configuration (Windows container)..."
-          Set-Location quarto
-          Remove-Item -Force _quarto.yml -ErrorAction SilentlyContinue
-          Copy-Item config/_quarto-pdf.yml _quarto.yml
-          Write-Output "✅ Configuration set to PDF"
-          Set-Location ..
-          
-          Write-Output "🔨 Building PDF in Windows container..."
-          Write-Output "⏰ PDF build started at: $(Get-Date)"
-          Write-Output "📊 This should be much faster with pre-installed dependencies"
-          
-          curl -X POST `
-            -H "Authorization: token ${{ secrets.GITHUB_TOKEN }}" `
-            -H "Accept: application/vnd.github.v3+json" `
-            "https://api.github.com/repos/${{ github.repository }}/statuses/${{ github.sha }}" `
-            -d "{
-              `"state`": `"pending`",
-              `"description`": `"Building PDF content (${{ matrix.os_name }} container) - optimized`",
-              `"context`": `"ci/quarto-build-${{ matrix.os_name }}-${{ matrix.format }}`"
-            }"
-          
-          # Run Quarto in Windows container with volume mount
-          docker run --rm -v "${PWD}:C:/workspace" -w "C:/workspace/quarto" $env:WINDOWS_CONTAINER_IMAGE quarto render --to titlepage-pdf
-          Write-Output "✅ PDF build completed at: $(Get-Date)"
-
       - name: 📉 Compress PDF with Ghostscript (Linux)
-        if: steps.should-run.outputs.should-run == 'true' && matrix.format == 'pdf' && matrix.os_name == 'linux'
-        shell: bash
-        run: |
-          # Linux: Already running in container with Ghostscript pre-installed
-          if [ -f "_build/pdf/Machine-Learning-Systems.pdf" ]; then
-            echo "📉 Compressing PDF using Ghostscript (Linux container)..."
+        if: steps.format-flags.outputs.pdf_format == 'true' && runner.os == 'Linux'
+        shell: bash
+        run: |
+          if [ -f "build/pdf/Machine-Learning-Systems.pdf" ]; then
+            echo "📉 Compressing PDF using Ghostscript (Linux)..."
             gs \
               -sDEVICE=pdfwrite \
               -dCompatibilityLevel=1.4 \
@@ -529,61 +289,53 @@
               -dNOPAUSE \
               -dQUIET \
               -dBATCH \
-              -sOutputFile="./_build/pdf/ebook.pdf" \
-              "./_build/pdf/Machine-Learning-Systems.pdf"
-
-            mv ./_build/pdf/ebook.pdf ./_build/pdf/Machine-Learning-Systems.pdf
-            echo "✅ PDF compression completed"
+              -sOutputFile="./build/pdf/ebook.pdf" \
+              "./build/pdf/Machine-Learning-Systems.pdf"
+
+            mv ./build/pdf/ebook.pdf ./build/pdf/Machine-Learning-Systems.pdf
           else
             echo "⚠️ PDF file not found for compression"
           fi
 
       - name: 📉 Compress PDF with Ghostscript (Windows)
-        if: steps.should-run.outputs.should-run == 'true' && matrix.format == 'pdf' && matrix.os_name == 'windows'
+        if: steps.format-flags.outputs.pdf_format == 'true' && runner.os == 'Windows'
         shell: pwsh
         run: |
-          # Windows: Use Ghostscript in Windows container
-          $input = "./_build/pdf/Machine-Learning-Systems.pdf"
-          $output = "./_build/pdf/ebook.pdf"
+          $input = "./build/pdf/Machine-Learning-Systems.pdf"
+          $output = "./build/pdf/ebook.pdf"
 
           if (!(Test-Path $input)) {
             Write-Warning "⚠️ Input PDF not found! Skipping compression..."
             exit 0
           }
 
-          Write-Output "📉 Compressing PDF using Ghostscript (Windows container)..."
-          # Run Ghostscript in Windows container with volume mount
-          docker run --rm -v "${PWD}:C:/workspace" -w "C:/workspace" $env:WINDOWS_CONTAINER_IMAGE gswin64c -sDEVICE=pdfwrite -dCompatibilityLevel:1.4 -dPDFSETTINGS=/ebook -dNOPAUSE -dBATCH -sOutputFile="C:/workspace/_build/pdf/ebook.pdf" "C:/workspace/_build/pdf/Machine-Learning-Systems.pdf"
+          Write-Output "📉 Compressing PDF using Ghostscript (Windows)..."
+          & gswin64c -sDEVICE=pdfwrite -dCompatibilityLevel:1.4 -dPDFSETTINGS=/ebook -dNOPAUSE -dBATCH -sOutputFile="$output" "$input"
 
           if (Test-Path $output) {
             Move-Item -Force $output $input
-            Write-Output "✅ PDF compression completed"
           } else {
             Write-Warning "⚠️ Compression failed but continuing"
           }
 
       - name: 📤 Upload HTML artifacts
-        if: steps.should-run.outputs.should-run == 'true' && matrix.format == 'html'
+        if: steps.format-flags.outputs.html_format == 'true'
         id: upload-html-artifacts
         uses: actions/upload-artifact@v4
         with:
           name: ${{ format('{0}-html-{1}', inputs.target, env.OS_NAME) }}
-          path: _build/html
+          path: build/html
 
       - name: 📤 Upload PDF artifacts
-        if: steps.should-run.outputs.should-run == 'true' && matrix.format == 'pdf'
+        if: steps.format-flags.outputs.pdf_format == 'true'
         id: upload-pdf-artifacts
         uses: actions/upload-artifact@v4
         with:
           name: ${{ format('{0}-pdf-{1}', inputs.target, env.OS_NAME) }}
-          path: _build/pdf
+          path: build/pdf
 
       - name: 📋 Build Declaration
-<<<<<<< HEAD
-        if: steps.should-run.outputs.should-run == 'true'
-=======
         id: outputs
->>>>>>> a71237bf
         run: |
           # Determine artifact names (empty if not built)
           if [ "${{ steps.format-flags.outputs.html_format }}" = "true" ]; then
@@ -612,9 +364,9 @@
           fi
           
           echo "📦 Build Declaration: Successfully created artifacts"
-          echo "📊 Format: ${{ matrix.format }}"
-          echo "📊 OS: ${{ matrix.os_name }}"
-          echo "📊 Artifact: ${HTML_ARTIFACT}${PDF_ARTIFACT}"
+          echo "📊 HTML Artifact: '$HTML_ARTIFACT' (enabled: ${{ steps.format-flags.outputs.html_format }})"
+          echo "📊 PDF Artifact: '$PDF_ARTIFACT' (enabled: ${{ steps.format-flags.outputs.pdf_format }})"
+          echo "📊 OS: ${{ inputs.os }}"
           echo "📊 Target: ${{ inputs.target }}"
           echo "📊 Method: Fast Container Build ($OS_NAME)"
           echo "📊 Formats Built: $FORMATS_BUILT"
@@ -634,58 +386,27 @@
         run: |
           echo "🎯 Setting final build status..."
           
-          # Check if this job was supposed to run
-          if [ "${{ steps.should-run.outputs.should-run }}" = "true" ]; then
-            if [ "${{ job.status }}" = "success" ]; then
-              STATE="success"
-              DESCRIPTION="Build completed successfully (${{ matrix.os_name }} container)"
-            else
-              STATE="failure"
-              DESCRIPTION="Build failed (${{ matrix.os_name }} container)"
-            fi
-            
-            echo "📊 Final status: $STATE"
-            echo "📝 Description: $DESCRIPTION"
-            
-            curl -X POST \
-              -H "Authorization: token ${{ secrets.GITHUB_TOKEN }}" \
-              -H "Accept: application/vnd.github.v3+json" \
-              "https://api.github.com/repos/${{ github.repository }}/statuses/${{ github.sha }}" \
-              -d "{
-                \"state\": \"$STATE\",
-                \"description\": \"$DESCRIPTION\",
-                \"context\": \"ci/quarto-build-${{ matrix.os_name }}-${{ matrix.format }}\"
-              }"
-            
-            echo "✅ Commit status updated successfully"
-          else
-            echo "⏭️ Skipped matrix job for ${{ matrix.os_name }} (not requested)"
-          fi
-
-      - name: 📋 Build summary outputs
-        id: build-summary
-        if: always()
-        shell: bash
-        run: |
-          # Determine build status and formats built
-          if [ "${{ steps.should-run.outputs.should-run }}" = "true" ]; then
-            # Check if the build was successful for this matrix combination
-            if [ "${{ job.status }}" = "success" ]; then
-              BUILD_STATUS="success"
-              FORMATS_BUILT="${{ matrix.format }}"
-            else
-              BUILD_STATUS="failure"
-              FORMATS_BUILT=""
-            fi
-          else
-            BUILD_STATUS="skipped"
-            FORMATS_BUILT=""
-          fi
-          
-          echo "status=$BUILD_STATUS" >> $GITHUB_OUTPUT
-          echo "formats=$FORMATS_BUILT" >> $GITHUB_OUTPUT
-          
-          echo "📊 Build Status: $BUILD_STATUS"
-          echo "📦 Formats Built: $FORMATS_BUILT"
+          if [ "${{ job.status }}" = "success" ]; then
+            STATE="success"
+            DESCRIPTION="Build completed successfully (${{ matrix.os_name }} container)"
+          else
+            STATE="failure"
+            DESCRIPTION="Build failed (${{ matrix.os_name }} container)"
+          fi
+          
+          echo "📊 Final status: $STATE"
+          echo "📝 Description: $DESCRIPTION"
+          
+          curl -X POST \
+            -H "Authorization: token ${{ secrets.GITHUB_TOKEN }}" \
+            -H "Accept: application/vnd.github.v3+json" \
+            "https://api.github.com/repos/${{ github.repository }}/statuses/${{ github.sha }}" \
+            -d "{
+              \"state\": \"$STATE\",
+              \"description\": \"$DESCRIPTION\",
+              \"context\": \"ci/quarto-build-${{ inputs.os }}-${{ inputs.format }}\"
+            }"
+          
+          echo "✅ Commit status updated successfully"
 
  