name: '📚 Quarto Build'

# This workflow builds a Quarto project and deploys it to either a development site or GitHub Pages
# It handles both Windows and Linux environments with extensive caching for better performance
on:
  workflow_call:
    inputs:
      environment:
        required: true
        type: string
        description: 'Build environment (development/production)'
      os:
        required: true
        type: string
        description: 'Operating system to run on (ubuntu-latest/windows-latest)'
      quarto-version:
        required: false
        type: string
        default: '1.6.42'
        description: 'Version of Quarto to use'
      r-version:
        required: false
        type: string
        default: '4.3.2'
        description: 'Version of R to use'
      target:
        required: true
        type: string
        description: 'Target branch (dev/main) - determines build behavior'
    secrets:
      SSH_DEPLOY_KEY:
        required: true
        
permissions:
  contents: write
  pages: write

jobs:
  build:
    runs-on: ${{ inputs.os }}
    environment:
      name: ${{ inputs.environment }}
    env:
      R_LIBS_USER: ${{ github.workspace }}/.r-lib

    steps:
      - name: 🔍 Validate inputs
        shell: pwsh
        run: |
          Write-Output "🔄 Validating workflow inputs..."
          Write-Output "👉 Target: ${{ inputs.target }}"
          Write-Output "👉 OS: ${{ inputs.os }}"
          Write-Output "👉 Environment: ${{ inputs.environment }}"
          
          if (("${{ inputs.target }}" -ne "dev") -and ("${{ inputs.target }}" -ne "main")) {
            Write-Error "❌ Target must be either 'dev' or 'main'"
            exit 1
          }
          Write-Output "✅ Input validation passed"

      - name: 🔍 Verify branch
        shell: pwsh
        run: |
          Write-Output "🔄 Verifying branch alignment..."
          Write-Output "👉 Current branch: ${{ github.ref }}"
          Write-Output "👉 Target branch: ${{ inputs.target }}"
          
          if (("${{ inputs.target }}" -eq "main") -and ("${{ github.ref }}" -ne "refs/heads/main")) {
            Write-Error "❌ Main build can only run on the main branch"
            exit 1
          }
          if (("${{ inputs.target }}" -eq "dev") -and ("${{ github.ref }}" -ne "refs/heads/dev")) {
            Write-Error "❌ Dev build can only run on the dev branch"
            exit 1
          }
          Write-Output "✅ Branch verification passed"

      - name: 📦 Install Ghostscript (Windows)
        if: runner.os == 'Windows'
        shell: pwsh
        run: |
          choco install ghostscript
          $gsPath = Get-ChildItem "C:\Program Files\gs" | Sort-Object Name -Descending | Select-Object -First 1
          $binPath = Join-Path $gsPath.FullName "bin"
          echo "Adding Ghostscript path: $binPath"
          echo "$binPath" | Out-File -Append -FilePath $env:GITHUB_PATH

<<<<<<< HEAD
      - name: 🧪 Test Ghostscript compression with dummy PDF
=======

      - name: 🧪 Test Ghostscript compression with dummy PDF (1.5 and 1.4)
>>>>>>> 404e2842
        if: runner.os == 'Windows'
        shell: pwsh
        run: |
          Write-Output "🧪 Creating dummy PDF to test Ghostscript..."
          $dummypdf = "./_book/dummy.pdf"
          $outputpdf = "./_book/ebook.pdf"

          New-Item -ItemType Directory -Force -Path "./_book" | Out-Null

          @"
          %PDF-1.4
          1 0 obj
          << /Type /Catalog /Pages 2 0 R >>
          endobj
          2 0 obj
          << /Type /Pages /Kids [3 0 R] /Count 1 >>
          endobj
          3 0 obj
          << /Type /Page /Parent 2 0 R /MediaBox [0 0 200 200] /Contents 4 0 R >>
          endobj
          4 0 obj
          << /Length 44 >>
          stream
          BT
          /F1 24 Tf
          100 100 Td
          (Hello, World!) Tj
          ET
          endstream
          endobj
          xref
          0 5
          0000000000 65535 f
          0000000010 00000 n
          0000000060 00000 n
          0000000115 00000 n
          0000000210 00000 n
          trailer
          << /Root 1 0 R /Size 5 >>
          startxref
          320
          %%EOF
          "@ | Set-Content -Encoding ASCII $dummypdf

<<<<<<< HEAD
          # Test CompatibilityLevel 1.5
          Write-Output "📉 Testing Ghostscript compression with CompatibilityLevel=1.5..."
          & "gswin64c" -sDEVICE=pdfwrite -dCompatibilityLevel:1.5 -dPDFSETTINGS=/ebook -dNOPAUSE -dQUIET -dBATCH -sOutputFile="$outputpdf" "$dummypdf"

          if (Test-Path $outputpdf) {
            Write-Output "✅ Compression with CompatibilityLevel=1.5 succeeded"
            Remove-Item $outputpdf
          } else {
            Write-Error "❌ Compression with CompatibilityLevel=1.5 failed"
            Remove-Item $dummypdf
            exit 1
          }

          # Test CompatibilityLevel 1.4
          Write-Output "📉 Testing Ghostscript compression with CompatibilityLevel=1.4..."
          & "gswin64c" -sDEVICE=pdfwrite -dCompatibilityLevel:1.4 -dPDFSETTINGS=/ebook -dNOPAUSE -dQUIET -dBATCH -sOutputFile="$outputpdf" "$dummypdf"

          if (Test-Path $outputpdf) {
            Write-Output "✅ Compression with CompatibilityLevel=1.4 succeeded"
            Remove-Item $outputpdf
          } else {
            Write-Error "❌ Compression with CompatibilityLevel=1.4 failed"
            Remove-Item $dummypdf
            exit 1
=======
          foreach ($compat in @("1.5", "1.4")) {
            Write-Output "📉 Testing Ghostscript compression with CompatibilityLevel=$compat..."
            & "gswin64c" -sDEVICE=pdfwrite -dCompatibilityLevel=$compat -dPDFSETTINGS=/ebook -dNOPAUSE -dQUIET -dBATCH -sOutputFile="$outputpdf" "$dummypdf"

            if (Test-Path $outputpdf) {
              Write-Output "✅ Compression with CompatibilityLevel=$compat succeeded"
              Remove-Item $outputpdf
            } else {
              Write-Error "❌ Compression with CompatibilityLevel=$compat failed"
              Remove-Item $dummypdf
              exit 1
            }
>>>>>>> 404e2842
          }

          Remove-Item $dummypdf



<<<<<<< HEAD

=======
>>>>>>> 404e2842
      - name: 📥 Checkout repository
        uses: actions/checkout@v4
        with:
          ref: ${{ inputs.target }}
          fetch-depth: 0

      - name: 📦 Setup Quarto
        uses: quarto-dev/quarto-actions/setup@v2
        with:
          version: ${{ inputs.quarto-version }}
        # Outputs quarto version information after installation
        id: quarto-setup

      - name: 📋 Quarto Setup Info
        shell: bash
        run: |
          echo "🔄 Checking Quarto installation..."
          quarto check
          echo "📊 Quarto version info:"
          quarto --version
          echo "📍 Quarto installation location:"
          which quarto || where.exe quarto

      # Cache Linux system packages without hardcoded paths
      - name: 💾 Cache APT packages
        if: runner.os == 'Linux'
        uses: actions/cache@v4
        id: cache-apt
        with:
          path: ~/.apt-cache
          key: apt-${{ runner.os }}-${{ hashFiles('.github/workflows/*.yml') }}
          restore-keys: |
            apt-${{ runner.os }}-

      - name: 🛠️ Install Linux Dependencies
        if: runner.os == 'Linux' && steps.cache-apt.outputs.cache-hit != 'true'
        shell: bash
        run: |
          echo "🔄 Installing Linux dependencies..."
          echo "📦 Creating APT cache directory"
          mkdir -p ~/.apt-cache

          echo "📦 Updating package lists"
          sudo apt-get update

          echo "📦 Installing required system libraries"
          sudo apt-get -o dir::cache::archives="$HOME/.apt-cache" install -y \
            fonts-dejavu \
            fonts-freefont-ttf \
            gdk-pixbuf2.0-bin \
            libcairo2 \
            libfontconfig1 \
            libfreetype6 \
            libpango-1.0-0 \
            libpangocairo-1.0-0 \
            libpangoft2-1.0-0 \
            libxml2-dev \
            libcurl4-openssl-dev \
            libjpeg-dev \
            libtiff5-dev

          echo "✅ Linux dependencies installed"
                
      - name: 🎨 Install Inkscape and font dependencies (Linux)
        if: runner.os == 'Linux'
        run: |
          # First remove any existing Inkscape
          sudo apt-get remove -y inkscape || true
          # Install Inkscape from PPA for more reliable version
          echo "📦 Installing Inkscape from PPA..."
          sudo add-apt-repository ppa:inkscape.dev/stable -y
          sudo apt-get update
          sudo apt-get install -y inkscape
          
          # Install font dependencies
          echo "📦 Installing font dependencies..."
          sudo apt-get install -y \
            fonts-freefont-ttf \
            fonts-liberation \
            fontconfig
          
          # Update font cache after installing Inkscape and fonts
          echo "🧹 Updating font cache..."
          sudo fc-cache -fv
          
          # Verify Inkscape installation
          echo "📊 Inkscape version:"
          inkscape --version
          
          # Test SVG to PDF conversion with the new Inkscape
          echo "🧪 Testing Inkscape SVG to PDF conversion..."
          echo '<svg xmlns="http://www.w3.org/2000/svg" width="100" height="100"><circle cx="50" cy="50" r="40" fill="red"/></svg>' > test.svg
          inkscape --export-type=pdf --export-filename=test.pdf test.svg
          
          # Verify if the PDF was created
          if [ -f test.pdf ]; then
            echo "✅ Inkscape SVG to PDF conversion successful!"
            ls -lh test.pdf
          else
            echo "❌ Inkscape SVG to PDF conversion failed."
            echo "🔍 Checking Inkscape installation..."
            dpkg -l | grep inkscape
            which inkscape
            ldd $(which inkscape) | grep "not found" || echo "All dependencies resolved"
          fi
          
      - name: 🎨 Install Inkscape (Windows)
        if: runner.os == 'Windows'
        shell: pwsh
        run: |
          choco install inkscape -y
          echo "C:\Program Files\Inkscape\bin" | Out-File -Append -Encoding ascii $env:GITHUB_PATH
          
          # Verify Inkscape installation
          inkscape --version

      - name: 📦 Install & Update TeX Live 
        uses: teatimeguest/setup-texlive-action@v3
        with:
          version: latest
          packages: |
            scheme-basic      
            collection-latex  
            collection-latexrecommended   
            collection-fontsrecommended   
            collection-latexextra
            collection-pictures   
            collection-luatex     
            koma-script       
            standalone       
            tikz-cd         
            marginfix      
            newpx          
            luatex85
            listings       
          update-all-packages: true
          cache: true
          
      - name: 📊 Setup R
        uses: r-lib/actions/setup-r@v2
        with:
          r-version: ${{ inputs.r-version }}
          use-public-rspm: true

      - name: 📋 R Setup Info
        shell: Rscript {0}
        run: |
          cat("🔄 R Version Information:\n")
          cat(paste("R version:", R.version$version.string, "\n"))
          cat(paste("R home:", R.home(), "\n"))
          cat(paste("R library paths:", paste(.libPaths(), collapse=", "), "\n"))

      # Cache R packages using standard paths
      - name: 💾 Cache R packages
        uses: actions/cache@v4
        id: cache-r-packages
        with:
          path: |
            ${{ env.R_LIBS_USER }}
          key: r-pkgs-${{ runner.os }}-${{ inputs.r-version }}-${{ hashFiles('**/install_packages.R') }}
          restore-keys: |
            r-pkgs-${{ runner.os }}-${{ inputs.r-version }}-

      - name: 📦 Install R packages
        if: steps.cache-r-packages.outputs.cache-hit != 'true'
        shell: Rscript {0}
        run: |
          # Set options for better package installation
          options(repos = c(CRAN = "https://cran.rstudio.com"))
          
          cat("🔄 Installing R packages...\n")
          cat(paste("R library path:", Sys.getenv("R_LIBS_USER"), "\n"))
          
          # Create and set library path
          lib_path <- Sys.getenv("R_LIBS_USER")
          dir.create(lib_path, showWarnings = FALSE, recursive = TRUE)
          .libPaths(lib_path)
          
          # Install packages
          cat("📦 Installing remotes package...\n")
          install.packages("remotes")
          
          if (file.exists("install_packages.R")) {
            cat("📦 Installing packages from install_packages.R...\n")
            source("install_packages.R")
          } else {
            cat("⚠️ No install_packages.R found, installing common packages\n")
            pkgs <- c("rmarkdown", "knitr", "tidyverse", "ggplot2", "bookdown")
            cat(paste("📦 Installing packages:", paste(pkgs, collapse=", "), "\n"))
            install.packages(pkgs)
          }
          
          cat("✅ R package installation complete\n")
          cat("📊 Installed packages:\n")
          ip <- installed.packages()[, c("Package", "Version")]
          print(head(ip, 10))
          cat(paste("Total packages installed:", nrow(ip), "\n"))

      # Install before render cause we need it for rendering
      - name: 📦 Install Ghostscript (Linux)
        if: runner.os == 'Linux'
        run: sudo apt-get install -y ghostscript

      - name: 📦 Install Ghostscript (Windows)
        if: runner.os == 'Windows'
        shell: pwsh
        run: |
          choco install ghostscript
          $gsPath = Get-ChildItem "C:\Program Files\gs" | Sort-Object Name -Descending | Select-Object -First 1
          $binPath = Join-Path $gsPath.FullName "bin"
          echo "Adding Ghostscript path: $binPath"
          echo "$binPath" | Out-File -Append -FilePath $env:GITHUB_PATH

      - name: 🔨 Render Quarto Project (HTML)
        uses: quarto-dev/quarto-actions/render@v2
        with:
            to: titlepage-pdf

      - name: 🔨 Render Quarto Project (PDF)
        uses: quarto-dev/quarto-actions/render@v2
        with:
            to: titlepage-pdf

      - name: 📋 Check Quarto Build Output
        shell: bash
        run: |
          echo "🔄 Checking Quarto build output..."
          
          if [ -d "_book" ]; then
            echo "✅ _book directory exists"
            echo "📊 Files in _book directory:"
            ls -la _book | head -n 20
            echo "📊 Total files in _book:"
            find _book -type f | wc -l
            
            if [ -f "_book/Machine-Learning-Systems.pdf" ]; then
              echo "✅ PDF file exists"
              echo "📊 PDF file size:"
              du -h "_book/Machine-Learning-Systems.pdf"
            else
              echo "⚠️ PDF file not found!"
            fi
          else
            echo "❌ _book directory not found!"
          fi

      - name: 📉 Compress PDF with Ghostscript (Linux)
        if: runner.os == 'Linux'
        run: |
          gs \
            -sDEVICE=pdfwrite \
            -dCompatibilityLevel=1.5 \
            -dPDFSETTINGS=/ebook \
            -dNOPAUSE \
            -dQUIET \
            -dBATCH \
            -sOutputFile="./_book/ebook.pdf" \
            "./_book/Machine-Learning-Systems.pdf"

          # Replace original with compressed
          mv ./_book/ebook.pdf ./_book/Machine-Learning-Systems.pdf

      - name: 📉 Compress PDF with Ghostscript (Windows)
        if: runner.os == 'Windows'
        shell: pwsh
        run: |
          $input = "./_book/Machine-Learning-Systems.pdf"
          $output = "./_book/ebook.pdf"

          if (!(Test-Path $input)) {
            Write-Error "❌ Input PDF not found!"
            exit 1
          }

          Write-Output "📉 Compressing PDF using Ghostscript..."
          & gswin64c `
            -sDEVICE=pdfwrite `
            -dCompatibilityLevel=1.5 `
            -dPDFSETTINGS=/ebook `
            -dNOPAUSE `
            -dQUIET `
            -dBATCH `
            -sOutputFile=$output `
            $input

          if (Test-Path $output) {
            Write-Output "✅ Compression successful"
            Move-Item -Force $output $input
          } else {
            Write-Error "❌ Compression failed"
            exit 1
          }
          
      - name: 📤 Upload artifact
        if: github.event_name == 'pull_request'
        uses: actions/upload-artifact@v4
        with:
          name: _book-${{ inputs.os }}
          path: _book

      # Push to dev site
      - name: 🚀 Stage to Dev Site
        if: inputs.target == 'dev' && runner.os == 'Linux'
        uses: cpina/github-action-push-to-another-repository@v1.7.2
        env:
          SSH_DEPLOY_KEY: ${{ secrets.SSH_DEPLOY_KEY }}
        with:
          source-directory: '_book'
          destination-github-username: 'harvard-edge'
          destination-repository-name: 'cs249r_book_dev'
          user-email: khoshnevis.naeem@gmail.com
          target-branch: 'main'
          target-directory: 'docs'
          commit-message: |
            📚 Push dev branch build

      - name: 📋 Dev Deployment Info
        if: inputs.target == 'dev' && runner.os == 'Linux'
        shell: bash
        run: |
          echo "🔄 Development deployment information:"
          echo "📊 Deployed to repository: harvard-edge/cs249r_book_dev"
          echo "📊 Target branch: main"
          echo "📊 Target directory: docs"
          echo "📊 Source directory: _book"
          echo "✅ Deployment should be complete"

      # Deploy to GitHub Pages
      - name: 🚀 Deploy to GitHub Pages
        if: inputs.target == 'main' && runner.os == 'Linux'
        uses: quarto-dev/quarto-actions/publish@v2
        with:
          target: gh-pages
          render: false
        env:
          GITHUB_TOKEN: ${{ secrets.GITHUB_TOKEN }}

      - name: 📋 GitHub Pages Deployment Info
        if: inputs.target == 'main' && runner.os == 'Linux'
        shell: bash
        run: |
          echo "🔄 GitHub Pages deployment information:"
          echo "📊 Deployed to: gh-pages branch"
          echo "📊 Source directory: _book"
          echo "✅ Deployment should be complete"
          echo "🌐 Site should be available at: https://${{ github.repository_owner }}.github.io/${{ github.event.repository.name }}"

      # Add comprehensive debug artifacts
      - name: 📦 Collect Debug Artifacts
        if: always()  # Run even if previous steps failed
        uses: actions/upload-artifact@v4
        with:
          name: debug-${{ inputs.target }}-${{ inputs.os }}
          path: |
            ${{ github.workspace }}/_book/**
            ${{ github.workspace }}/.quarto/**
            ${{ github.workspace }}/**/_cache/**
            ${{ github.workspace }}/**/logs/**
            ${{ github.workspace }}/**/*.log
            ${{ github.workspace }}/**/.jupyter_cache/**
            ${{ github.workspace }}/.Rcheck/**
            ${{ github.workspace }}/**/*.Rout
            ${{ github.workspace }}/**/*.aux
            ${{ github.workspace }}/**/*.blg
            ${{ github.workspace }}/**/*.fls
            ${{ github.workspace }}/**/*.fdb_latexmk
          compression-level: 9  # Maximum compression
          retention-days: 5  # Keep for 5 days

      - name: 📋 Debug Artifact Info
        if: always()
        shell: bash
        run: |
          echo "🔄 Debug artifacts information:"
          echo "📊 Collected logs and build artifacts"
          echo "📊 Retention period: 5 days"
          echo "📊 Target artifact name: debug-${{ inputs.target }}-${{ inputs.os }}"
          echo "✅ Debug artifacts should be available in GitHub Actions"

      - name: 📋 Build Summary
        shell: pwsh
        run: |
          @"
          ## 📊 Build Status Summary
          🎯 Target: ${{ inputs.target }}
          💻 OS: ${{ inputs.os }}
          🔧 Environment: ${{ inputs.environment }}
          📚 Quarto Version: ${{ inputs.quarto-version }}
          🔬 R Version: ${{ inputs.r-version }}
          🧩 Cache Status:
            - TeX Live: Installed via teatimeguest/setup-texlive-action@v3
            - R Packages: ${{ steps.cache-r-packages.outputs.cache-hit == 'true' && '✅ Hit' || '❌ Miss' }}
          ⏰ Completed at: $(Get-Date -Format "yyyy-MM-dd HH:mm:ss")
          "@ | Add-Content $env:GITHUB_STEP_SUMMARY<|MERGE_RESOLUTION|>--- conflicted
+++ resolved
@@ -75,115 +75,6 @@
           }
           Write-Output "✅ Branch verification passed"
 
-      - name: 📦 Install Ghostscript (Windows)
-        if: runner.os == 'Windows'
-        shell: pwsh
-        run: |
-          choco install ghostscript
-          $gsPath = Get-ChildItem "C:\Program Files\gs" | Sort-Object Name -Descending | Select-Object -First 1
-          $binPath = Join-Path $gsPath.FullName "bin"
-          echo "Adding Ghostscript path: $binPath"
-          echo "$binPath" | Out-File -Append -FilePath $env:GITHUB_PATH
-
-<<<<<<< HEAD
-      - name: 🧪 Test Ghostscript compression with dummy PDF
-=======
-
-      - name: 🧪 Test Ghostscript compression with dummy PDF (1.5 and 1.4)
->>>>>>> 404e2842
-        if: runner.os == 'Windows'
-        shell: pwsh
-        run: |
-          Write-Output "🧪 Creating dummy PDF to test Ghostscript..."
-          $dummypdf = "./_book/dummy.pdf"
-          $outputpdf = "./_book/ebook.pdf"
-
-          New-Item -ItemType Directory -Force -Path "./_book" | Out-Null
-
-          @"
-          %PDF-1.4
-          1 0 obj
-          << /Type /Catalog /Pages 2 0 R >>
-          endobj
-          2 0 obj
-          << /Type /Pages /Kids [3 0 R] /Count 1 >>
-          endobj
-          3 0 obj
-          << /Type /Page /Parent 2 0 R /MediaBox [0 0 200 200] /Contents 4 0 R >>
-          endobj
-          4 0 obj
-          << /Length 44 >>
-          stream
-          BT
-          /F1 24 Tf
-          100 100 Td
-          (Hello, World!) Tj
-          ET
-          endstream
-          endobj
-          xref
-          0 5
-          0000000000 65535 f
-          0000000010 00000 n
-          0000000060 00000 n
-          0000000115 00000 n
-          0000000210 00000 n
-          trailer
-          << /Root 1 0 R /Size 5 >>
-          startxref
-          320
-          %%EOF
-          "@ | Set-Content -Encoding ASCII $dummypdf
-
-<<<<<<< HEAD
-          # Test CompatibilityLevel 1.5
-          Write-Output "📉 Testing Ghostscript compression with CompatibilityLevel=1.5..."
-          & "gswin64c" -sDEVICE=pdfwrite -dCompatibilityLevel:1.5 -dPDFSETTINGS=/ebook -dNOPAUSE -dQUIET -dBATCH -sOutputFile="$outputpdf" "$dummypdf"
-
-          if (Test-Path $outputpdf) {
-            Write-Output "✅ Compression with CompatibilityLevel=1.5 succeeded"
-            Remove-Item $outputpdf
-          } else {
-            Write-Error "❌ Compression with CompatibilityLevel=1.5 failed"
-            Remove-Item $dummypdf
-            exit 1
-          }
-
-          # Test CompatibilityLevel 1.4
-          Write-Output "📉 Testing Ghostscript compression with CompatibilityLevel=1.4..."
-          & "gswin64c" -sDEVICE=pdfwrite -dCompatibilityLevel:1.4 -dPDFSETTINGS=/ebook -dNOPAUSE -dQUIET -dBATCH -sOutputFile="$outputpdf" "$dummypdf"
-
-          if (Test-Path $outputpdf) {
-            Write-Output "✅ Compression with CompatibilityLevel=1.4 succeeded"
-            Remove-Item $outputpdf
-          } else {
-            Write-Error "❌ Compression with CompatibilityLevel=1.4 failed"
-            Remove-Item $dummypdf
-            exit 1
-=======
-          foreach ($compat in @("1.5", "1.4")) {
-            Write-Output "📉 Testing Ghostscript compression with CompatibilityLevel=$compat..."
-            & "gswin64c" -sDEVICE=pdfwrite -dCompatibilityLevel=$compat -dPDFSETTINGS=/ebook -dNOPAUSE -dQUIET -dBATCH -sOutputFile="$outputpdf" "$dummypdf"
-
-            if (Test-Path $outputpdf) {
-              Write-Output "✅ Compression with CompatibilityLevel=$compat succeeded"
-              Remove-Item $outputpdf
-            } else {
-              Write-Error "❌ Compression with CompatibilityLevel=$compat failed"
-              Remove-Item $dummypdf
-              exit 1
-            }
->>>>>>> 404e2842
-          }
-
-          Remove-Item $dummypdf
-
-
-
-<<<<<<< HEAD
-
-=======
->>>>>>> 404e2842
       - name: 📥 Checkout repository
         uses: actions/checkout@v4
         with:
@@ -461,13 +352,13 @@
           Write-Output "📉 Compressing PDF using Ghostscript..."
           & gswin64c `
             -sDEVICE=pdfwrite `
-            -dCompatibilityLevel=1.5 `
+            -dCompatibilityLevel:1.4 `
             -dPDFSETTINGS=/ebook `
             -dNOPAUSE `
             -dQUIET `
             -dBATCH `
-            -sOutputFile=$output `
-            $input
+            -sOutputFile="$output" `
+            "$input"
 
           if (Test-Path $output) {
             Write-Output "✅ Compression successful"
@@ -476,6 +367,7 @@
             Write-Error "❌ Compression failed"
             exit 1
           }
+
           
       - name: 📤 Upload artifact
         if: github.event_name == 'pull_request'
