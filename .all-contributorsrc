{
    "projectName": "cs249r_book",
    "projectOwner": "harvard-edge",
    "files": [
        "contents/frontmatter/acknowledgements/acknowledgements.qmd",
        "README.md"
    ],
    "contributors": [
        {
            "login": "profvjreddi",
            "name": "Vijay Janapa Reddi",
            "avatar_url": "https://avatars.githubusercontent.com/profvjreddi",
            "profile": "https://github.com/profvjreddi",
            "contributions": []
        },
        {
            "login": "jasonjabbour",
            "name": "jasonjabbour",
            "avatar_url": "https://avatars.githubusercontent.com/jasonjabbour",
            "profile": "https://github.com/jasonjabbour",
            "contributions": []
        },
        {
            "login": "uchendui",
            "name": "Ikechukwu Uchendu",
            "avatar_url": "https://avatars.githubusercontent.com/uchendui",
            "profile": "https://github.com/uchendui",
            "contributions": []
        },
        {
            "login": "Naeemkh",
            "name": "Naeem Khoshnevis",
            "avatar_url": "https://avatars.githubusercontent.com/Naeemkh",
            "profile": "https://github.com/Naeemkh",
            "contributions": []
        },
        {
            "login": "Mjrovai",
            "name": "Marcelo Rovai",
            "avatar_url": "https://avatars.githubusercontent.com/Mjrovai",
            "profile": "https://github.com/Mjrovai",
            "contributions": []
        },
        {
            "login": "kai4avaya",
            "name": "Kai Kleinbard",
            "avatar_url": "https://avatars.githubusercontent.com/kai4avaya",
            "profile": "https://github.com/kai4avaya",
            "contributions": []
        },
        {
            "login": "hzeljko",
            "name": "Zeljko Hrcek",
            "avatar_url": "https://avatars.githubusercontent.com/hzeljko",
            "profile": "https://github.com/hzeljko",
            "contributions": []
        },
        {
            "login": "Sara-Khosravi",
            "name": "Sara Khosravi",
            "avatar_url": "https://avatars.githubusercontent.com/Sara-Khosravi",
            "profile": "https://github.com/Sara-Khosravi",
            "contributions": []
        },
        {
            "login": "V0XNIHILI",
            "name": "Douwe den Blanken",
            "avatar_url": "https://avatars.githubusercontent.com/V0XNIHILI",
            "profile": "https://github.com/V0XNIHILI",
            "contributions": []
        },
        {
            "login": "shanzehbatool",
            "name": "shanzehbatool",
            "avatar_url": "https://avatars.githubusercontent.com/shanzehbatool",
            "profile": "https://github.com/shanzehbatool",
            "contributions": []
        },
        {
            "login": "eliasab16",
            "name": "Elias",
            "avatar_url": "https://avatars.githubusercontent.com/eliasab16",
            "profile": "https://github.com/eliasab16",
            "contributions": []
        },
        {
            "login": "JaredP94",
            "name": "Jared Ping",
            "avatar_url": "https://avatars.githubusercontent.com/JaredP94",
            "profile": "https://github.com/JaredP94",
            "contributions": []
        },
        {
            "login": "mpstewart1",
            "name": "Matthew Stewart",
            "avatar_url": "https://avatars.githubusercontent.com/mpstewart1",
            "profile": "https://github.com/mpstewart1",
            "contributions": []
        },
        {
            "login": "18jeffreyma",
            "name": "Jeffrey Ma",
            "avatar_url": "https://avatars.githubusercontent.com/18jeffreyma",
            "profile": "https://github.com/18jeffreyma",
            "contributions": []
        },
        {
            "login": "ishapira1",
            "name": "Itai Shapira",
            "avatar_url": "https://avatars.githubusercontent.com/ishapira1",
            "profile": "https://github.com/ishapira1",
            "contributions": []
        },
        {
            "login": "Maximilian Lam",
            "name": "Maximilian Lam",
            "avatar_url": "https://www.gravatar.com/avatar/8863743b4f26c1a20e730fcf7ebc3bc0?d=identicon&s=100",
            "profile": "https://github.com/harvard-edge/cs249r_book/graphs/contributors",
            "contributions": []
        },
        {
            "login": "jaysonzlin",
            "name": "Jayson Lin",
            "avatar_url": "https://avatars.githubusercontent.com/jaysonzlin",
            "profile": "https://github.com/jaysonzlin",
            "contributions": []
        },
        {
            "login": "sophiacho1",
            "name": "Sophia Cho",
            "avatar_url": "https://avatars.githubusercontent.com/sophiacho1",
            "profile": "https://github.com/sophiacho1",
            "contributions": []
        },
        {
            "login": "andreamurillomtz",
            "name": "Andrea",
            "avatar_url": "https://avatars.githubusercontent.com/andreamurillomtz",
            "profile": "https://github.com/andreamurillomtz",
            "contributions": []
        },
        {
            "login": "alxrod",
            "name": "Alex Rodriguez",
            "avatar_url": "https://avatars.githubusercontent.com/alxrod",
            "profile": "https://github.com/alxrod",
            "contributions": []
        },
        {
            "login": "korneelf1",
            "name": "Korneel Van den Berghe",
            "avatar_url": "https://avatars.githubusercontent.com/korneelf1",
            "profile": "https://github.com/korneelf1",
            "contributions": []
        },
        {
            "login": "colbybanbury",
            "name": "Colby Banbury",
            "avatar_url": "https://avatars.githubusercontent.com/colbybanbury",
            "profile": "https://github.com/colbybanbury",
            "contributions": []
        },
        {
            "login": "zishenwan",
            "name": "Zishen Wan",
            "avatar_url": "https://avatars.githubusercontent.com/zishenwan",
            "profile": "https://github.com/zishenwan",
            "contributions": []
        },
        {
            "login": "mmaz",
            "name": "Mark Mazumder",
            "avatar_url": "https://avatars.githubusercontent.com/mmaz",
            "profile": "https://github.com/mmaz",
            "contributions": []
        },
        {
            "login": "DivyaAmirtharaj",
            "name": "Divya Amirtharaj",
            "avatar_url": "https://avatars.githubusercontent.com/DivyaAmirtharaj",
            "profile": "https://github.com/DivyaAmirtharaj",
<<<<<<< HEAD
            "contributions": []
        },
        {
            "login": "ma3mool",
            "name": "Abdulrahman Mahmoud",
            "avatar_url": "https://avatars.githubusercontent.com/ma3mool",
            "profile": "https://github.com/ma3mool",
=======
>>>>>>> 90a93918
            "contributions": []
        },
        {
            "login": "srivatsankrishnan",
            "name": "Srivatsan Krishnan",
            "avatar_url": "https://avatars.githubusercontent.com/srivatsankrishnan",
            "profile": "https://github.com/srivatsankrishnan",
            "contributions": []
        },
        {
<<<<<<< HEAD
=======
            "login": "ma3mool",
            "name": "Abdulrahman Mahmoud",
            "avatar_url": "https://avatars.githubusercontent.com/ma3mool",
            "profile": "https://github.com/ma3mool",
            "contributions": []
        },
        {
>>>>>>> 90a93918
            "login": "James-QiuHaoran",
            "name": "Haoran Qiu",
            "avatar_url": "https://avatars.githubusercontent.com/James-QiuHaoran",
            "profile": "https://github.com/James-QiuHaoran",
            "contributions": []
        },
        {
            "login": "aptl26",
            "name": "Aghyad Deeb",
            "avatar_url": "https://avatars.githubusercontent.com/aptl26",
            "profile": "https://github.com/aptl26",
            "contributions": []
        },
        {
<<<<<<< HEAD
            "login": "arnaumarin",
            "name": "marin-llobet",
            "avatar_url": "https://avatars.githubusercontent.com/arnaumarin",
            "profile": "https://github.com/arnaumarin",
=======
            "login": "eezike",
            "name": "Emeka Ezike",
            "avatar_url": "https://avatars.githubusercontent.com/eezike",
            "profile": "https://github.com/eezike",
>>>>>>> 90a93918
            "contributions": []
        },
        {
            "login": "ELSuitorHarvard",
            "name": "ELSuitorHarvard",
            "avatar_url": "https://avatars.githubusercontent.com/ELSuitorHarvard",
            "profile": "https://github.com/ELSuitorHarvard",
            "contributions": []
        },
        {
<<<<<<< HEAD
=======
            "login": "Ekhao",
            "name": "Emil Njor",
            "avatar_url": "https://avatars.githubusercontent.com/Ekhao",
            "profile": "https://github.com/Ekhao",
            "contributions": []
        },
        {
>>>>>>> 90a93918
            "login": "AditiR-42",
            "name": "Aditi Raju",
            "avatar_url": "https://avatars.githubusercontent.com/AditiR-42",
            "profile": "https://github.com/AditiR-42",
            "contributions": []
        },
        {
<<<<<<< HEAD
            "login": "Ekhao",
            "name": "Emil Njor",
            "avatar_url": "https://avatars.githubusercontent.com/Ekhao",
            "profile": "https://github.com/Ekhao",
=======
            "login": "jared-ni",
            "name": "Jared Ni",
            "avatar_url": "https://avatars.githubusercontent.com/jared-ni",
            "profile": "https://github.com/jared-ni",
>>>>>>> 90a93918
            "contributions": []
        },
        {
            "login": "oishib",
            "name": "oishib",
            "avatar_url": "https://avatars.githubusercontent.com/oishib",
            "profile": "https://github.com/oishib",
            "contributions": []
        },
        {
            "login": "jared-ni",
            "name": "Jared Ni",
            "avatar_url": "https://avatars.githubusercontent.com/jared-ni",
            "profile": "https://github.com/jared-ni",
            "contributions": []
        },
        {
            "login": "MichaelSchnebly",
            "name": "Michael Schnebly",
            "avatar_url": "https://avatars.githubusercontent.com/MichaelSchnebly",
            "profile": "https://github.com/MichaelSchnebly",
            "contributions": []
        },
        {
<<<<<<< HEAD
            "login": "jaywonchung",
            "name": "Jae-Won Chung",
            "avatar_url": "https://avatars.githubusercontent.com/jaywonchung",
            "profile": "https://github.com/jaywonchung",
            "contributions": []
        },
        {
=======
>>>>>>> 90a93918
            "login": "leo47007",
            "name": "Yu-Shun Hsiao",
            "avatar_url": "https://avatars.githubusercontent.com/leo47007",
            "profile": "https://github.com/leo47007",
            "contributions": []
        },
        {
            "login": "BaeHenryS",
            "name": "Henry Bae",
            "avatar_url": "https://avatars.githubusercontent.com/BaeHenryS",
            "profile": "https://github.com/BaeHenryS",
            "contributions": []
        },
        {
<<<<<<< HEAD
            "login": "ShvetankPrakash",
            "name": "Shvetank Prakash",
            "avatar_url": "https://avatars.githubusercontent.com/ShvetankPrakash",
            "profile": "https://github.com/ShvetankPrakash",
            "contributions": []
        },
        {
            "login": "arbass22",
            "name": "Andrew Bass",
            "avatar_url": "https://avatars.githubusercontent.com/arbass22",
            "profile": "https://github.com/arbass22",
            "contributions": []
        },
        {
            "login": "Emeka Ezike",
            "name": "Emeka Ezike",
            "avatar_url": "https://www.gravatar.com/avatar/af39c27c6090c50a1921a9b6366e81cc?d=identicon&s=100",
            "profile": "https://github.com/harvard-edge/cs249r_book/graphs/contributors",
=======
            "login": "jaywonchung",
            "name": "Jae-Won Chung",
            "avatar_url": "https://avatars.githubusercontent.com/jaywonchung",
            "profile": "https://github.com/jaywonchung",
            "contributions": []
        },
        {
            "login": "arbass22",
            "name": "Andrew Bass",
            "avatar_url": "https://avatars.githubusercontent.com/arbass22",
            "profile": "https://github.com/arbass22",
            "contributions": []
        },
        {
            "login": "euranofshin",
            "name": "Eura Nofshin",
            "avatar_url": "https://avatars.githubusercontent.com/euranofshin",
            "profile": "https://github.com/euranofshin",
>>>>>>> 90a93918
            "contributions": []
        },
        {
            "login": "pongtr",
            "name": "Pong Trairatvorakul",
            "avatar_url": "https://avatars.githubusercontent.com/pongtr",
            "profile": "https://github.com/pongtr",
            "contributions": []
        },
        {
            "login": "marcozennaro",
            "name": "Marco Zennaro",
            "avatar_url": "https://avatars.githubusercontent.com/marcozennaro",
            "profile": "https://github.com/marcozennaro",
            "contributions": []
        },
        {
<<<<<<< HEAD
            "login": "euranofshin",
            "name": "Eura Nofshin",
            "avatar_url": "https://avatars.githubusercontent.com/euranofshin",
            "profile": "https://github.com/euranofshin",
=======
            "login": "ShvetankPrakash",
            "name": "Shvetank Prakash",
            "avatar_url": "https://avatars.githubusercontent.com/ShvetankPrakash",
            "profile": "https://github.com/ShvetankPrakash",
>>>>>>> 90a93918
            "contributions": []
        },
        {
            "login": "jzhou1318",
            "name": "Jennifer Zhou",
            "avatar_url": "https://avatars.githubusercontent.com/jzhou1318",
            "profile": "https://github.com/jzhou1318",
            "contributions": []
        },
        {
            "login": "BrunoScaglione",
            "name": "Bruno Scaglione",
            "avatar_url": "https://avatars.githubusercontent.com/BrunoScaglione",
            "profile": "https://github.com/BrunoScaglione",
            "contributions": []
        },
        {
            "login": "Allen-Kuang",
            "name": "Allen-Kuang",
            "avatar_url": "https://avatars.githubusercontent.com/Allen-Kuang",
            "profile": "https://github.com/Allen-Kuang",
            "contributions": []
        },
        {
            "login": "alex-oesterling",
            "name": "Alex Oesterling",
            "avatar_url": "https://avatars.githubusercontent.com/alex-oesterling",
            "profile": "https://github.com/alex-oesterling",
            "contributions": []
        },
        {
            "login": "gnodipac886",
            "name": "gnodipac886",
            "avatar_url": "https://avatars.githubusercontent.com/gnodipac886",
            "profile": "https://github.com/gnodipac886",
            "contributions": []
        },
        {
            "login": "FinAminToastCrunch",
            "name": "Fin Amin",
            "avatar_url": "https://avatars.githubusercontent.com/FinAminToastCrunch",
            "profile": "https://github.com/FinAminToastCrunch",
            "contributions": []
        },
        {
            "login": "Gjain234",
            "name": "Gauri Jain",
            "avatar_url": "https://avatars.githubusercontent.com/Gjain234",
            "profile": "https://github.com/Gjain234",
            "contributions": []
        },
        {
            "login": "Fatima Shah",
            "name": "Fatima Shah",
            "avatar_url": "https://www.gravatar.com/avatar/468ef35acc69f3266efd700992daa369?d=identicon&s=100",
            "profile": "https://github.com/harvard-edge/cs249r_book/graphs/contributors",
            "contributions": []
        },
        {
            "login": "vitasam",
            "name": "The Random DIY",
            "avatar_url": "https://avatars.githubusercontent.com/vitasam",
            "profile": "https://github.com/vitasam",
            "contributions": []
        },
        {
            "login": "serco425",
            "name": "Sercan Ayg\u00fcn",
            "avatar_url": "https://avatars.githubusercontent.com/serco425",
            "profile": "https://github.com/serco425",
            "contributions": []
        },
        {
            "login": "aryatschand",
            "name": "Arya Tschand",
            "avatar_url": "https://avatars.githubusercontent.com/aryatschand",
            "profile": "https://github.com/aryatschand",
            "contributions": []
        },
        {
            "login": "AbenezerKb",
            "name": "Abenezer",
            "avatar_url": "https://avatars.githubusercontent.com/AbenezerKb",
            "profile": "https://github.com/AbenezerKb",
            "contributions": []
        },
        {
            "login": "BravoBaldo",
            "name": "Baldassarre Cesarano",
            "avatar_url": "https://avatars.githubusercontent.com/BravoBaldo",
            "profile": "https://github.com/BravoBaldo",
            "contributions": []
        },
        {
            "login": "YLab-UChicago",
            "name": "yanjingl",
            "avatar_url": "https://avatars.githubusercontent.com/YLab-UChicago",
            "profile": "https://github.com/YLab-UChicago",
            "contributions": []
        },
        {
            "login": "happyappledog",
            "name": "happyappledog",
            "avatar_url": "https://avatars.githubusercontent.com/happyappledog",
            "profile": "https://github.com/happyappledog",
            "contributions": []
        },
        {
            "login": "abigailswallow",
            "name": "abigailswallow",
            "avatar_url": "https://avatars.githubusercontent.com/abigailswallow",
            "profile": "https://github.com/abigailswallow",
            "contributions": []
        },
        {
            "login": "YangZhou1997",
            "name": "Yang Zhou",
            "avatar_url": "https://avatars.githubusercontent.com/YangZhou1997",
            "profile": "https://github.com/YangZhou1997",
            "contributions": []
        },
        {
            "login": "arighosh05",
            "name": "Aritra Ghosh",
            "avatar_url": "https://avatars.githubusercontent.com/arighosh05",
            "profile": "https://github.com/arighosh05",
            "contributions": []
        },
        {
            "login": "bilgeacun",
            "name": "Bilge Acun",
            "avatar_url": "https://avatars.githubusercontent.com/bilgeacun",
            "profile": "https://github.com/bilgeacun",
            "contributions": []
        },
        {
            "login": "jessicaquaye",
            "name": "Jessica Quaye",
            "avatar_url": "https://avatars.githubusercontent.com/jessicaquaye",
            "profile": "https://github.com/jessicaquaye",
            "contributions": []
        },
        {
            "login": "jasonlyik",
            "name": "Jason Yik",
            "avatar_url": "https://avatars.githubusercontent.com/jasonlyik",
            "profile": "https://github.com/jasonlyik",
            "contributions": []
        },
        {
            "login": "emmanuel2406",
            "name": "Emmanuel Rassou",
            "avatar_url": "https://avatars.githubusercontent.com/emmanuel2406",
            "profile": "https://github.com/emmanuel2406",
<<<<<<< HEAD
=======
            "contributions": []
        },
        {
            "login": "skmur",
            "name": "Sonia Murthy",
            "avatar_url": "https://avatars.githubusercontent.com/skmur",
            "profile": "https://github.com/skmur",
>>>>>>> 90a93918
            "contributions": []
        },
        {
            "login": "sjohri20",
            "name": "Shreya Johri",
            "avatar_url": "https://avatars.githubusercontent.com/sjohri20",
            "profile": "https://github.com/sjohri20",
            "contributions": []
        },
        {
<<<<<<< HEAD
            "login": "skmur",
            "name": "Sonia Murthy",
            "avatar_url": "https://avatars.githubusercontent.com/skmur",
            "profile": "https://github.com/skmur",
            "contributions": []
        },
        {
            "login": "vijay-edu",
            "name": "Vijay Edupuganti",
            "avatar_url": "https://avatars.githubusercontent.com/vijay-edu",
            "profile": "https://github.com/vijay-edu",
=======
            "login": "vijay-edu",
            "name": "Vijay Edupuganti",
            "avatar_url": "https://avatars.githubusercontent.com/vijay-edu",
            "profile": "https://github.com/vijay-edu",
            "contributions": []
        },
        {
            "login": "Costin-Andrei Oncescu",
            "name": "Costin-Andrei Oncescu",
            "avatar_url": "https://www.gravatar.com/avatar/fc4f3460cdfb9365ab59bdeafb06413e?d=identicon&s=100",
            "profile": "https://github.com/harvard-edge/cs249r_book/graphs/contributors",
>>>>>>> 90a93918
            "contributions": []
        },
        {
            "login": "Costin-Andrei Oncescu",
            "name": "Costin-Andrei Oncescu",
            "avatar_url": "https://www.gravatar.com/avatar/fc4f3460cdfb9365ab59bdeafb06413e?d=identicon&s=100",
            "profile": "https://github.com/harvard-edge/cs249r_book/graphs/contributors",
            "contributions": []
        },
        {
<<<<<<< HEAD
            "login": "Annie Laurie Cook",
            "name": "Annie Laurie Cook",
            "avatar_url": "https://www.gravatar.com/avatar/7cd8d5dfd83071f23979019d97655dc5?d=identicon&s=100",
            "profile": "https://github.com/harvard-edge/cs249r_book/graphs/contributors",
            "contributions": []
        },
        {
=======
>>>>>>> 90a93918
            "login": "Jothi Ramaswamy",
            "name": "Jothi Ramaswamy",
            "avatar_url": "https://www.gravatar.com/avatar/f88052cca4f401d9b0f43aed0a53434a?d=identicon&s=100",
            "profile": "https://github.com/harvard-edge/cs249r_book/graphs/contributors",
            "contributions": []
        },
        {
            "login": "Batur Arslan",
            "name": "Batur Arslan",
            "avatar_url": "https://www.gravatar.com/avatar/35a8d9ffd03f05e79a2c6ce6206a56f2?d=identicon&s=100",
            "profile": "https://github.com/harvard-edge/cs249r_book/graphs/contributors",
            "contributions": []
        },
        {
            "login": "Curren Iyer",
            "name": "Curren Iyer",
            "avatar_url": "https://www.gravatar.com/avatar/bd53d146aa888548c8db4da02bf81e7a?d=identicon&s=100",
            "profile": "https://github.com/harvard-edge/cs249r_book/graphs/contributors",
            "contributions": []
        },
        {
            "login": "Fatima Shah",
            "name": "Fatima Shah",
            "avatar_url": "https://www.gravatar.com/avatar/468ef35acc69f3266efd700992daa369?d=identicon&s=100",
            "profile": "https://github.com/harvard-edge/cs249r_book/graphs/contributors",
            "contributions": []
        },
        {
            "login": "Edward Jin",
            "name": "Edward Jin",
            "avatar_url": "https://www.gravatar.com/avatar/8d8410338458e08bd5e4b96f58e1c217?d=identicon&s=100",
            "profile": "https://github.com/harvard-edge/cs249r_book/graphs/contributors",
            "contributions": []
        },
        {
            "login": "a-saraf",
            "name": "a-saraf",
            "avatar_url": "https://www.gravatar.com/avatar/a5a47df988ab1720dd706062e523ca32?d=identicon&s=100",
            "profile": "https://github.com/harvard-edge/cs249r_book/graphs/contributors",
            "contributions": []
        },
        {
            "login": "songhan",
            "name": "songhan",
            "avatar_url": "https://www.gravatar.com/avatar/c2dc311aa8122d5f5f061e1db14682b1?d=identicon&s=100",
            "profile": "https://github.com/harvard-edge/cs249r_book/graphs/contributors",
            "contributions": []
        },
        {
            "login": "Zishen",
            "name": "Zishen",
            "avatar_url": "https://www.gravatar.com/avatar/43b1feff77c8a95fd581774fb8ec891f?d=identicon&s=100",
            "profile": "https://github.com/harvard-edge/cs249r_book/graphs/contributors",
            "contributions": []
        }
    ],
    "repoType": "github",
    "contributorsPerLine": 5,
    "repoHost": "https://github.com",
    "commitConvention": "angular",
    "skipCi": true
}<|MERGE_RESOLUTION|>--- conflicted
+++ resolved
@@ -179,7 +179,6 @@
             "name": "Divya Amirtharaj",
             "avatar_url": "https://avatars.githubusercontent.com/DivyaAmirtharaj",
             "profile": "https://github.com/DivyaAmirtharaj",
-<<<<<<< HEAD
             "contributions": []
         },
         {
@@ -187,8 +186,6 @@
             "name": "Abdulrahman Mahmoud",
             "avatar_url": "https://avatars.githubusercontent.com/ma3mool",
             "profile": "https://github.com/ma3mool",
-=======
->>>>>>> 90a93918
             "contributions": []
         },
         {
@@ -199,16 +196,6 @@
             "contributions": []
         },
         {
-<<<<<<< HEAD
-=======
-            "login": "ma3mool",
-            "name": "Abdulrahman Mahmoud",
-            "avatar_url": "https://avatars.githubusercontent.com/ma3mool",
-            "profile": "https://github.com/ma3mool",
-            "contributions": []
-        },
-        {
->>>>>>> 90a93918
             "login": "James-QiuHaoran",
             "name": "Haoran Qiu",
             "avatar_url": "https://avatars.githubusercontent.com/James-QiuHaoran",
@@ -223,17 +210,10 @@
             "contributions": []
         },
         {
-<<<<<<< HEAD
             "login": "arnaumarin",
             "name": "marin-llobet",
             "avatar_url": "https://avatars.githubusercontent.com/arnaumarin",
             "profile": "https://github.com/arnaumarin",
-=======
-            "login": "eezike",
-            "name": "Emeka Ezike",
-            "avatar_url": "https://avatars.githubusercontent.com/eezike",
-            "profile": "https://github.com/eezike",
->>>>>>> 90a93918
             "contributions": []
         },
         {
@@ -244,8 +224,13 @@
             "contributions": []
         },
         {
-<<<<<<< HEAD
-=======
+            "login": "AditiR-42",
+            "name": "Aditi Raju",
+            "avatar_url": "https://avatars.githubusercontent.com/AditiR-42",
+            "profile": "https://github.com/AditiR-42",
+            "contributions": []
+        },
+        {
             "login": "Ekhao",
             "name": "Emil Njor",
             "avatar_url": "https://avatars.githubusercontent.com/Ekhao",
@@ -253,39 +238,17 @@
             "contributions": []
         },
         {
->>>>>>> 90a93918
-            "login": "AditiR-42",
-            "name": "Aditi Raju",
-            "avatar_url": "https://avatars.githubusercontent.com/AditiR-42",
-            "profile": "https://github.com/AditiR-42",
-            "contributions": []
-        },
-        {
-<<<<<<< HEAD
-            "login": "Ekhao",
-            "name": "Emil Njor",
-            "avatar_url": "https://avatars.githubusercontent.com/Ekhao",
-            "profile": "https://github.com/Ekhao",
-=======
+            "login": "oishib",
+            "name": "oishib",
+            "avatar_url": "https://avatars.githubusercontent.com/oishib",
+            "profile": "https://github.com/oishib",
+            "contributions": []
+        },
+        {
             "login": "jared-ni",
             "name": "Jared Ni",
             "avatar_url": "https://avatars.githubusercontent.com/jared-ni",
             "profile": "https://github.com/jared-ni",
->>>>>>> 90a93918
-            "contributions": []
-        },
-        {
-            "login": "oishib",
-            "name": "oishib",
-            "avatar_url": "https://avatars.githubusercontent.com/oishib",
-            "profile": "https://github.com/oishib",
-            "contributions": []
-        },
-        {
-            "login": "jared-ni",
-            "name": "Jared Ni",
-            "avatar_url": "https://avatars.githubusercontent.com/jared-ni",
-            "profile": "https://github.com/jared-ni",
             "contributions": []
         },
         {
@@ -296,7 +259,6 @@
             "contributions": []
         },
         {
-<<<<<<< HEAD
             "login": "jaywonchung",
             "name": "Jae-Won Chung",
             "avatar_url": "https://avatars.githubusercontent.com/jaywonchung",
@@ -304,8 +266,6 @@
             "contributions": []
         },
         {
-=======
->>>>>>> 90a93918
             "login": "leo47007",
             "name": "Yu-Shun Hsiao",
             "avatar_url": "https://avatars.githubusercontent.com/leo47007",
@@ -320,7 +280,6 @@
             "contributions": []
         },
         {
-<<<<<<< HEAD
             "login": "ShvetankPrakash",
             "name": "Shvetank Prakash",
             "avatar_url": "https://avatars.githubusercontent.com/ShvetankPrakash",
@@ -339,18 +298,20 @@
             "name": "Emeka Ezike",
             "avatar_url": "https://www.gravatar.com/avatar/af39c27c6090c50a1921a9b6366e81cc?d=identicon&s=100",
             "profile": "https://github.com/harvard-edge/cs249r_book/graphs/contributors",
-=======
-            "login": "jaywonchung",
-            "name": "Jae-Won Chung",
-            "avatar_url": "https://avatars.githubusercontent.com/jaywonchung",
-            "profile": "https://github.com/jaywonchung",
-            "contributions": []
-        },
-        {
-            "login": "arbass22",
-            "name": "Andrew Bass",
-            "avatar_url": "https://avatars.githubusercontent.com/arbass22",
-            "profile": "https://github.com/arbass22",
+            "contributions": []
+        },
+        {
+            "login": "pongtr",
+            "name": "Pong Trairatvorakul",
+            "avatar_url": "https://avatars.githubusercontent.com/pongtr",
+            "profile": "https://github.com/pongtr",
+            "contributions": []
+        },
+        {
+            "login": "marcozennaro",
+            "name": "Marco Zennaro",
+            "avatar_url": "https://avatars.githubusercontent.com/marcozennaro",
+            "profile": "https://github.com/marcozennaro",
             "contributions": []
         },
         {
@@ -358,35 +319,6 @@
             "name": "Eura Nofshin",
             "avatar_url": "https://avatars.githubusercontent.com/euranofshin",
             "profile": "https://github.com/euranofshin",
->>>>>>> 90a93918
-            "contributions": []
-        },
-        {
-            "login": "pongtr",
-            "name": "Pong Trairatvorakul",
-            "avatar_url": "https://avatars.githubusercontent.com/pongtr",
-            "profile": "https://github.com/pongtr",
-            "contributions": []
-        },
-        {
-            "login": "marcozennaro",
-            "name": "Marco Zennaro",
-            "avatar_url": "https://avatars.githubusercontent.com/marcozennaro",
-            "profile": "https://github.com/marcozennaro",
-            "contributions": []
-        },
-        {
-<<<<<<< HEAD
-            "login": "euranofshin",
-            "name": "Eura Nofshin",
-            "avatar_url": "https://avatars.githubusercontent.com/euranofshin",
-            "profile": "https://github.com/euranofshin",
-=======
-            "login": "ShvetankPrakash",
-            "name": "Shvetank Prakash",
-            "avatar_url": "https://avatars.githubusercontent.com/ShvetankPrakash",
-            "profile": "https://github.com/ShvetankPrakash",
->>>>>>> 90a93918
             "contributions": []
         },
         {
@@ -541,8 +473,13 @@
             "name": "Emmanuel Rassou",
             "avatar_url": "https://avatars.githubusercontent.com/emmanuel2406",
             "profile": "https://github.com/emmanuel2406",
-<<<<<<< HEAD
-=======
+            "contributions": []
+        },
+        {
+            "login": "sjohri20",
+            "name": "Shreya Johri",
+            "avatar_url": "https://avatars.githubusercontent.com/sjohri20",
+            "profile": "https://github.com/sjohri20",
             "contributions": []
         },
         {
@@ -550,22 +487,6 @@
             "name": "Sonia Murthy",
             "avatar_url": "https://avatars.githubusercontent.com/skmur",
             "profile": "https://github.com/skmur",
->>>>>>> 90a93918
-            "contributions": []
-        },
-        {
-            "login": "sjohri20",
-            "name": "Shreya Johri",
-            "avatar_url": "https://avatars.githubusercontent.com/sjohri20",
-            "profile": "https://github.com/sjohri20",
-            "contributions": []
-        },
-        {
-<<<<<<< HEAD
-            "login": "skmur",
-            "name": "Sonia Murthy",
-            "avatar_url": "https://avatars.githubusercontent.com/skmur",
-            "profile": "https://github.com/skmur",
             "contributions": []
         },
         {
@@ -573,11 +494,6 @@
             "name": "Vijay Edupuganti",
             "avatar_url": "https://avatars.githubusercontent.com/vijay-edu",
             "profile": "https://github.com/vijay-edu",
-=======
-            "login": "vijay-edu",
-            "name": "Vijay Edupuganti",
-            "avatar_url": "https://avatars.githubusercontent.com/vijay-edu",
-            "profile": "https://github.com/vijay-edu",
             "contributions": []
         },
         {
@@ -585,18 +501,9 @@
             "name": "Costin-Andrei Oncescu",
             "avatar_url": "https://www.gravatar.com/avatar/fc4f3460cdfb9365ab59bdeafb06413e?d=identicon&s=100",
             "profile": "https://github.com/harvard-edge/cs249r_book/graphs/contributors",
->>>>>>> 90a93918
-            "contributions": []
-        },
-        {
-            "login": "Costin-Andrei Oncescu",
-            "name": "Costin-Andrei Oncescu",
-            "avatar_url": "https://www.gravatar.com/avatar/fc4f3460cdfb9365ab59bdeafb06413e?d=identicon&s=100",
-            "profile": "https://github.com/harvard-edge/cs249r_book/graphs/contributors",
-            "contributions": []
-        },
-        {
-<<<<<<< HEAD
+            "contributions": []
+        },
+        {
             "login": "Annie Laurie Cook",
             "name": "Annie Laurie Cook",
             "avatar_url": "https://www.gravatar.com/avatar/7cd8d5dfd83071f23979019d97655dc5?d=identicon&s=100",
@@ -604,8 +511,6 @@
             "contributions": []
         },
         {
-=======
->>>>>>> 90a93918
             "login": "Jothi Ramaswamy",
             "name": "Jothi Ramaswamy",
             "avatar_url": "https://www.gravatar.com/avatar/f88052cca4f401d9b0f43aed0a53434a?d=identicon&s=100",
