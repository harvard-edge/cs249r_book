--- conflicted
+++ resolved
@@ -105,8 +105,6 @@
             "contributions": []
         },
         {
-<<<<<<< HEAD
-=======
             "login": "mpstewart1",
             "name": "Matthew Stewart",
             "avatar_url": "https://avatars.githubusercontent.com/mpstewart1",
@@ -114,7 +112,6 @@
             "contributions": []
         },
         {
->>>>>>> 666c52cb
             "login": "ishapira1",
             "name": "Itai Shapira",
             "avatar_url": "https://avatars.githubusercontent.com/ishapira1",
