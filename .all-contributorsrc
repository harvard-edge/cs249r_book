{
    "projectName": "cs249r_book",
    "projectOwner": "harvard-edge",
    "files": [
        "contents/contributors.qmd",
        "README.md"
    ],
    "contributors": [
        {
            "login": "profvjreddi",
            "name": "Vijay Janapa Reddi",
            "avatar_url": "https://avatars.githubusercontent.com/profvjreddi",
            "profile": "https://github.com/profvjreddi",
            "contributions": []
        },
        {
            "login": "uchendui",
            "name": "Ikechukwu Uchendu",
            "avatar_url": "https://avatars.githubusercontent.com/uchendui",
            "profile": "https://github.com/uchendui",
            "contributions": []
        },
        {
            "login": "Naeemkh",
            "name": "Naeem Khoshnevis",
            "avatar_url": "https://avatars.githubusercontent.com/Naeemkh",
            "profile": "https://github.com/Naeemkh",
            "contributions": []
        },
        {
            "login": "V0XNIHILI",
            "name": "Douwe den Blanken",
            "avatar_url": "https://avatars.githubusercontent.com/V0XNIHILI",
            "profile": "https://github.com/V0XNIHILI",
            "contributions": []
        },
        {
            "login": "shanzehbatool",
            "name": "shanzehbatool",
            "avatar_url": "https://avatars.githubusercontent.com/shanzehbatool",
            "profile": "https://github.com/shanzehbatool",
            "contributions": []
        },
        {
            "login": "mpstewart1",
            "name": "Matthew Stewart",
            "avatar_url": "https://avatars.githubusercontent.com/mpstewart1",
            "profile": "https://github.com/mpstewart1",
            "contributions": []
        },
        {
            "login": "eliasab16",
            "name": "Elias Nuwara",
            "avatar_url": "https://avatars.githubusercontent.com/eliasab16",
            "profile": "https://github.com/eliasab16",
            "contributions": []
        },
        {
            "login": "kai4avaya",
            "name": "kai4avaya",
            "avatar_url": "https://avatars.githubusercontent.com/kai4avaya",
            "profile": "https://github.com/kai4avaya",
            "contributions": []
        },
        {
            "login": "JaredP94",
            "name": "Jared Ping",
            "avatar_url": "https://avatars.githubusercontent.com/JaredP94",
            "profile": "https://github.com/JaredP94",
            "contributions": []
        },
        {
<<<<<<< HEAD
=======
            "login": "jasonjabbour",
            "name": "jasonjabbour",
            "avatar_url": "https://avatars.githubusercontent.com/jasonjabbour",
            "profile": "https://github.com/jasonjabbour",
            "contributions": []
        },
        {
>>>>>>> e6632796
            "login": "ishapira1",
            "name": "Itai Shapira",
            "avatar_url": "https://avatars.githubusercontent.com/ishapira1",
            "profile": "https://github.com/ishapira1",
            "contributions": []
        },
        {
            "login": "mpstewart1",
            "name": "Matthew Stewart",
            "avatar_url": "https://avatars.githubusercontent.com/mpstewart1",
            "profile": "https://github.com/mpstewart1",
            "contributions": []
        },
        {
            "login": "Mjrovai",
            "name": "Marcelo Rovai",
            "avatar_url": "https://avatars.githubusercontent.com/Mjrovai",
            "profile": "https://github.com/Mjrovai",
            "contributions": []
        },
        {
            "login": "Maximilian Lam",
            "name": "Maximilian Lam",
            "avatar_url": "https://www.gravatar.com/avatar/8863743b4f26c1a20e730fcf7ebc3bc0?d=identicon&s=100",
            "profile": "https://github.com/harvard-edge/cs249r_book/graphs/contributors",
            "contributions": []
        },
        {
            "login": "jaysonzlin",
            "name": "Jayson Lin",
            "avatar_url": "https://avatars.githubusercontent.com/jaysonzlin",
            "profile": "https://github.com/jaysonzlin",
            "contributions": []
        },
        {
            "login": "18jeffreyma",
            "name": "Jeffrey Ma",
            "avatar_url": "https://avatars.githubusercontent.com/18jeffreyma",
            "profile": "https://github.com/18jeffreyma",
            "contributions": []
        },
        {
            "login": "andreamurillomtz",
            "name": "Andrea",
            "avatar_url": "https://avatars.githubusercontent.com/andreamurillomtz",
            "profile": "https://github.com/andreamurillomtz",
            "contributions": []
        },
        {
<<<<<<< HEAD
            "login": "18jeffreyma",
            "name": "Jeffrey Ma",
            "avatar_url": "https://avatars.githubusercontent.com/18jeffreyma",
            "profile": "https://github.com/18jeffreyma",
            "contributions": []
        },
        {
            "login": "sophiacho1",
            "name": "Sophia Cho",
            "avatar_url": "https://avatars.githubusercontent.com/sophiacho1",
            "profile": "https://github.com/sophiacho1",
=======
            "login": "andreamurillomtz",
            "name": "Andrea",
            "avatar_url": "https://avatars.githubusercontent.com/andreamurillomtz",
            "profile": "https://github.com/andreamurillomtz",
>>>>>>> e6632796
            "contributions": []
        },
        {
            "login": "alxrod",
            "name": "Alex Rodriguez",
            "avatar_url": "https://avatars.githubusercontent.com/alxrod",
            "profile": "https://github.com/alxrod",
            "contributions": []
        },
        {
            "login": "korneelf1",
            "name": "Korneel Van den Berghe",
            "avatar_url": "https://avatars.githubusercontent.com/korneelf1",
            "profile": "https://github.com/korneelf1",
            "contributions": []
        },
        {
            "login": "colbybanbury",
            "name": "Colby Banbury",
            "avatar_url": "https://avatars.githubusercontent.com/colbybanbury",
            "profile": "https://github.com/colbybanbury",
            "contributions": []
        },
        {
<<<<<<< HEAD
            "login": "zishenwan",
            "name": "Zishen Wan",
            "avatar_url": "https://avatars.githubusercontent.com/zishenwan",
            "profile": "https://github.com/zishenwan",
=======
            "login": "srivatsankrishnan",
            "name": "Srivatsan Krishnan",
            "avatar_url": "https://avatars.githubusercontent.com/srivatsankrishnan",
            "profile": "https://github.com/srivatsankrishnan",
>>>>>>> e6632796
            "contributions": []
        },
        {
            "login": "DivyaAmirtharaj",
            "name": "Divya Amirtharaj",
            "avatar_url": "https://avatars.githubusercontent.com/DivyaAmirtharaj",
            "profile": "https://github.com/DivyaAmirtharaj",
            "contributions": []
        },
        {
            "login": "ma3mool",
            "name": "Abdulrahman Mahmoud",
            "avatar_url": "https://avatars.githubusercontent.com/ma3mool",
            "profile": "https://github.com/ma3mool",
            "contributions": []
        },
        {
<<<<<<< HEAD
            "login": "srivatsankrishnan",
            "name": "Srivatsan Krishnan",
            "avatar_url": "https://avatars.githubusercontent.com/srivatsankrishnan",
            "profile": "https://github.com/srivatsankrishnan",
            "contributions": []
        },
        {
=======
>>>>>>> e6632796
            "login": "aptl26",
            "name": "Aghyad Deeb",
            "avatar_url": "https://avatars.githubusercontent.com/aptl26",
            "profile": "https://github.com/aptl26",
<<<<<<< HEAD
=======
            "contributions": []
        },
        {
            "login": "arnaumarin",
            "name": "arnaumarin",
            "avatar_url": "https://avatars.githubusercontent.com/arnaumarin",
            "profile": "https://github.com/arnaumarin",
>>>>>>> e6632796
            "contributions": []
        },
        {
            "login": "eezike",
            "name": "Emeka Ezike",
            "avatar_url": "https://avatars.githubusercontent.com/eezike",
            "profile": "https://github.com/eezike",
            "contributions": []
        },
        {
<<<<<<< HEAD
            "login": "arnaumarin",
            "name": "arnaumarin",
            "avatar_url": "https://avatars.githubusercontent.com/arnaumarin",
            "profile": "https://github.com/arnaumarin",
            "contributions": []
        },
        {
            "login": "jared-ni",
            "name": "Jared Ni",
            "avatar_url": "https://avatars.githubusercontent.com/jared-ni",
            "profile": "https://github.com/jared-ni",
            "contributions": []
        },
        {
=======
>>>>>>> e6632796
            "login": "Sara-Khosravi",
            "name": "Sara Khosravi",
            "avatar_url": "https://avatars.githubusercontent.com/Sara-Khosravi",
            "profile": "https://github.com/Sara-Khosravi",
            "contributions": []
        },
        {
            "login": "AditiR-42",
            "name": "Aditi Raju",
            "avatar_url": "https://avatars.githubusercontent.com/AditiR-42",
            "profile": "https://github.com/AditiR-42",
<<<<<<< HEAD
=======
            "contributions": []
        },
        {
            "login": "Ekhao",
            "name": "Emil Njor",
            "avatar_url": "https://avatars.githubusercontent.com/Ekhao",
            "profile": "https://github.com/Ekhao",
            "contributions": []
        },
        {
            "login": "oishib",
            "name": "oishib",
            "avatar_url": "https://avatars.githubusercontent.com/oishib",
            "profile": "https://github.com/oishib",
>>>>>>> e6632796
            "contributions": []
        },
        {
            "login": "oishib",
            "name": "oishib",
            "avatar_url": "https://avatars.githubusercontent.com/oishib",
            "profile": "https://github.com/oishib",
            "contributions": []
        },
        {
            "login": "MichaelSchnebly",
            "name": "Michael Schnebly",
            "avatar_url": "https://avatars.githubusercontent.com/MichaelSchnebly",
            "profile": "https://github.com/MichaelSchnebly",
            "contributions": []
        },
        {
            "login": "Ekhao",
            "name": "Emil Njor",
            "avatar_url": "https://avatars.githubusercontent.com/Ekhao",
            "profile": "https://github.com/Ekhao",
            "contributions": []
        },
        {
            "login": "ELSuitorHarvard",
            "name": "ELSuitorHarvard",
            "avatar_url": "https://avatars.githubusercontent.com/ELSuitorHarvard",
            "profile": "https://github.com/ELSuitorHarvard",
            "contributions": []
        },
        {
<<<<<<< HEAD
            "login": "mmaz",
            "name": "Mark Mazumder",
            "avatar_url": "https://avatars.githubusercontent.com/mmaz",
            "profile": "https://github.com/mmaz",
=======
            "login": "BaeHenryS",
            "name": "Henry Bae",
            "avatar_url": "https://avatars.githubusercontent.com/BaeHenryS",
            "profile": "https://github.com/BaeHenryS",
>>>>>>> e6632796
            "contributions": []
        },
        {
            "login": "leo47007",
            "name": "Yu-Shun Hsiao",
            "avatar_url": "https://avatars.githubusercontent.com/leo47007",
            "profile": "https://github.com/leo47007",
            "contributions": []
        },
        {
<<<<<<< HEAD
            "login": "BaeHenryS",
            "name": "Henry Bae",
            "avatar_url": "https://avatars.githubusercontent.com/BaeHenryS",
            "profile": "https://github.com/BaeHenryS",
            "contributions": []
        },
        {
=======
>>>>>>> e6632796
            "login": "jaywonchung",
            "name": "Jae-Won Chung",
            "avatar_url": "https://avatars.githubusercontent.com/jaywonchung",
            "profile": "https://github.com/jaywonchung",
<<<<<<< HEAD
            "contributions": []
        },
        {
            "login": "marcozennaro",
            "name": "Marco Zennaro",
            "avatar_url": "https://avatars.githubusercontent.com/marcozennaro",
            "profile": "https://github.com/marcozennaro",
=======
            "contributions": []
        },
        {
            "login": "mmaz",
            "name": "Mark Mazumder",
            "avatar_url": "https://avatars.githubusercontent.com/mmaz",
            "profile": "https://github.com/mmaz",
            "contributions": []
        },
        {
            "login": "jzhou1318",
            "name": "Jennifer Zhou",
            "avatar_url": "https://avatars.githubusercontent.com/jzhou1318",
            "profile": "https://github.com/jzhou1318",
            "contributions": []
        },
        {
            "login": "arbass22",
            "name": "Andrew Bass",
            "avatar_url": "https://avatars.githubusercontent.com/arbass22",
            "profile": "https://github.com/arbass22",
>>>>>>> e6632796
            "contributions": []
        },
        {
            "login": "eurashin",
            "name": "eurashin",
            "avatar_url": "https://avatars.githubusercontent.com/eurashin",
            "profile": "https://github.com/eurashin",
            "contributions": []
        },
        {
<<<<<<< HEAD
            "login": "ShvetankPrakash",
            "name": "Shvetank Prakash",
            "avatar_url": "https://avatars.githubusercontent.com/ShvetankPrakash",
            "profile": "https://github.com/ShvetankPrakash",
            "contributions": []
        },
        {
            "login": "arbass22",
            "name": "Andrew Bass",
            "avatar_url": "https://avatars.githubusercontent.com/arbass22",
            "profile": "https://github.com/arbass22",
            "contributions": []
        },
        {
            "login": "jzhou1318",
            "name": "Jennifer Zhou",
            "avatar_url": "https://avatars.githubusercontent.com/jzhou1318",
            "profile": "https://github.com/jzhou1318",
=======
            "login": "marcozennaro",
            "name": "Marco Zennaro",
            "avatar_url": "https://avatars.githubusercontent.com/marcozennaro",
            "profile": "https://github.com/marcozennaro",
>>>>>>> e6632796
            "contributions": []
        },
        {
            "login": "pongtr",
            "name": "Pong Trairatvorakul",
            "avatar_url": "https://avatars.githubusercontent.com/pongtr",
            "profile": "https://github.com/pongtr",
            "contributions": []
        },
        {
<<<<<<< HEAD
            "login": "BrunoScaglione",
            "name": "Bruno Scaglione",
            "avatar_url": "https://avatars.githubusercontent.com/BrunoScaglione",
            "profile": "https://github.com/BrunoScaglione",
=======
            "login": "ShvetankPrakash",
            "name": "Shvetank Prakash",
            "avatar_url": "https://avatars.githubusercontent.com/ShvetankPrakash",
            "profile": "https://github.com/ShvetankPrakash",
            "contributions": []
        },
        {
            "login": "alex-oesterling",
            "name": "Alex Oesterling",
            "avatar_url": "https://avatars.githubusercontent.com/alex-oesterling",
            "profile": "https://github.com/alex-oesterling",
>>>>>>> e6632796
            "contributions": []
        },
        {
            "login": "Allen-Kuang",
            "name": "Allen-Kuang",
            "avatar_url": "https://avatars.githubusercontent.com/Allen-Kuang",
            "profile": "https://github.com/Allen-Kuang",
            "contributions": []
        },
        {
<<<<<<< HEAD
=======
            "login": "BrunoScaglione",
            "name": "Bruno Scaglione",
            "avatar_url": "https://avatars.githubusercontent.com/BrunoScaglione",
            "profile": "https://github.com/BrunoScaglione",
            "contributions": []
        },
        {
            "login": "gnodipac886",
            "name": "gnodipac886",
            "avatar_url": "https://avatars.githubusercontent.com/gnodipac886",
            "profile": "https://github.com/gnodipac886",
            "contributions": []
        },
        {
>>>>>>> e6632796
            "login": "Gjain234",
            "name": "Gauri Jain",
            "avatar_url": "https://avatars.githubusercontent.com/Gjain234",
            "profile": "https://github.com/Gjain234",
            "contributions": []
        },
        {
            "login": "serco425",
            "name": "Sercan Ayg\u00fcn",
            "avatar_url": "https://avatars.githubusercontent.com/serco425",
            "profile": "https://github.com/serco425",
            "contributions": []
        },
        {
<<<<<<< HEAD
            "login": "FinAminToastCrunch",
            "name": "Fin Amin",
            "avatar_url": "https://avatars.githubusercontent.com/FinAminToastCrunch",
            "profile": "https://github.com/FinAminToastCrunch",
            "contributions": []
        },
        {
            "login": "gnodipac886",
            "name": "gnodipac886",
            "avatar_url": "https://avatars.githubusercontent.com/gnodipac886",
            "profile": "https://github.com/gnodipac886",
=======
            "login": "BravoBaldo",
            "name": "Baldassarre Cesarano",
            "avatar_url": "https://avatars.githubusercontent.com/BravoBaldo",
            "profile": "https://github.com/BravoBaldo",
>>>>>>> e6632796
            "contributions": []
        },
        {
            "login": "alex-oesterling",
            "name": "Alex Oesterling",
            "avatar_url": "https://avatars.githubusercontent.com/alex-oesterling",
            "profile": "https://github.com/alex-oesterling",
            "contributions": []
        },
        {
            "login": "YangZhou1997",
            "name": "Yang Zhou",
            "avatar_url": "https://avatars.githubusercontent.com/YangZhou1997",
            "profile": "https://github.com/YangZhou1997",
            "contributions": []
        },
        {
            "login": "emmanuel2406",
            "name": "Emmanuel Rassou",
            "avatar_url": "https://avatars.githubusercontent.com/emmanuel2406",
            "profile": "https://github.com/emmanuel2406",
            "contributions": []
        },
        {
            "login": "abigailswallow",
            "name": "abigailswallow",
            "avatar_url": "https://avatars.githubusercontent.com/abigailswallow",
            "profile": "https://github.com/abigailswallow",
            "contributions": []
        },
        {
            "login": "jasonlyik",
            "name": "Jason Yik",
            "avatar_url": "https://avatars.githubusercontent.com/jasonlyik",
            "profile": "https://github.com/jasonlyik",
            "contributions": []
        },
        {
            "login": "happyappledog",
            "name": "happyappledog",
            "avatar_url": "https://avatars.githubusercontent.com/happyappledog",
            "profile": "https://github.com/happyappledog",
            "contributions": []
        },
        {
            "login": "jessicaquaye",
            "name": "Jessica Quaye",
            "avatar_url": "https://avatars.githubusercontent.com/jessicaquaye",
            "profile": "https://github.com/jessicaquaye",
            "contributions": []
        },
        {
            "login": "sjohri20",
            "name": "Shreya Johri",
            "avatar_url": "https://avatars.githubusercontent.com/sjohri20",
            "profile": "https://github.com/sjohri20",
            "contributions": []
        },
        {
            "login": "skmur",
            "name": "Sonia Murthy",
            "avatar_url": "https://avatars.githubusercontent.com/skmur",
            "profile": "https://github.com/skmur",
            "contributions": []
        },
        {
            "login": "vitasam",
            "name": "The Random DIY",
            "avatar_url": "https://avatars.githubusercontent.com/vitasam",
            "profile": "https://github.com/vitasam",
            "contributions": []
        },
        {
            "login": "Costin-Andrei Oncescu",
            "name": "Costin-Andrei Oncescu",
            "avatar_url": "https://www.gravatar.com/avatar/fc4f3460cdfb9365ab59bdeafb06413e?d=identicon&s=100",
            "profile": "https://github.com/harvard-edge/cs249r_book/graphs/contributors",
            "contributions": []
        },
        {
            "login": "Annie Laurie Cook",
            "name": "Annie Laurie Cook",
            "avatar_url": "https://www.gravatar.com/avatar/7cd8d5dfd83071f23979019d97655dc5?d=identicon&s=100",
            "profile": "https://github.com/harvard-edge/cs249r_book/graphs/contributors",
            "contributions": []
        },
        {
            "login": "Vijay Edupuganti",
            "name": "Vijay Edupuganti",
            "avatar_url": "https://www.gravatar.com/avatar/b15b6e0e9adf58099905c1a0fd474cb9?d=identicon&s=100",
            "profile": "https://github.com/harvard-edge/cs249r_book/graphs/contributors",
            "contributions": []
        },
        {
            "login": "Jothi Ramaswamy",
            "name": "Jothi Ramaswamy",
            "avatar_url": "https://www.gravatar.com/avatar/f88052cca4f401d9b0f43aed0a53434a?d=identicon&s=100",
            "profile": "https://github.com/harvard-edge/cs249r_book/graphs/contributors",
            "contributions": []
        },
        {
            "login": "Batur Arslan",
            "name": "Batur Arslan",
            "avatar_url": "https://www.gravatar.com/avatar/35a8d9ffd03f05e79a2c6ce6206a56f2?d=identicon&s=100",
            "profile": "https://github.com/harvard-edge/cs249r_book/graphs/contributors",
            "contributions": []
        },
        {
            "login": "Curren Iyer",
            "name": "Curren Iyer",
            "avatar_url": "https://www.gravatar.com/avatar/bd53d146aa888548c8db4da02bf81e7a?d=identicon&s=100",
            "profile": "https://github.com/harvard-edge/cs249r_book/graphs/contributors",
            "contributions": []
        },
        {
            "login": "yanjingl",
            "name": "yanjingl",
            "avatar_url": "https://www.gravatar.com/avatar/f5d58ba6aa9b00189d4c018d370e8f43?d=identicon&s=100",
            "profile": "https://github.com/harvard-edge/cs249r_book/graphs/contributors",
            "contributions": []
        },
        {
            "login": "a-saraf",
            "name": "a-saraf",
            "avatar_url": "https://www.gravatar.com/avatar/a5a47df988ab1720dd706062e523ca32?d=identicon&s=100",
            "profile": "https://github.com/harvard-edge/cs249r_book/graphs/contributors",
            "contributions": []
        },
        {
            "login": "songhan",
            "name": "songhan",
            "avatar_url": "https://www.gravatar.com/avatar/c2dc311aa8122d5f5f061e1db14682b1?d=identicon&s=100",
            "profile": "https://github.com/harvard-edge/cs249r_book/graphs/contributors",
            "contributions": []
        },
        {
            "login": "Zishen",
            "name": "Zishen",
            "avatar_url": "https://www.gravatar.com/avatar/43b1feff77c8a95fd581774fb8ec891f?d=identicon&s=100",
            "profile": "https://github.com/harvard-edge/cs249r_book/graphs/contributors",
            "contributions": []
        }
    ],
    "repoType": "github",
    "contributorsPerLine": 5,
    "repoHost": "https://github.com",
    "commitConvention": "angular",
    "skipCi": true
}<|MERGE_RESOLUTION|>--- conflicted
+++ resolved
@@ -70,8 +70,6 @@
             "contributions": []
         },
         {
-<<<<<<< HEAD
-=======
             "login": "jasonjabbour",
             "name": "jasonjabbour",
             "avatar_url": "https://avatars.githubusercontent.com/jasonjabbour",
@@ -79,7 +77,6 @@
             "contributions": []
         },
         {
->>>>>>> e6632796
             "login": "ishapira1",
             "name": "Itai Shapira",
             "avatar_url": "https://avatars.githubusercontent.com/ishapira1",
@@ -129,24 +126,10 @@
             "contributions": []
         },
         {
-<<<<<<< HEAD
-            "login": "18jeffreyma",
-            "name": "Jeffrey Ma",
-            "avatar_url": "https://avatars.githubusercontent.com/18jeffreyma",
-            "profile": "https://github.com/18jeffreyma",
-            "contributions": []
-        },
-        {
-            "login": "sophiacho1",
-            "name": "Sophia Cho",
-            "avatar_url": "https://avatars.githubusercontent.com/sophiacho1",
-            "profile": "https://github.com/sophiacho1",
-=======
             "login": "andreamurillomtz",
             "name": "Andrea",
             "avatar_url": "https://avatars.githubusercontent.com/andreamurillomtz",
             "profile": "https://github.com/andreamurillomtz",
->>>>>>> e6632796
             "contributions": []
         },
         {
@@ -171,17 +154,10 @@
             "contributions": []
         },
         {
-<<<<<<< HEAD
-            "login": "zishenwan",
-            "name": "Zishen Wan",
-            "avatar_url": "https://avatars.githubusercontent.com/zishenwan",
-            "profile": "https://github.com/zishenwan",
-=======
             "login": "srivatsankrishnan",
             "name": "Srivatsan Krishnan",
             "avatar_url": "https://avatars.githubusercontent.com/srivatsankrishnan",
             "profile": "https://github.com/srivatsankrishnan",
->>>>>>> e6632796
             "contributions": []
         },
         {
@@ -199,22 +175,10 @@
             "contributions": []
         },
         {
-<<<<<<< HEAD
-            "login": "srivatsankrishnan",
-            "name": "Srivatsan Krishnan",
-            "avatar_url": "https://avatars.githubusercontent.com/srivatsankrishnan",
-            "profile": "https://github.com/srivatsankrishnan",
-            "contributions": []
-        },
-        {
-=======
->>>>>>> e6632796
             "login": "aptl26",
             "name": "Aghyad Deeb",
             "avatar_url": "https://avatars.githubusercontent.com/aptl26",
             "profile": "https://github.com/aptl26",
-<<<<<<< HEAD
-=======
             "contributions": []
         },
         {
@@ -222,7 +186,13 @@
             "name": "arnaumarin",
             "avatar_url": "https://avatars.githubusercontent.com/arnaumarin",
             "profile": "https://github.com/arnaumarin",
->>>>>>> e6632796
+            "contributions": []
+        },
+        {
+            "login": "aptl26",
+            "name": "Aghyad Deeb",
+            "avatar_url": "https://avatars.githubusercontent.com/aptl26",
+            "profile": "https://github.com/aptl26",
             "contributions": []
         },
         {
@@ -233,23 +203,6 @@
             "contributions": []
         },
         {
-<<<<<<< HEAD
-            "login": "arnaumarin",
-            "name": "arnaumarin",
-            "avatar_url": "https://avatars.githubusercontent.com/arnaumarin",
-            "profile": "https://github.com/arnaumarin",
-            "contributions": []
-        },
-        {
-            "login": "jared-ni",
-            "name": "Jared Ni",
-            "avatar_url": "https://avatars.githubusercontent.com/jared-ni",
-            "profile": "https://github.com/jared-ni",
-            "contributions": []
-        },
-        {
-=======
->>>>>>> e6632796
             "login": "Sara-Khosravi",
             "name": "Sara Khosravi",
             "avatar_url": "https://avatars.githubusercontent.com/Sara-Khosravi",
@@ -261,8 +214,6 @@
             "name": "Aditi Raju",
             "avatar_url": "https://avatars.githubusercontent.com/AditiR-42",
             "profile": "https://github.com/AditiR-42",
-<<<<<<< HEAD
-=======
             "contributions": []
         },
         {
@@ -277,7 +228,6 @@
             "name": "oishib",
             "avatar_url": "https://avatars.githubusercontent.com/oishib",
             "profile": "https://github.com/oishib",
->>>>>>> e6632796
             "contributions": []
         },
         {
@@ -309,42 +259,52 @@
             "contributions": []
         },
         {
-<<<<<<< HEAD
+            "login": "BaeHenryS",
+            "name": "Henry Bae",
+            "avatar_url": "https://avatars.githubusercontent.com/BaeHenryS",
+            "profile": "https://github.com/BaeHenryS",
+            "contributions": []
+        },
+        {
+            "login": "leo47007",
+            "name": "Yu-Shun Hsiao",
+            "avatar_url": "https://avatars.githubusercontent.com/leo47007",
+            "profile": "https://github.com/leo47007",
+            "contributions": []
+        },
+        {
+            "login": "jaywonchung",
+            "name": "Jae-Won Chung",
+            "avatar_url": "https://avatars.githubusercontent.com/jaywonchung",
+            "profile": "https://github.com/jaywonchung",
+            "contributions": []
+        },
+        {
             "login": "mmaz",
             "name": "Mark Mazumder",
             "avatar_url": "https://avatars.githubusercontent.com/mmaz",
             "profile": "https://github.com/mmaz",
-=======
-            "login": "BaeHenryS",
-            "name": "Henry Bae",
-            "avatar_url": "https://avatars.githubusercontent.com/BaeHenryS",
-            "profile": "https://github.com/BaeHenryS",
->>>>>>> e6632796
-            "contributions": []
-        },
-        {
-            "login": "leo47007",
-            "name": "Yu-Shun Hsiao",
-            "avatar_url": "https://avatars.githubusercontent.com/leo47007",
-            "profile": "https://github.com/leo47007",
-            "contributions": []
-        },
-        {
-<<<<<<< HEAD
-            "login": "BaeHenryS",
-            "name": "Henry Bae",
-            "avatar_url": "https://avatars.githubusercontent.com/BaeHenryS",
-            "profile": "https://github.com/BaeHenryS",
-            "contributions": []
-        },
-        {
-=======
->>>>>>> e6632796
-            "login": "jaywonchung",
-            "name": "Jae-Won Chung",
-            "avatar_url": "https://avatars.githubusercontent.com/jaywonchung",
-            "profile": "https://github.com/jaywonchung",
-<<<<<<< HEAD
+            "contributions": []
+        },
+        {
+            "login": "jzhou1318",
+            "name": "Jennifer Zhou",
+            "avatar_url": "https://avatars.githubusercontent.com/jzhou1318",
+            "profile": "https://github.com/jzhou1318",
+            "contributions": []
+        },
+        {
+            "login": "arbass22",
+            "name": "Andrew Bass",
+            "avatar_url": "https://avatars.githubusercontent.com/arbass22",
+            "profile": "https://github.com/arbass22",
+            "contributions": []
+        },
+        {
+            "login": "eurashin",
+            "name": "eurashin",
+            "avatar_url": "https://avatars.githubusercontent.com/eurashin",
+            "profile": "https://github.com/eurashin",
             "contributions": []
         },
         {
@@ -352,40 +312,16 @@
             "name": "Marco Zennaro",
             "avatar_url": "https://avatars.githubusercontent.com/marcozennaro",
             "profile": "https://github.com/marcozennaro",
-=======
-            "contributions": []
-        },
-        {
-            "login": "mmaz",
-            "name": "Mark Mazumder",
-            "avatar_url": "https://avatars.githubusercontent.com/mmaz",
-            "profile": "https://github.com/mmaz",
-            "contributions": []
-        },
-        {
-            "login": "jzhou1318",
-            "name": "Jennifer Zhou",
-            "avatar_url": "https://avatars.githubusercontent.com/jzhou1318",
-            "profile": "https://github.com/jzhou1318",
-            "contributions": []
-        },
-        {
-            "login": "arbass22",
-            "name": "Andrew Bass",
-            "avatar_url": "https://avatars.githubusercontent.com/arbass22",
-            "profile": "https://github.com/arbass22",
->>>>>>> e6632796
-            "contributions": []
-        },
-        {
-            "login": "eurashin",
-            "name": "eurashin",
-            "avatar_url": "https://avatars.githubusercontent.com/eurashin",
-            "profile": "https://github.com/eurashin",
-            "contributions": []
-        },
-        {
-<<<<<<< HEAD
+            "contributions": []
+        },
+        {
+            "login": "pongtr",
+            "name": "Pong Trairatvorakul",
+            "avatar_url": "https://avatars.githubusercontent.com/pongtr",
+            "profile": "https://github.com/pongtr",
+            "contributions": []
+        },
+        {
             "login": "ShvetankPrakash",
             "name": "Shvetank Prakash",
             "avatar_url": "https://avatars.githubusercontent.com/ShvetankPrakash",
@@ -393,67 +329,24 @@
             "contributions": []
         },
         {
-            "login": "arbass22",
-            "name": "Andrew Bass",
-            "avatar_url": "https://avatars.githubusercontent.com/arbass22",
-            "profile": "https://github.com/arbass22",
-            "contributions": []
-        },
-        {
-            "login": "jzhou1318",
-            "name": "Jennifer Zhou",
-            "avatar_url": "https://avatars.githubusercontent.com/jzhou1318",
-            "profile": "https://github.com/jzhou1318",
-=======
-            "login": "marcozennaro",
-            "name": "Marco Zennaro",
-            "avatar_url": "https://avatars.githubusercontent.com/marcozennaro",
-            "profile": "https://github.com/marcozennaro",
->>>>>>> e6632796
-            "contributions": []
-        },
-        {
-            "login": "pongtr",
-            "name": "Pong Trairatvorakul",
-            "avatar_url": "https://avatars.githubusercontent.com/pongtr",
-            "profile": "https://github.com/pongtr",
-            "contributions": []
-        },
-        {
-<<<<<<< HEAD
+            "login": "alex-oesterling",
+            "name": "Alex Oesterling",
+            "avatar_url": "https://avatars.githubusercontent.com/alex-oesterling",
+            "profile": "https://github.com/alex-oesterling",
+            "contributions": []
+        },
+        {
+            "login": "Allen-Kuang",
+            "name": "Allen-Kuang",
+            "avatar_url": "https://avatars.githubusercontent.com/Allen-Kuang",
+            "profile": "https://github.com/Allen-Kuang",
+            "contributions": []
+        },
+        {
             "login": "BrunoScaglione",
             "name": "Bruno Scaglione",
             "avatar_url": "https://avatars.githubusercontent.com/BrunoScaglione",
             "profile": "https://github.com/BrunoScaglione",
-=======
-            "login": "ShvetankPrakash",
-            "name": "Shvetank Prakash",
-            "avatar_url": "https://avatars.githubusercontent.com/ShvetankPrakash",
-            "profile": "https://github.com/ShvetankPrakash",
-            "contributions": []
-        },
-        {
-            "login": "alex-oesterling",
-            "name": "Alex Oesterling",
-            "avatar_url": "https://avatars.githubusercontent.com/alex-oesterling",
-            "profile": "https://github.com/alex-oesterling",
->>>>>>> e6632796
-            "contributions": []
-        },
-        {
-            "login": "Allen-Kuang",
-            "name": "Allen-Kuang",
-            "avatar_url": "https://avatars.githubusercontent.com/Allen-Kuang",
-            "profile": "https://github.com/Allen-Kuang",
-            "contributions": []
-        },
-        {
-<<<<<<< HEAD
-=======
-            "login": "BrunoScaglione",
-            "name": "Bruno Scaglione",
-            "avatar_url": "https://avatars.githubusercontent.com/BrunoScaglione",
-            "profile": "https://github.com/BrunoScaglione",
             "contributions": []
         },
         {
@@ -464,7 +357,6 @@
             "contributions": []
         },
         {
->>>>>>> e6632796
             "login": "Gjain234",
             "name": "Gauri Jain",
             "avatar_url": "https://avatars.githubusercontent.com/Gjain234",
@@ -479,24 +371,10 @@
             "contributions": []
         },
         {
-<<<<<<< HEAD
-            "login": "FinAminToastCrunch",
-            "name": "Fin Amin",
-            "avatar_url": "https://avatars.githubusercontent.com/FinAminToastCrunch",
-            "profile": "https://github.com/FinAminToastCrunch",
-            "contributions": []
-        },
-        {
-            "login": "gnodipac886",
-            "name": "gnodipac886",
-            "avatar_url": "https://avatars.githubusercontent.com/gnodipac886",
-            "profile": "https://github.com/gnodipac886",
-=======
             "login": "BravoBaldo",
             "name": "Baldassarre Cesarano",
             "avatar_url": "https://avatars.githubusercontent.com/BravoBaldo",
             "profile": "https://github.com/BravoBaldo",
->>>>>>> e6632796
             "contributions": []
         },
         {
