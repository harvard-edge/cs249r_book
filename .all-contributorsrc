--- conflicted
+++ resolved
@@ -7,34 +7,6 @@
     ],
     "contributors": [
         {
-            "login": "octocat",
-            "name": "Aghyad Deeb",
-            "avatar_url": "https://avatars.githubusercontent.com/octocat",
-            "profile": "https://github.com/octocat",
-            "contributions": []
-        },
-        {
-            "login": "octocat",
-            "name": "Costin-Andrei Oncescu",
-            "avatar_url": "https://avatars.githubusercontent.com/octocat",
-            "profile": "https://github.com/octocat",
-            "contributions": []
-        },
-        {
-            "login": "octocat",
-            "name": "Emeka Ezike",
-            "avatar_url": "https://avatars.githubusercontent.com/octocat",
-            "profile": "https://github.com/octocat",
-            "contributions": []
-        },
-        {
-            "login": "octocat",
-            "name": "Sophia Cho",
-            "avatar_url": "https://avatars.githubusercontent.com/octocat",
-            "profile": "https://github.com/octocat",
-            "contributions": []
-        },
-        {
             "login": "18jeffreyma",
             "name": "Jeffrey Ma",
             "avatar_url": "https://avatars.githubusercontent.com/18jeffreyma",
@@ -99,7 +71,7 @@
         },
         {
             "login": "andreamurillomtz",
-            "name": "Andrea",
+            "name": "Andrea Murillo",
             "avatar_url": "https://avatars.githubusercontent.com/andreamurillomtz",
             "profile": "https://github.com/andreamurillomtz",
             "contributions": []
@@ -134,11 +106,7 @@
         },
         {
             "login": "eliasab16",
-<<<<<<< HEAD
-            "name": "Elias Nuwara",
-=======
             "name": "eliasab@college.harvard.edu",
->>>>>>> f6e92322
             "avatar_url": "https://avatars.githubusercontent.com/eliasab16",
             "profile": "https://github.com/eliasab16",
             "contributions": []
@@ -159,7 +127,7 @@
         },
         {
             "login": "ishapira1",
-            "name": "Itai Shapira",
+            "name": "ishapira",
             "avatar_url": "https://avatars.githubusercontent.com/ishapira1",
             "profile": "https://github.com/ishapira1",
             "contributions": []
