--- conflicted
+++ resolved
@@ -175,7 +175,6 @@
             "contributions": []
         },
         {
-<<<<<<< HEAD
             "login": "ma3mool",
             "name": "Abdulrahman Mahmoud",
             "avatar_url": "https://avatars.githubusercontent.com/ma3mool",
@@ -197,16 +196,6 @@
             "contributions": []
         },
         {
-=======
->>>>>>> 1fa04af2
-            "login": "James-QiuHaoran",
-            "name": "Haoran Qiu",
-            "avatar_url": "https://avatars.githubusercontent.com/James-QiuHaoran",
-            "profile": "https://github.com/James-QiuHaoran",
-            "contributions": []
-        },
-        {
-<<<<<<< HEAD
             "login": "arnaumarin",
             "name": "marin-llobet",
             "avatar_url": "https://avatars.githubusercontent.com/arnaumarin",
@@ -214,6 +203,13 @@
             "contributions": []
         },
         {
+            "login": "arnaumarin",
+            "name": "marin-llobet",
+            "avatar_url": "https://avatars.githubusercontent.com/arnaumarin",
+            "profile": "https://github.com/arnaumarin",
+            "contributions": []
+        },
+        {
             "login": "AditiR-42",
             "name": "Aditi Raju",
             "avatar_url": "https://avatars.githubusercontent.com/AditiR-42",
@@ -221,22 +217,6 @@
             "contributions": []
         },
         {
-=======
-            "login": "aptl26",
-            "name": "Aghyad Deeb",
-            "avatar_url": "https://avatars.githubusercontent.com/aptl26",
-            "profile": "https://github.com/aptl26",
-            "contributions": []
-        },
-        {
-            "login": "arnaumarin",
-            "name": "marin-llobet",
-            "avatar_url": "https://avatars.githubusercontent.com/arnaumarin",
-            "profile": "https://github.com/arnaumarin",
-            "contributions": []
-        },
-        {
->>>>>>> 1fa04af2
             "login": "MichaelSchnebly",
             "name": "Michael Schnebly",
             "avatar_url": "https://avatars.githubusercontent.com/MichaelSchnebly",
@@ -276,8 +256,13 @@
             "name": "Emil Njor",
             "avatar_url": "https://avatars.githubusercontent.com/Ekhao",
             "profile": "https://github.com/Ekhao",
-<<<<<<< HEAD
-=======
+            "contributions": []
+        },
+        {
+            "login": "leo47007",
+            "name": "Yu-Shun Hsiao",
+            "avatar_url": "https://avatars.githubusercontent.com/leo47007",
+            "profile": "https://github.com/leo47007",
             "contributions": []
         },
         {
@@ -285,22 +270,6 @@
             "name": "Henry Bae",
             "avatar_url": "https://avatars.githubusercontent.com/BaeHenryS",
             "profile": "https://github.com/BaeHenryS",
->>>>>>> 1fa04af2
-            "contributions": []
-        },
-        {
-            "login": "leo47007",
-            "name": "Yu-Shun Hsiao",
-            "avatar_url": "https://avatars.githubusercontent.com/leo47007",
-            "profile": "https://github.com/leo47007",
-            "contributions": []
-        },
-        {
-<<<<<<< HEAD
-            "login": "BaeHenryS",
-            "name": "Henry Bae",
-            "avatar_url": "https://avatars.githubusercontent.com/BaeHenryS",
-            "profile": "https://github.com/BaeHenryS",
             "contributions": []
         },
         {
@@ -311,8 +280,6 @@
             "contributions": []
         },
         {
-=======
->>>>>>> 1fa04af2
             "login": "mmaz",
             "name": "Mark Mazumder",
             "avatar_url": "https://avatars.githubusercontent.com/mmaz",
@@ -320,17 +287,10 @@
             "contributions": []
         },
         {
-<<<<<<< HEAD
             "login": "euranofshin",
             "name": "Eura Nofshin",
             "avatar_url": "https://avatars.githubusercontent.com/euranofshin",
             "profile": "https://github.com/euranofshin",
-=======
-            "login": "jaywonchung",
-            "name": "Jae-Won Chung",
-            "avatar_url": "https://avatars.githubusercontent.com/jaywonchung",
-            "profile": "https://github.com/jaywonchung",
->>>>>>> 1fa04af2
             "contributions": []
         },
         {
@@ -373,7 +333,6 @@
             "name": "Jennifer Zhou",
             "avatar_url": "https://avatars.githubusercontent.com/jzhou1318",
             "profile": "https://github.com/jzhou1318",
-<<<<<<< HEAD
             "contributions": []
         },
         {
@@ -388,22 +347,6 @@
             "name": "Alex Oesterling",
             "avatar_url": "https://avatars.githubusercontent.com/alex-oesterling",
             "profile": "https://github.com/alex-oesterling",
-=======
-            "contributions": []
-        },
-        {
-            "login": "marcozennaro",
-            "name": "Marco Zennaro",
-            "avatar_url": "https://avatars.githubusercontent.com/marcozennaro",
-            "profile": "https://github.com/marcozennaro",
-            "contributions": []
-        },
-        {
-            "login": "Emeka Ezike",
-            "name": "Emeka Ezike",
-            "avatar_url": "https://www.gravatar.com/avatar/af39c27c6090c50a1921a9b6366e81cc?d=identicon&s=100",
-            "profile": "https://github.com/harvard-edge/cs249r_book/graphs/contributors",
->>>>>>> 1fa04af2
             "contributions": []
         },
         {
@@ -456,16 +399,6 @@
             "contributions": []
         },
         {
-<<<<<<< HEAD
-=======
-            "login": "serco425",
-            "name": "Sercan Ayg\u00fcn",
-            "avatar_url": "https://avatars.githubusercontent.com/serco425",
-            "profile": "https://github.com/serco425",
-            "contributions": []
-        },
-        {
->>>>>>> 1fa04af2
             "login": "emmanuel2406",
             "name": "Emmanuel Rassou",
             "avatar_url": "https://avatars.githubusercontent.com/emmanuel2406",
@@ -473,6 +406,13 @@
             "contributions": []
         },
         {
+            "login": "emmanuel2406",
+            "name": "Emmanuel Rassou",
+            "avatar_url": "https://avatars.githubusercontent.com/emmanuel2406",
+            "profile": "https://github.com/emmanuel2406",
+            "contributions": []
+        },
+        {
             "login": "jasonlyik",
             "name": "Jason Yik",
             "avatar_url": "https://avatars.githubusercontent.com/jasonlyik",
@@ -494,7 +434,6 @@
             "contributions": []
         },
         {
-<<<<<<< HEAD
             "login": "jasonlyik",
             "name": "Jason Yik",
             "avatar_url": "https://avatars.githubusercontent.com/jasonlyik",
@@ -516,22 +455,6 @@
             "contributions": []
         },
         {
-=======
-            "login": "bilgeacun",
-            "name": "Bilge Acun",
-            "avatar_url": "https://avatars.githubusercontent.com/bilgeacun",
-            "profile": "https://github.com/bilgeacun",
-            "contributions": []
-        },
-        {
-            "login": "happyappledog",
-            "name": "happyappledog",
-            "avatar_url": "https://avatars.githubusercontent.com/happyappledog",
-            "profile": "https://github.com/happyappledog",
-            "contributions": []
-        },
-        {
->>>>>>> 1fa04af2
             "login": "jessicaquaye",
             "name": "Jessica Quaye",
             "avatar_url": "https://avatars.githubusercontent.com/jessicaquaye",
@@ -539,38 +462,31 @@
             "contributions": []
         },
         {
+            "login": "skmur",
+            "name": "Sonia Murthy",
+            "avatar_url": "https://avatars.githubusercontent.com/skmur",
+            "profile": "https://github.com/skmur",
+            "contributions": []
+        },
+        {
+            "login": "sjohri20",
+            "name": "Shreya Johri",
+            "avatar_url": "https://avatars.githubusercontent.com/sjohri20",
+            "profile": "https://github.com/sjohri20",
+            "contributions": []
+        },
+        {
+            "login": "vijay-edu",
+            "name": "Vijay Edupuganti",
+            "avatar_url": "https://avatars.githubusercontent.com/vijay-edu",
+            "profile": "https://github.com/vijay-edu",
+            "contributions": []
+        },
+        {
             "login": "vitasam",
             "name": "The Random DIY",
             "avatar_url": "https://avatars.githubusercontent.com/vitasam",
             "profile": "https://github.com/vitasam",
-            "contributions": []
-        },
-        {
-            "login": "sjohri20",
-            "name": "Shreya Johri",
-            "avatar_url": "https://avatars.githubusercontent.com/sjohri20",
-            "profile": "https://github.com/sjohri20",
-            "contributions": []
-        },
-        {
-<<<<<<< HEAD
-            "login": "vijay-edu",
-            "name": "Vijay Edupuganti",
-            "avatar_url": "https://avatars.githubusercontent.com/vijay-edu",
-            "profile": "https://github.com/vijay-edu",
-            "contributions": []
-        },
-        {
-            "login": "vitasam",
-            "name": "The Random DIY",
-            "avatar_url": "https://avatars.githubusercontent.com/vitasam",
-            "profile": "https://github.com/vitasam",
-=======
-            "login": "skmur",
-            "name": "Sonia Murthy",
-            "avatar_url": "https://avatars.githubusercontent.com/skmur",
-            "profile": "https://github.com/skmur",
->>>>>>> 1fa04af2
             "contributions": []
         },
         {
