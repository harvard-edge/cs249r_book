--- conflicted
+++ resolved
@@ -72,11 +72,7 @@
     {
       "login": "NaN",
       "name": "Maximilian Lam",
-<<<<<<< HEAD
       "avatar_url": "https://www.gravatar.com/avatar/0dfd5d1e9f7d1e7defc92af4c094d9a3?d=identicon&s=100",
-=======
-      "avatar_url": "https://www.gravatar.com/avatar/5b0187a0a2064d56a9f44567fe33b2c3?d=identicon&s=100",
->>>>>>> 50e726c0
       "profile": "https://github.com/harvard-edge/cs249r_book/graphs/contributors",
       "contributions": []
     },
@@ -167,11 +163,7 @@
     {
       "login": "NaN",
       "name": "Aghyad Deeb",
-<<<<<<< HEAD
       "avatar_url": "https://www.gravatar.com/avatar/f9c716e22a4c67983c88fa946c0f7031?d=identicon&s=100",
-=======
-      "avatar_url": "https://www.gravatar.com/avatar/f740d68528aedccb5be0e5a9b0ee7a2a?d=identicon&s=100",
->>>>>>> 50e726c0
       "profile": "https://github.com/harvard-edge/cs249r_book/graphs/contributors",
       "contributions": []
     },
@@ -360,11 +352,7 @@
     {
       "login": "NaN",
       "name": "Annie Laurie Cook",
-<<<<<<< HEAD
       "avatar_url": "https://www.gravatar.com/avatar/0b331ce6b6f221f5d51c3f1ec9278cf8?d=identicon&s=100",
-=======
-      "avatar_url": "https://www.gravatar.com/avatar/bf8c22dbb8d617ee4dfe5b94a4e28170?d=identicon&s=100",
->>>>>>> 50e726c0
       "profile": "https://github.com/harvard-edge/cs249r_book/graphs/contributors",
       "contributions": []
     },
@@ -392,33 +380,21 @@
     {
       "login": "NaN",
       "name": "Yu-Shun Hsiao",
-<<<<<<< HEAD
       "avatar_url": "https://www.gravatar.com/avatar/55434a51f7c027b8c191234da2a3ad10?d=identicon&s=100",
-=======
-      "avatar_url": "https://www.gravatar.com/avatar/d3e9174c787571814fcd151eaae5c0db?d=identicon&s=100",
->>>>>>> 50e726c0
       "profile": "https://github.com/harvard-edge/cs249r_book/graphs/contributors",
       "contributions": []
     },
     {
       "login": "NaN",
       "name": "Costin-Andrei Oncescu",
-<<<<<<< HEAD
-      "avatar_url": "https://www.gravatar.com/avatar/447cb1e4156e826bd6bdbf078d1f10fc?d=identicon&s=100",
-=======
       "avatar_url": "https://www.gravatar.com/avatar/6af5de590f9c0659e19c129078319d10?d=identicon&s=100",
->>>>>>> 50e726c0
       "profile": "https://github.com/harvard-edge/cs249r_book/graphs/contributors",
       "contributions": []
     },
     {
       "login": "NaN",
       "name": "Batur Arslan",
-<<<<<<< HEAD
       "avatar_url": "https://www.gravatar.com/avatar/8acb5ba0b19e130d51125f61fa962022?d=identicon&s=100",
-=======
-      "avatar_url": "https://www.gravatar.com/avatar/a8f5d8905605c7a602325e902db05f75?d=identicon&s=100",
->>>>>>> 50e726c0
       "profile": "https://github.com/harvard-edge/cs249r_book/graphs/contributors",
       "contributions": []
     },
