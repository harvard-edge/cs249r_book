--- conflicted
+++ resolved
@@ -273,7 +273,6 @@
             "contributions": []
         },
         {
-<<<<<<< HEAD
             "login": "leo47007",
             "name": "Yu-Shun Hsiao",
             "avatar_url": "https://avatars.githubusercontent.com/leo47007",
@@ -292,12 +291,6 @@
             "name": "Andrew Bass",
             "avatar_url": "https://avatars.githubusercontent.com/arbass22",
             "profile": "https://github.com/arbass22",
-=======
-            "login": "Matthew Stewart",
-            "name": "Matthew Stewart",
-            "avatar_url": "https://www.gravatar.com/avatar/0c931fcfd03cd548d44c90602dd773ba?d=identicon&s=100",
-            "profile": "https://github.com/harvard-edge/cs249r_book/graphs/contributors",
->>>>>>> 54616087
             "contributions": []
         },
         {
@@ -315,7 +308,6 @@
             "contributions": []
         },
         {
-<<<<<<< HEAD
             "login": "pongtr",
             "name": "Pong Trairatvorakul",
             "avatar_url": "https://avatars.githubusercontent.com/pongtr",
@@ -327,19 +319,6 @@
             "name": "Eura Nofshin",
             "avatar_url": "https://avatars.githubusercontent.com/euranofshin",
             "profile": "https://github.com/euranofshin",
-=======
-            "login": "jzhou1318",
-            "name": "Jennifer Zhou",
-            "avatar_url": "https://avatars.githubusercontent.com/jzhou1318",
-            "profile": "https://github.com/jzhou1318",
-            "contributions": []
-        },
-        {
-            "login": "arbass22",
-            "name": "Andrew Bass",
-            "avatar_url": "https://avatars.githubusercontent.com/arbass22",
-            "profile": "https://github.com/arbass22",
->>>>>>> 54616087
             "contributions": []
         },
         {
@@ -350,17 +329,10 @@
             "contributions": []
         },
         {
-<<<<<<< HEAD
             "login": "Matthew Stewart",
             "name": "Matthew Stewart",
             "avatar_url": "https://www.gravatar.com/avatar/0c931fcfd03cd548d44c90602dd773ba?d=identicon&s=100",
             "profile": "https://github.com/harvard-edge/cs249r_book/graphs/contributors",
-=======
-            "login": "marcozennaro",
-            "name": "Marco Zennaro",
-            "avatar_url": "https://avatars.githubusercontent.com/marcozennaro",
-            "profile": "https://github.com/marcozennaro",
->>>>>>> 54616087
             "contributions": []
         },
         {
@@ -413,12 +385,20 @@
             "contributions": []
         },
         {
-<<<<<<< HEAD
             "login": "vitasam",
             "name": "The Random DIY",
             "avatar_url": "https://avatars.githubusercontent.com/vitasam",
             "profile": "https://github.com/vitasam",
-=======
+            "contributions": []
+        },
+        {
+            "login": "serco425",
+            "name": "Sercan Ayg\u00fcn",
+            "avatar_url": "https://avatars.githubusercontent.com/serco425",
+            "profile": "https://github.com/serco425",
+            "contributions": []
+        },
+        {
             "login": "gnodipac886",
             "name": "gnodipac886",
             "avatar_url": "https://avatars.githubusercontent.com/gnodipac886",
@@ -433,52 +413,52 @@
             "contributions": []
         },
         {
-            "login": "Fatima Shah",
-            "name": "Fatima Shah",
-            "avatar_url": "https://www.gravatar.com/avatar/468ef35acc69f3266efd700992daa369?d=identicon&s=100",
-            "profile": "https://github.com/harvard-edge/cs249r_book/graphs/contributors",
->>>>>>> 54616087
-            "contributions": []
-        },
-        {
-            "login": "serco425",
-            "name": "Sercan Ayg\u00fcn",
-            "avatar_url": "https://avatars.githubusercontent.com/serco425",
-            "profile": "https://github.com/serco425",
-            "contributions": []
-        },
-        {
-<<<<<<< HEAD
-            "login": "gnodipac886",
-            "name": "gnodipac886",
-            "avatar_url": "https://avatars.githubusercontent.com/gnodipac886",
-            "profile": "https://github.com/gnodipac886",
-            "contributions": []
-        },
-        {
-            "login": "alex-oesterling",
-            "name": "Alex Oesterling",
-            "avatar_url": "https://avatars.githubusercontent.com/alex-oesterling",
-            "profile": "https://github.com/alex-oesterling",
-            "contributions": []
-        },
-        {
             "login": "YangZhou1997",
             "name": "Yang Zhou",
             "avatar_url": "https://avatars.githubusercontent.com/YangZhou1997",
             "profile": "https://github.com/YangZhou1997",
-=======
-            "login": "BravoBaldo",
-            "name": "Baldassarre Cesarano",
-            "avatar_url": "https://avatars.githubusercontent.com/BravoBaldo",
-            "profile": "https://github.com/BravoBaldo",
-            "contributions": []
-        },
-        {
-            "login": "AbenezerKb",
-            "name": "Abenezer Angamo",
-            "avatar_url": "https://avatars.githubusercontent.com/AbenezerKb",
-            "profile": "https://github.com/AbenezerKb",
+            "contributions": []
+        },
+        {
+            "login": "happyappledog",
+            "name": "happyappledog",
+            "avatar_url": "https://avatars.githubusercontent.com/happyappledog",
+            "profile": "https://github.com/happyappledog",
+            "contributions": []
+        },
+        {
+            "login": "jasonlyik",
+            "name": "Jason Yik",
+            "avatar_url": "https://avatars.githubusercontent.com/jasonlyik",
+            "profile": "https://github.com/jasonlyik",
+            "contributions": []
+        },
+        {
+            "login": "jessicaquaye",
+            "name": "Jessica Quaye",
+            "avatar_url": "https://avatars.githubusercontent.com/jessicaquaye",
+            "profile": "https://github.com/jessicaquaye",
+            "contributions": []
+        },
+        {
+            "login": "aethernavshulkraven-allain",
+            "name": "\u0905\u0930\u0928\u0935 \u0936\u0941\u0915\u094d\u0932\u093e | Arnav Shukla",
+            "avatar_url": "https://avatars.githubusercontent.com/aethernavshulkraven-allain",
+            "profile": "https://github.com/aethernavshulkraven-allain",
+            "contributions": []
+        },
+        {
+            "login": "abigailswallow",
+            "name": "abigailswallow",
+            "avatar_url": "https://avatars.githubusercontent.com/abigailswallow",
+            "profile": "https://github.com/abigailswallow",
+            "contributions": []
+        },
+        {
+            "login": "atcheng2",
+            "name": "Andy Cheng",
+            "avatar_url": "https://avatars.githubusercontent.com/atcheng2",
+            "profile": "https://github.com/atcheng2",
             "contributions": []
         },
         {
@@ -486,99 +466,20 @@
             "name": "Emmanuel Rassou",
             "avatar_url": "https://avatars.githubusercontent.com/emmanuel2406",
             "profile": "https://github.com/emmanuel2406",
->>>>>>> 54616087
-            "contributions": []
-        },
-        {
-            "login": "happyappledog",
-            "name": "happyappledog",
-            "avatar_url": "https://avatars.githubusercontent.com/happyappledog",
-            "profile": "https://github.com/happyappledog",
-            "contributions": []
-        },
-        {
-<<<<<<< HEAD
-            "login": "jasonlyik",
-            "name": "Jason Yik",
-            "avatar_url": "https://avatars.githubusercontent.com/jasonlyik",
-            "profile": "https://github.com/jasonlyik",
-=======
-            "login": "YLab-UChicago",
-            "name": "yanjingl",
-            "avatar_url": "https://avatars.githubusercontent.com/YLab-UChicago",
-            "profile": "https://github.com/YLab-UChicago",
-            "contributions": []
-        },
-        {
-            "login": "YangZhou1997",
-            "name": "Yang Zhou",
-            "avatar_url": "https://avatars.githubusercontent.com/YangZhou1997",
-            "profile": "https://github.com/YangZhou1997",
-            "contributions": []
-        },
-        {
-            "login": "abigailswallow",
-            "name": "abigailswallow",
-            "avatar_url": "https://avatars.githubusercontent.com/abigailswallow",
-            "profile": "https://github.com/abigailswallow",
->>>>>>> 54616087
-            "contributions": []
-        },
-        {
-            "login": "jessicaquaye",
-            "name": "Jessica Quaye",
-            "avatar_url": "https://avatars.githubusercontent.com/jessicaquaye",
-            "profile": "https://github.com/jessicaquaye",
-            "contributions": []
-        },
-        {
-            "login": "aethernavshulkraven-allain",
-            "name": "\u0905\u0930\u0928\u0935 \u0936\u0941\u0915\u094d\u0932\u093e | Arnav Shukla",
-            "avatar_url": "https://avatars.githubusercontent.com/aethernavshulkraven-allain",
-            "profile": "https://github.com/aethernavshulkraven-allain",
-            "contributions": []
-        },
-        {
-            "login": "abigailswallow",
-            "name": "abigailswallow",
-            "avatar_url": "https://avatars.githubusercontent.com/abigailswallow",
-            "profile": "https://github.com/abigailswallow",
-            "contributions": []
-        },
-        {
-<<<<<<< HEAD
-            "login": "happyappledog",
-            "name": "happyappledog",
-            "avatar_url": "https://avatars.githubusercontent.com/happyappledog",
-            "profile": "https://github.com/happyappledog",
-            "contributions": []
-        },
-        {
-            "login": "emmanuel2406",
-            "name": "Emmanuel Rassou",
-            "avatar_url": "https://avatars.githubusercontent.com/emmanuel2406",
-            "profile": "https://github.com/emmanuel2406",
-=======
+            "contributions": []
+        },
+        {
+            "login": "arighosh05",
+            "name": "Aritra Ghosh",
+            "avatar_url": "https://avatars.githubusercontent.com/arighosh05",
+            "profile": "https://github.com/arighosh05",
+            "contributions": []
+        },
+        {
             "login": "atcheng2",
             "name": "Andy Cheng",
             "avatar_url": "https://avatars.githubusercontent.com/atcheng2",
             "profile": "https://github.com/atcheng2",
->>>>>>> 54616087
-            "contributions": []
-        },
-        {
-            "login": "arighosh05",
-            "name": "Aritra Ghosh",
-            "avatar_url": "https://avatars.githubusercontent.com/arighosh05",
-            "profile": "https://github.com/arighosh05",
-            "contributions": []
-        },
-        {
-<<<<<<< HEAD
-            "login": "atcheng2",
-            "name": "Andy Cheng",
-            "avatar_url": "https://avatars.githubusercontent.com/atcheng2",
-            "profile": "https://github.com/atcheng2",
             "contributions": []
         },
         {
@@ -589,8 +490,6 @@
             "contributions": []
         },
         {
-=======
->>>>>>> 54616087
             "login": "cursoragent",
             "name": "Cursor Agent",
             "avatar_url": "https://avatars.githubusercontent.com/cursoragent",
@@ -598,24 +497,10 @@
             "contributions": []
         },
         {
-<<<<<<< HEAD
             "login": "vijay-edu",
             "name": "Vijay Edupuganti",
             "avatar_url": "https://avatars.githubusercontent.com/vijay-edu",
             "profile": "https://github.com/vijay-edu",
-=======
-            "login": "jessicaquaye",
-            "name": "Jessica Quaye",
-            "avatar_url": "https://avatars.githubusercontent.com/jessicaquaye",
-            "profile": "https://github.com/jessicaquaye",
-            "contributions": []
-        },
-        {
-            "login": "jasonlyik",
-            "name": "Jason Yik",
-            "avatar_url": "https://avatars.githubusercontent.com/jasonlyik",
-            "profile": "https://github.com/jasonlyik",
->>>>>>> 54616087
             "contributions": []
         },
         {
@@ -630,7 +515,6 @@
             "name": "Sonia Murthy",
             "avatar_url": "https://avatars.githubusercontent.com/skmur",
             "profile": "https://github.com/skmur",
-<<<<<<< HEAD
             "contributions": []
         },
         {
@@ -638,27 +522,9 @@
             "name": "Costin-Andrei Oncescu",
             "avatar_url": "https://www.gravatar.com/avatar/fc4f3460cdfb9365ab59bdeafb06413e?d=identicon&s=100",
             "profile": "https://github.com/harvard-edge/cs249r_book/graphs/contributors",
-=======
->>>>>>> 54616087
-            "contributions": []
-        },
-        {
-            "login": "vijay-edu",
-            "name": "Vijay Edupuganti",
-            "avatar_url": "https://avatars.githubusercontent.com/vijay-edu",
-            "profile": "https://github.com/vijay-edu",
-            "contributions": []
-        },
-        {
-            "login": "Costin-Andrei Oncescu",
-            "name": "Costin-Andrei Oncescu",
-            "avatar_url": "https://www.gravatar.com/avatar/fc4f3460cdfb9365ab59bdeafb06413e?d=identicon&s=100",
-            "profile": "https://github.com/harvard-edge/cs249r_book/graphs/contributors",
-            "contributions": []
-        },
-        {
-<<<<<<< HEAD
-=======
+            "contributions": []
+        },
+        {
             "login": "Annie Laurie Cook",
             "name": "Annie Laurie Cook",
             "avatar_url": "https://www.gravatar.com/avatar/7cd8d5dfd83071f23979019d97655dc5?d=identicon&s=100",
@@ -666,7 +532,6 @@
             "contributions": []
         },
         {
->>>>>>> 54616087
             "login": "Jothi Ramaswamy",
             "name": "Jothi Ramaswamy",
             "avatar_url": "https://www.gravatar.com/avatar/f88052cca4f401d9b0f43aed0a53434a?d=identicon&s=100",
