--- conflicted
+++ resolved
@@ -67,8 +67,6 @@
       "name": "Kleinbard",
       "avatar_url": "https://avatars.githubusercontent.com/kai4avaya",
       "profile": "https://github.com/kai4avaya",
-<<<<<<< HEAD
-=======
       "contributions": []
     },
     {
@@ -76,7 +74,6 @@
       "name": "Maximilian Lam",
       "avatar_url": "https://www.gravatar.com/avatar/8863743b4f26c1a20e730fcf7ebc3bc0?d=identicon&s=100",
       "profile": "https://github.com/harvard-edge/cs249r_book/graphs/contributors",
->>>>>>> 5bad9460
       "contributions": []
     },
     {
@@ -192,8 +189,6 @@
       "contributions": []
     },
     {
-<<<<<<< HEAD
-=======
       "login": "jared-ni",
       "name": "Jared Ni",
       "avatar_url": "https://avatars.githubusercontent.com/jared-ni",
@@ -201,7 +196,6 @@
       "contributions": []
     },
     {
->>>>>>> 5bad9460
       "login": "oishib",
       "name": "oishib",
       "avatar_url": "https://avatars.githubusercontent.com/oishib",
@@ -300,23 +294,6 @@
       "contributions": []
     },
     {
-<<<<<<< HEAD
-      "login": "ShvetankPrakash",
-      "name": "Shvetank Prakash",
-      "avatar_url": "https://avatars.githubusercontent.com/ShvetankPrakash",
-      "profile": "https://github.com/ShvetankPrakash",
-      "contributions": []
-    },
-    {
-      "login": "jzhou1318",
-      "name": "Jennifer Zhou",
-      "avatar_url": "https://avatars.githubusercontent.com/jzhou1318",
-      "profile": "https://github.com/jzhou1318",
-      "contributions": []
-    },
-    {
-=======
->>>>>>> 5bad9460
       "login": "arbass22",
       "name": "Andrew Bass",
       "avatar_url": "https://avatars.githubusercontent.com/arbass22",
@@ -352,7 +329,13 @@
       "contributions": []
     },
     {
-<<<<<<< HEAD
+      "login": "BrunoScaglione",
+      "name": "Bruno Scaglione",
+      "avatar_url": "https://avatars.githubusercontent.com/BrunoScaglione",
+      "profile": "https://github.com/BrunoScaglione",
+      "contributions": []
+    },
+    {
       "login": "Gjain234",
       "name": "Gauri Jain",
       "avatar_url": "https://avatars.githubusercontent.com/Gjain234",
@@ -360,6 +343,13 @@
       "contributions": []
     },
     {
+      "login": "Allen-Kuang",
+      "name": "Allen-Kuang",
+      "avatar_url": "https://avatars.githubusercontent.com/Allen-Kuang",
+      "profile": "https://github.com/Allen-Kuang",
+      "contributions": []
+    },
+    {
       "login": "serco425",
       "name": "Sercan Aygün",
       "avatar_url": "https://avatars.githubusercontent.com/serco425",
@@ -367,53 +357,10 @@
       "contributions": []
     },
     {
-      "login": "gnodipac886",
-      "name": "Eric D",
-      "avatar_url": "https://avatars.githubusercontent.com/gnodipac886",
-      "profile": "https://github.com/gnodipac886",
-      "contributions": []
-    },
-    {
-      "login": "BrunoScaglione",
-      "name": "Bruno Scaglione",
-      "avatar_url": "https://avatars.githubusercontent.com/BrunoScaglione",
-      "profile": "https://github.com/BrunoScaglione",
-=======
-      "login": "BrunoScaglione",
-      "name": "Bruno Scaglione",
-      "avatar_url": "https://avatars.githubusercontent.com/BrunoScaglione",
-      "profile": "https://github.com/BrunoScaglione",
-      "contributions": []
-    },
-    {
-      "login": "Gjain234",
-      "name": "Gauri Jain",
-      "avatar_url": "https://avatars.githubusercontent.com/Gjain234",
-      "profile": "https://github.com/Gjain234",
-      "contributions": []
-    },
-    {
-      "login": "Allen-Kuang",
-      "name": "Allen-Kuang",
-      "avatar_url": "https://avatars.githubusercontent.com/Allen-Kuang",
-      "profile": "https://github.com/Allen-Kuang",
-      "contributions": []
-    },
-    {
-      "login": "serco425",
-      "name": "Sercan Aygün",
-      "avatar_url": "https://avatars.githubusercontent.com/serco425",
-      "profile": "https://github.com/serco425",
->>>>>>> 5bad9460
-      "contributions": []
-    },
-    {
       "login": "sjohri20",
       "name": "Shreya Johri",
       "avatar_url": "https://avatars.githubusercontent.com/sjohri20",
       "profile": "https://github.com/sjohri20",
-<<<<<<< HEAD
-=======
       "contributions": []
     },
     {
@@ -421,21 +368,19 @@
       "name": "The Random DIY",
       "avatar_url": "https://avatars.githubusercontent.com/vitasam",
       "profile": "https://github.com/vitasam",
->>>>>>> 5bad9460
-      "contributions": []
-    },
-    {
-      "login": "vitasam",
-      "name": "The Random DIY",
-      "avatar_url": "https://avatars.githubusercontent.com/vitasam",
-      "profile": "https://github.com/vitasam",
+      "contributions": []
+    },
+    {
+      "login": "vijay-edu",
+      "name": "Vijay Edupuganti",
+      "avatar_url": "https://avatars.githubusercontent.com/vijay-edu",
+      "profile": "https://github.com/vijay-edu",
       "contributions": []
     },
     {
       "login": "NaN",
       "name": "Batur Arslan",
       "avatar_url": "https://www.gravatar.com/avatar/35a8d9ffd03f05e79a2c6ce6206a56f2?d=identicon&s=100",
-<<<<<<< HEAD
       "profile": "https://github.com/harvard-edge/cs249r_book/graphs/contributors",
       "contributions": []
     },
@@ -443,25 +388,17 @@
       "login": "NaN",
       "name": "Costin-Andrei Oncescu",
       "avatar_url": "https://www.gravatar.com/avatar/fc4f3460cdfb9365ab59bdeafb06413e?d=identicon&s=100",
-=======
->>>>>>> 5bad9460
-      "profile": "https://github.com/harvard-edge/cs249r_book/graphs/contributors",
-      "contributions": []
-    },
-    {
-      "login": "NaN",
-<<<<<<< HEAD
-      "name": "Curren Iyer",
-      "avatar_url": "https://www.gravatar.com/avatar/bd53d146aa888548c8db4da02bf81e7a?d=identicon&s=100",
-=======
-      "name": "Costin-Andrei Oncescu",
-      "avatar_url": "https://www.gravatar.com/avatar/fc4f3460cdfb9365ab59bdeafb06413e?d=identicon&s=100",
->>>>>>> 5bad9460
-      "profile": "https://github.com/harvard-edge/cs249r_book/graphs/contributors",
-      "contributions": []
-    },
-    {
-<<<<<<< HEAD
+      "profile": "https://github.com/harvard-edge/cs249r_book/graphs/contributors",
+      "contributions": []
+    },
+    {
+      "login": "NaN",
+      "name": "Yu-Shun Hsiao",
+      "avatar_url": "https://www.gravatar.com/avatar/242dbc711f7056b6a276763473fc88b8?d=identicon&s=100",
+      "profile": "https://github.com/harvard-edge/cs249r_book/graphs/contributors",
+      "contributions": []
+    },
+    {
       "login": "skmur",
       "name": "Sonia Murthy",
       "avatar_url": "https://avatars.githubusercontent.com/skmur",
@@ -469,26 +406,6 @@
       "contributions": []
     },
     {
-      "login": "vijay-edu",
-      "name": "Vijay Edupuganti",
-      "avatar_url": "https://avatars.githubusercontent.com/vijay-edu",
-      "profile": "https://github.com/vijay-edu",
-=======
-      "login": "NaN",
-      "name": "Yu-Shun Hsiao",
-      "avatar_url": "https://www.gravatar.com/avatar/242dbc711f7056b6a276763473fc88b8?d=identicon&s=100",
-      "profile": "https://github.com/harvard-edge/cs249r_book/graphs/contributors",
-      "contributions": []
-    },
-    {
-      "login": "skmur",
-      "name": "Sonia Murthy",
-      "avatar_url": "https://avatars.githubusercontent.com/skmur",
-      "profile": "https://github.com/skmur",
->>>>>>> 5bad9460
-      "contributions": []
-    },
-    {
       "login": "jasonlyik",
       "name": "Jason Yik",
       "avatar_url": "https://avatars.githubusercontent.com/jasonlyik",
@@ -497,20 +414,8 @@
     },
     {
       "login": "NaN",
-<<<<<<< HEAD
-      "name": "Emeka Ezike",
-      "avatar_url": "https://www.gravatar.com/avatar/af39c27c6090c50a1921a9b6366e81cc?d=identicon&s=100",
-      "profile": "https://github.com/harvard-edge/cs249r_book/graphs/contributors",
-      "contributions": []
-    },
-    {
-      "login": "NaN",
-      "name": "Yu-Shun Hsiao",
-      "avatar_url": "https://www.gravatar.com/avatar/242dbc711f7056b6a276763473fc88b8?d=identicon&s=100",
-=======
       "name": "songhan",
       "avatar_url": "https://www.gravatar.com/avatar/c2dc311aa8122d5f5f061e1db14682b1?d=identicon&s=100",
->>>>>>> 5bad9460
       "profile": "https://github.com/harvard-edge/cs249r_book/graphs/contributors",
       "contributions": []
     },
