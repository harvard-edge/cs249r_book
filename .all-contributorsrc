--- conflicted
+++ resolved
@@ -72,11 +72,7 @@
     {
       "login": "NaN",
       "name": "Maximilian Lam",
-<<<<<<< HEAD
-      "avatar_url": "https://www.gravatar.com/avatar/5e9ca6a56c5f20e7459a1281e19907b0?d=identicon&s=100",
-=======
       "avatar_url": "https://www.gravatar.com/avatar/a09a1f743162d89477cf60a9fe5bdcb8?d=identicon&s=100",
->>>>>>> a7dbe298
       "profile": "https://github.com/harvard-edge/cs249r_book/graphs/contributors",
       "contributions": []
     },
@@ -167,11 +163,7 @@
     {
       "login": "NaN",
       "name": "Aghyad Deeb",
-<<<<<<< HEAD
-      "avatar_url": "https://www.gravatar.com/avatar/50ab7f79dfddb671591b0883cb574019?d=identicon&s=100",
-=======
       "avatar_url": "https://www.gravatar.com/avatar/de9c9aa96b32921b03c3fddda6df8da9?d=identicon&s=100",
->>>>>>> a7dbe298
       "profile": "https://github.com/harvard-edge/cs249r_book/graphs/contributors",
       "contributions": []
     },
@@ -360,11 +352,7 @@
     {
       "login": "NaN",
       "name": "Annie Laurie Cook",
-<<<<<<< HEAD
-      "avatar_url": "https://www.gravatar.com/avatar/6ed626360364ed5df063bb4af0926c5c?d=identicon&s=100",
-=======
       "avatar_url": "https://www.gravatar.com/avatar/732edb483558a4c143484f0aaacd62c4?d=identicon&s=100",
->>>>>>> a7dbe298
       "profile": "https://github.com/harvard-edge/cs249r_book/graphs/contributors",
       "contributions": []
     },
@@ -392,33 +380,21 @@
     {
       "login": "NaN",
       "name": "Yu-Shun Hsiao",
-<<<<<<< HEAD
-      "avatar_url": "https://www.gravatar.com/avatar/492dbd4389b801687bd32fcd8970d500?d=identicon&s=100",
-=======
       "avatar_url": "https://www.gravatar.com/avatar/2b26daa997ef84354c87186198fbf271?d=identicon&s=100",
->>>>>>> a7dbe298
       "profile": "https://github.com/harvard-edge/cs249r_book/graphs/contributors",
       "contributions": []
     },
     {
       "login": "NaN",
       "name": "Costin-Andrei Oncescu",
-<<<<<<< HEAD
-      "avatar_url": "https://www.gravatar.com/avatar/f201e3c7e96683c481905abaf6b8b0d3?d=identicon&s=100",
-=======
       "avatar_url": "https://www.gravatar.com/avatar/32f0d12daaeac922bc5ea67b9f469e5d?d=identicon&s=100",
->>>>>>> a7dbe298
       "profile": "https://github.com/harvard-edge/cs249r_book/graphs/contributors",
       "contributions": []
     },
     {
       "login": "NaN",
       "name": "Batur Arslan",
-<<<<<<< HEAD
-      "avatar_url": "https://www.gravatar.com/avatar/c09ddb2e6e6d56ea274a9e5066cecfba?d=identicon&s=100",
-=======
       "avatar_url": "https://www.gravatar.com/avatar/018396d827564804bb06791ca1599218?d=identicon&s=100",
->>>>>>> a7dbe298
       "profile": "https://github.com/harvard-edge/cs249r_book/graphs/contributors",
       "contributions": []
     },
