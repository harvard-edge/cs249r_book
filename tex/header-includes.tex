--- conflicted
+++ resolved
@@ -117,9 +117,6 @@
   pdfstartview=Fit % This sets the initial zoom to fit the page
 }
 
-<<<<<<< HEAD
-% Redefine \part to do nothing
-=======
 \geometry{
   paperwidth=7.5in,
   paperheight=9.25in,
@@ -131,7 +128,6 @@
   twoside
 }
 
->>>>>>> 609eca23
 \renewcommand{\part}[1]{%
     \chapter*{#1} % Render the part title without a number
     \addcontentsline{toc}{part}{#1} % Add to TOC without numbering
@@ -201,13 +197,8 @@
 % Ensure that \chaptername is set to "Chapter"
 \renewcommand{\chaptername}{Chapter}
 
-<<<<<<< HEAD
-\setcounter{tocdepth}{1}
-\setlength{\cftsecnumwidth}{2.3em} % Adjust width for section numbers
-=======
 \setcounter{tocdepth}{2}
-\setlength{\cftsecnumwidth}{2.35em} % Adjust width for section numbers
->>>>>>> 609eca23
+\setlength{\cftsecnumwidth}{2.75em} % Adjust width for section numbers
 \setlength{\cftsubsecnumwidth}{3.25em} % Adjust width for subsection numbers
 \setlength{\cftsubsubsecnumwidth}{4em} % Adjust width for subsubsection numbers
 
