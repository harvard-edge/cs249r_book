<<<<<<< HEAD
# The XIAOML Kit {.unnumbered}
=======
# Overview {.unnumbered}
>>>>>>> c5786791

These labs provide a unique opportunity to gain practical experience with machine learning (ML) systems. Unlike working with large models that require data center-scale resources, these exercises enable you to directly interact with hardware and software using TinyML. This hands-on approach provides a tangible understanding of the challenges and opportunities in deploying AI, albeit on a small scale. However, the principles are largely the same as what you would encounter when working with larger systems.

![](./images/png/xiaoml_kit.png)

## Pre-requisites {#sec-xiao-esp32s3-prerequisites-fcea}

- **The XIAOML Kit:**
    - **XIAO ESP32S3 Sense** board
    - **Expansion board** with a 6-axis IMU and 0.42" OLED display. 
    - **SD card toolkit**:
        - SD Card and USB adapter for data storage
        - USB-C Cable for connecting the board to your computer.

- **Network**: With internet access for downloading the necessary software.

## Setup {#sec-xiao-esp32s3-setup-5dad}

- [Setup the XIAOML Kit](./setup/setup.qmd)

## Exercises {#sec-xiao-esp32s3-exercises-4cba}

+-----------+--------------------------------------------+-------------------------------------------+----------------------------------------------------------+
| Modality  | Task                                       | Description                               | Link                                                     |
+:==========+:===========================================+:==========================================+:=========================================================+
| Vision    | Image Classification                       | Learn to classify images                  | [Link](./image_classification/image_classification.qmd)  |
+-----------+--------------------------------------------+-------------------------------------------+----------------------------------------------------------+
| Vision    | Object Detection                           | Implement object detection                | [Link](./object_detection/object_detection.qmd)          |
+-----------+--------------------------------------------+-------------------------------------------+----------------------------------------------------------+
| Sound     | Keyword Spotting                           | Explore voice recognition systems         | [Link](./kws/kws.qmd)                                    |
+-----------+--------------------------------------------+-------------------------------------------+----------------------------------------------------------+
| IMU       | Motion Classification and Anomaly Detection| Classify motion data and detect anomalies | [Link](./motion_classification/motion_classification.qmd)|
+-----------+--------------------------------------------+-------------------------------------------+----------------------------------------------------------+<|MERGE_RESOLUTION|>--- conflicted
+++ resolved
@@ -1,8 +1,4 @@
-<<<<<<< HEAD
-# The XIAOML Kit {.unnumbered}
-=======
 # Overview {.unnumbered}
->>>>>>> c5786791
 
 These labs provide a unique opportunity to gain practical experience with machine learning (ML) systems. Unlike working with large models that require data center-scale resources, these exercises enable you to directly interact with hardware and software using TinyML. This hands-on approach provides a tangible understanding of the challenges and opportunities in deploying AI, albeit on a small scale. However, the principles are largely the same as what you would encounter when working with larger systems.
 
@@ -12,7 +8,7 @@
 
 - **The XIAOML Kit:**
     - **XIAO ESP32S3 Sense** board
-    - **Expansion board** with a 6-axis IMU and 0.42" OLED display. 
+    - **Expansion board** with a 6-axis IMU and 0.42" OLED display.
     - **SD card toolkit**:
         - SD Card and USB adapter for data storage
         - USB-C Cable for connecting the board to your computer.
