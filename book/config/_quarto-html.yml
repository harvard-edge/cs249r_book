--- conflicted
+++ resolved
@@ -26,12 +26,6 @@
   preview:
     browser: true
     navigate: true
-<<<<<<< HEAD
-=======
-  render:
-    - contents/core/introduction/introduction.qmd
-
->>>>>>> 36cfb3ef
 website:
   title: "ML Systems Textbook"  # This controls the browser tab title
   # High-level navigation enhancements
