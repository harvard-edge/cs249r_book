# MACHINE LEARNING SYSTEMS  
*Principles and Practices of Engineering Artificially Intelligent Systems*

[![Build Status](https://img.shields.io/github/actions/workflow/status/harvard-edge/cs249r_book/controller.yml?branch=dev&label=Build)](https://github.com/harvard-edge/cs249r_book/actions/workflows/controller.yml?query=branch%3Adev)
[![📖 Website](https://img.shields.io/website?url=https://mlsysbook.ai&label=Website)](https://mlsysbook.ai)
[![🌐 Ecosystem](https://img.shields.io/website?url=https://mlsysbook.org&label=Ecosystem)](https://mlsysbook.org)
[![Last Commit](https://img.shields.io/github/last-commit/harvard-edge/cs249r_book?label=Last%20Commit)](https://github.com/harvard-edge/cs249r_book/commits/dev)
[![License](https://img.shields.io/badge/license-CC--BY--NC--SA%204.0-blue)](https://github.com/harvard-edge/cs249r_book/blob/dev/LICENSE)
[![Open Collective](https://img.shields.io/badge/fund%20us-Open%20Collective-blue.svg)](https://opencollective.com/mlsysbook)

---

## 🎯 What Is This?

The **open-source textbook** that teaches you to build real-world AI systems — from edge devices to cloud deployment. Started as a Harvard University course (CS249r) by [Prof. Vijay Janapa Reddi](https://github.com/profvjreddi/homepage), now used by universities and students worldwide.

> **Our mission:** Expand access to AI systems education worldwide — empowering learners, one chapter and one lab at a time.

## 💭 Why This Exists

*"This grew out of a concern that while students could train AI models, few understood how to build the systems that actually make them work. It's like everyone can write an app, but few know how to build the smartphone that runs it. As AI becomes more capable and autonomous, the critical bottleneck won't be the algorithms - it will be the engineers who can build efficient, scalable, and sustainable systems that safely harness that intelligence. Richard Sutton's "The Bitter Lesson" taught us that general methods leveraging computation ultimately triumph over human-crafted approaches. The same principle applies here: the future belongs to those who can engineer the systems that unlock AI's computational potential. We're at an inflection point where we need an entirely new discipline - AI Engineering - focused not just on training models, but on the full systems stack that makes AI work in the real world. This book is my attempt to establish that foundation. We can't make this transformation happen overnight, but it has to start somewhere."*

— *Vijay*

### ⭐ Show Community Support
**Your star proves to funders this educational resource matters.**

📊 [![Stars](https://img.shields.io/github/stars/harvard-edge/cs249r_book?style=social&label=Community%20support)](https://github.com/harvard-edge/cs249r_book/stargazers) demonstrate global value  
🎯 **Goal:** 10,000 stars = $100,000 in additional education funding

**[⭐ Star this project](https://github.com/harvard-edge/cs249r_book)** - takes 2 seconds!

---

## 📚 GET STARTED

### 🎓 For Learners
- 📖 **[Read online](https://mlsysbook.ai)** — continuously updated version
- 📄 **[Download PDF](https://mlsysbook.ai/Machine-Learning-Systems.pdf)** — for offline access
- 🌐 **[Explore the ecosystem](https://mlsysbook.org)** — complete learning experience with labs & frameworks

### 👩‍🏫 For Educators  
- 🎓 **[Course materials & labs](https://mlsysbook.org)** — hands-on learning resources
- 📋 **[Instructor resources](https://mlsysbook.org)** — teaching guides and materials

### 🛠️ For Contributors
- 🤝 **[How to contribute](contribute.md)** — detailed guidelines
- ⚡ **[Quick setup](#quick-start)** — get started in minutes

---

## 🧠 What You'll Learn

We go beyond training models — this book teaches you to understand and build the **full stack** of real-world ML systems.

**Core Topics:**
- **ML system design & architecture** — building scalable, maintainable systems
- **Data pipelines & engineering** — collection, labeling, and processing at scale  
- **Model optimization & deployment** — from prototypes to production
- **MLOps & monitoring** — keeping systems running reliably
- **Edge AI & resource constraints** — deploying on mobile, embedded, and IoT devices

---

## 🚀 Quick Start

### For Readers
```bash
# View the book online
open https://mlsysbook.ai
```

### For Contributors
```bash
# Clone and setup
git clone https://github.com/harvard-edge/cs249r_book.git
cd cs249r_book
make setup-hooks  # Setup automated quality controls
make install      # Install dependencies

# Daily development
make clean build  # Clean and build
make preview      # Start development server
```

---

## 🤝 Contributing

We welcome contributions from students, educators, researchers, and practitioners worldwide.

### Ways to Contribute
- 📝 **Content**: Suggest edits, improvements, or new examples
- 🛠️ **Tools**: Enhance development scripts and automation
- 🎨 **Design**: Improve figures, diagrams, and visual elements
- 🌍 **Localization**: Translate or adapt content for local needs
- 🔧 **Infrastructure**: Help with build systems and deployment

### Getting Started
<<<<<<< HEAD
1. **Read**: [contribute.md](docs/contribute.md) for detailed guidelines
2. **Setup**: Follow the development workflow below
=======
1. **Read**: [contribute.md](contribute.md) for detailed guidelines
2. **Setup**: Follow the [development workflow](#quick-start) above
>>>>>>> 5ef81a07
3. **Explore**: Check existing [GitHub Issues](https://github.com/harvard-edge/cs249r_book/issues)
4. **Connect**: Join [GitHub Discussions](https://github.com/harvard-edge/cs249r_book/discussions)

### Quality Standards
All contributions go through automated quality checks:
- ✅ **Pre-commit validation**: Automatic cleanup and checks
- 📋 **Content review**: Formatting and style validation  
- 🧪 **Testing**: Automated build and link verification
- 👥 **Peer review**: Community and maintainer feedback

---

## ⭐ Support This Work

**Show this matters:** If you find this valuable, please **star this repository** ⭐ — it signals to institutions and funding bodies that open AI education matters.

**Fund the mission:** Help us expand AI systems education globally. You can sponsor TinyML kits for students in developing countries, fund learning materials, support workshops, or sustain our open-source infrastructure.

[![Open Collective](https://img.shields.io/badge/💝%20Support%20AI%20Education-Open%20Collective-blue.svg)](https://opencollective.com/mlsysbook)

From $15/month to sponsor a learner, to $250 for a hands-on workshop — every contribution democratizes AI systems education worldwide.

---

## 🌐 Learn More

* 📚 [mlsysbook.org](https://mlsysbook.org) — main site and learning platform
* 🔥 [TinyTorch](https://mlsysbook.org/tinytorch) — educational ML framework
* 💸 [Open Collective](https://opencollective.com/mlsysbook) — support this initiative
* 🧠 [GitHub Discussions](https://github.com/harvard-edge/cs249r_book/discussions) — ask questions or share insights
* 📱 [Community](https://mlsysbook.org/community) — join our global learning community

---

## 🛠️ Development Workflow & Technical Details

This project features a **modern, automated development workflow** with quality controls and organized tooling.

### ⚡ Quick Commands

```bash
# Building
make build          # Build HTML version
make build-pdf      # Build PDF version  
make preview        # Start development server

# Quality Control
make clean          # Clean build artifacts
make test           # Run validation tests
make lint           # Check for issues
make check          # Project health check

# Get help
make help           # Show all commands
```

### 🔧 Automated Quality Controls

- **🧹 Pre-commit hooks**: Automatically clean build artifacts before commits
- **📋 Linting**: Check for formatting and content issues
- **✅ Validation**: Verify project structure and dependencies
- **🔍 Testing**: Automated tests for content and scripts
- **🗂️ Organized Structure**: Professional script organization with clear categories

### 🗂️ Organized Development Tools

Our development tools are organized into logical categories:

```
tools/scripts/
├── build/           # Build and development scripts
├── content/         # Content management tools
├── maintenance/     # System maintenance scripts
├── testing/         # Test and validation scripts
├── utilities/       # General utility scripts
└── docs/            # Comprehensive documentation
```

Each category includes focused tools with clear naming and documentation. See [`tools/scripts/README.md`](tools/scripts/README.md) for details.

## 📖 Documentation

- **📋 [DEVELOPMENT.md](docs/DEVELOPMENT.md)** — Comprehensive development guide
- **🛠️ [MAINTENANCE_GUIDE.md](docs/MAINTENANCE_GUIDE.md)** — Daily workflow and maintenance tasks
- **🔨 [BUILD.md](docs/BUILD.md)** — Detailed build instructions  
- **🗂️ [tools/scripts/](tools/scripts/)** — Development tools documentation
- **🤝 [contribute.md](docs/contribute.md)** — Contribution guidelines

## 🔧 Build the Book Locally

### Prerequisites
- [Quarto](https://quarto.org/docs/download/) (latest version)
- Python 3.8+ with pip
- Git

### Quick Build
```bash
# Clone the repository
git clone https://github.com/harvard-edge/cs249r_book.git
cd cs249r_book

# Setup development environment
make setup-hooks  # Configure git hooks
make install      # Install dependencies

# Build and preview (runs from book/ directory)
make clean build  # Clean and build HTML
make preview      # Start development server
```

### Advanced Development
```bash
# Full development setup
make clean-deep      # Deep clean
make install         # Install all dependencies
make build-all       # Build all formats (HTML, PDF, EPUB)

# Continuous development
make preview         # Auto-reload development server
make test            # Run validation tests
make lint            # Check content quality
```

See [DEVELOPMENT.md](docs/DEVELOPMENT.md) for the complete development guide.

## 📊 Project Structure

```
MLSysBook/
├── book/                    # Main book content (Quarto)
│   ├── contents/            # Chapter content
│   │   ├── core/            # Core chapters
│   │   ├── labs/            # Hands-on labs
│   │   ├── frontmatter/     # Preface, acknowledgments
│   │   └── parts/           # Book parts and sections
│   ├── _quarto.yml          # Book configuration
│   ├── index.qmd            # Main entry point
│   └── assets/              # Images, styles, media
├── tools/                   # Development automation
│   ├── scripts/             # Organized development scripts
│   │   ├── build/           # Build and development tools
│   │   ├── content/         # Content management tools
│   │   ├── maintenance/     # System maintenance scripts
│   │   ├── testing/         # Test and validation scripts
│   │   ├── utilities/       # General utility scripts
│   │   └── docs/            # Script documentation
│   ├── dependencies/        # Package requirements  
│   └── setup/               # Setup and configuration
├── config/                  # Build configuration
│   ├── _extensions/         # Quarto extensions
│   ├── lua/                 # Lua scripts
│   └── tex/                 # LaTeX templates
├── assets/                  # Global assets (covers, icons)
├── DEVELOPMENT.md           # Development guide
├── MAINTENANCE_GUIDE.md     # Daily workflow guide
├── Makefile                 # Development commands
└── README.md                # This file
```

## 🎯 Features

- **🚀 Modern Development Workflow**: Automated builds, quality checks, and deployment
- **🗂️ Organized Tooling**: Professional script organization with comprehensive documentation
- **🔧 Easy Contribution**: One-command setup with automated quality controls
- **📚 Comprehensive Docs**: Detailed guides for development, building, and contribution
- **🌐 Multi-format Output**: HTML, PDF, and EPUB with consistent styling
- **⚡ Fast Iteration**: Live preview server with automatic reloading
- **✅ Quality Assurance**: Automated testing, linting, and validation
- **📁 Clean Architecture**: Well-organized project structure with clear separation of concerns
- **🛠️ Professional Tooling**: Category-based script organization for easy maintenance

---

## 📋 Project Information

### 📖 Citation

```bibtex
@inproceedings{reddi2024mlsysbook,
  title        = {MLSysBook.AI: Principles and Practices of Machine Learning Systems Engineering},
  author       = {Reddi, Vijay Janapa},
  booktitle    = {2024 International Conference on Hardware/Software Codesign and System Synthesis (CODES+ ISSS)},
  pages        = {41--42},
  year         = {2024},
  organization = {IEEE},
  url          = {https://mlsysbook.org},
  note         = {Available at: https://mlsysbook.org}
}
```

### 🛡️ License

This work is licensed under a
**Creative Commons Attribution–NonCommercial–ShareAlike 4.0 International License**
(CC BY-NC-SA 4.0)

You may share and adapt the material for **non-commercial purposes**, with appropriate credit and under the same license.
<<<<<<< HEAD
=======

</details>
>>>>>>> 5ef81a07
<|MERGE_RESOLUTION|>--- conflicted
+++ resolved
@@ -29,7 +29,6 @@
 🎯 **Goal:** 10,000 stars = $100,000 in additional education funding
 
 **[⭐ Star this project](https://github.com/harvard-edge/cs249r_book)** - takes 2 seconds!
-
 ---
 
 ## 📚 GET STARTED
@@ -97,13 +96,8 @@
 - 🔧 **Infrastructure**: Help with build systems and deployment
 
 ### Getting Started
-<<<<<<< HEAD
 1. **Read**: [contribute.md](docs/contribute.md) for detailed guidelines
-2. **Setup**: Follow the development workflow below
-=======
-1. **Read**: [contribute.md](contribute.md) for detailed guidelines
 2. **Setup**: Follow the [development workflow](#quick-start) above
->>>>>>> 5ef81a07
 3. **Explore**: Check existing [GitHub Issues](https://github.com/harvard-edge/cs249r_book/issues)
 4. **Connect**: Join [GitHub Discussions](https://github.com/harvard-edge/cs249r_book/discussions)
 
@@ -301,8 +295,3 @@
 (CC BY-NC-SA 4.0)
 
 You may share and adapt the material for **non-commercial purposes**, with appropriate credit and under the same license.
-<<<<<<< HEAD
-=======
-
-</details>
->>>>>>> 5ef81a07
