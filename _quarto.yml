--- conflicted
+++ resolved
@@ -111,13 +111,8 @@
     - text: "---"
     - index.qmd
     - contents/core/acknowledgements/acknowledgements.qmd
-<<<<<<< HEAD
-    - contents/contributors.qmd
+    - contents/core/about/about.qmd
     - contents/ai/socratiq.qmd
-    - contents/about.qmd
-=======
-    - contents/core/about/about.qmd
->>>>>>> d600e98d
     - text: "---"
     - contents/core/introduction/introduction.qmd
     - contents/core/ml_systems/ml_systems.qmd
@@ -243,12 +238,10 @@
         - style.scss
         - style-dark.scss
 
-<<<<<<< HEAD
     code-block-bg: true
     code-block-border-left: "#A51C30"
-=======
+
     lightbox: true
->>>>>>> d600e98d
 
     table:
       classes: [table-striped, table-hover]
