project:
  type: book
  output-dir: _book
  preview:
    browser: true
    navigate: true
  render: 
    - "*.qmd"

title-prefix: ""

website:
  search:
    keyboard-shortcut: ["?", "/"]

  comments: 
    hypothesis:
      theme: clean
      openSidebar: true

  sidebar:
    collapse-level: 1
    
  cookie-consent:
    type: express
    style: headline
    palette: dark

  google-analytics:
    tracking-id: "G-M21L0CBCVN"
    anonymize-ip: true
    version: 4
    
book:
  navbar:
    search: true
    pinned: false
    collapse: false
    back-to-top-navigation: true

  favicon: favicon.png
  cover-image: cover-image.png
  cover-image-alt: "Cover image."

  sidebar:
    search: true
    collapse-level: 2
    border: true
    pinned: false

  page-navigation: true
  title: "Machine Learning Systems"
  subtitle: "with TinyML"
  abstract: "{{< var title.long >}} offers readers an entry point to understand comprehensive machine learning systems by grounding concepts in accessible TinyML applications. As resource-constrained edge computing sees rapid expansion, the ability to construct efficient ML pipelines grows crucial. This book aims to demystify the process of developing complete ML systems suitable for deployment - spanning key phases like data collection, model design, optimization, acceleration, security hardening, and integration. The text touches on the full breadth of concepts relevant to general ML engineering across industries and applications through the lens of TinyML. Readers will learn basic principles around designing ML model architectures, hardware-aware training strategies, performant inference optimization, benchmarking methodologies and more. Additionally, crucial systems considerations in areas like reliability, privacy, responsible AI, and solution validation are also explored in depth. In summary, the book strives to equip newcomers and professionals alike with integrated knowledge covering full stack ML system development, using easily accessible TinyML applications as the vehicle to impart universal concepts required to unlock production ML."

  search: true
  repo-url: https://github.com/harvard-edge/cs249r_book
  repo-actions: [edit, issue, source]
  downloads: [pdf, epub]
  sharing: [twitter, facebook]
  reader-mode: true
  page-footer:
    left: |
      Edited by Prof. Vijay Janapa Reddi (Harvard University)
    right: |
      This book was built with <a href="https://quarto.org/">Quarto</a>.

  chapters:
    - text: "---"
    - part: FRONT MATTER
      chapters:
      - index.qmd
      - contents/dedication.qmd
      - contents/acknowledgements.qmd
      - contents/contributors.qmd
      - contents/copyright.qmd
      - contents/about.qmd
    - text: "---"
    - part: contents/foreword.qmd
      chapters:
      - contents/introduction/introduction.qmd
      - contents/ml_systems/ml_systems.qmd
      - contents/dl_primer/dl_primer.qmd
      - contents/workflow/workflow.qmd
      - contents/data_engineering/data_engineering.qmd
      - contents/frameworks/frameworks.qmd
      - contents/training/training.qmd
      - contents/efficient_ai/efficient_ai.qmd
      - contents/optimizations/optimizations.qmd
      - contents/hw_acceleration/hw_acceleration.qmd
      - contents/benchmarking/benchmarking.qmd
      - contents/ondevice_learning/ondevice_learning.qmd
      - contents/ops/ops.qmd
      - contents/privacy_security/privacy_security.qmd
      - contents/responsible_ai/responsible_ai.qmd
      - contents/sustainable_ai/sustainable_ai.qmd
      - contents/ai_for_good/ai_for_good.qmd
      - contents/robust_ai/robust_ai.qmd
      - contents/generative_ai/generative_ai.qmd
    - text: "---"  
    - part: REFERENCES
      chapters: 
        - references.qmd
    - text: "---"  
    - part: contents/labs.qmd
      chapters: 
        - contents/niclav_sys/niclav_sys.qmd
        - contents/image_classification/image_classification.qmd
        - contents/object_detection_fomo/object_detection_fomo.qmd
        - contents/kws_feature_eng/kws_feature_eng.qmd
        - contents/kws_nicla/kws_nicla.qmd
        - contents/dsp_spectral_features_block/dsp_spectral_features_block.qmd
        - contents/motion_classify_ad/motion_classify_ad.qmd
    - text: "---"

  appendices:
      - contents/tools.qmd
      - contents/zoo_datasets.qmd
      - contents/zoo_models.qmd
      - contents/learning_resources.qmd
      - contents/community.qmd
      - contents/case_studies.qmd

citation: true

<<<<<<< HEAD
reference-location: margin
citation-location: margin

=======
>>>>>>> b2a5f58d
license: CC-BY-NC-SA

filters:
  - custom_callout.lua

bibliography: 
  - contents/introduction/introduction.bib
  - contents/ai_for_good/ai_for_good.bib
  - contents/benchmarking/benchmarking.bib
  - contents/data_engineering/data_engineering.bib
  - contents/dl_primer/dl_primer.bib
  - contents/dsp_spectral_features_block/dsp_spectral_features_block.bib
  - contents/efficient_ai/efficient_ai.bib
  - contents/ml_systems/ml_systems.bib
  - contents/frameworks/frameworks.bib
  - contents/generative_ai/generative_ai.bib
  - contents/hw_acceleration/hw_acceleration.bib
  - contents/image_classification/image_classification.bib
  - contents/kws_feature_eng/kws_feature_eng.bib
  - contents/kws_nicla/kws_nicla.bib
  - contents/motion_classify_ad/motion_classify_ad.bib
  - contents/niclav_sys/niclav_sys.bib
  - contents/object_detection_fomo/object_detection_fomo.bib
  - contents/ondevice_learning/ondevice_learning.bib
  - contents/ops/ops.bib
  - contents/optimizations/optimizations.bib
  - contents/privacy_security/privacy_security.bib
  - contents/responsible_ai/responsible_ai.bib
  - contents/robust_ai/robust_ai.bib
  - contents/sustainable_ai/sustainable_ai.bib
  - contents/training/training.bib
  - contents/workflow/workflow.bib

format:
  epub:
    toc: true
    epub-cover-image: cover-image.png
    
  html:
    reference-location: margin
    citation-location: margin

    theme: 
      light:
        - spacelab
        - style.scss
        - style-light.scss
      dark:
        - darkly
        - style.scss
        - style-dark.scss
    mainfont: Nunito
    fontsize: 1rem
    linkcolor: "#A51C30"
    urlcolor: "#A51C30"
    highlight-style: github
    code-link: true
    link-external-icon: false
    link-external-newwindow: true
    callout-appearance: simple
    anchor-sections: true
    smooth-scroll: false
    citations-hover: false
    footnotes-hover: false
    fig-width: 8
    fig-height: 6
    number-depth: 3
    toc: true
    toc-depth: 4	
    include-in-header:
      text: <script async src="https://www.googletagmanager.com/gtag/js?id=G-M21L0CBCVN"></script>
    citeproc: true

  pdf:
    documentclass: scrbook
    classoption: [abstract]
    keep-tex: true
    toc: true  # Table of Contents
    toc-depth: 3  # Depth of headings to include in TOC
    number-sections: true
    latex-engine: xelatex  # or pdflatex, lualatex, etc.
    geometry: margin=1in
    fontsize: 11pt
    papersize: letter  # or a4, etc.
    fig_caption: true
    link-citations: true
    citation_package: natbib  # or biblatex
        
    include-in-header:
      text: |
        \usepackage{fancyhdr}
        \usepackage{graphicx}
        \usepackage{mathptmx}
        \usepackage{fontspec}
        \usepackage{underscore}
        \usepackage[english]{babel}
        \usepackage{etoolbox}
        \usepackage{fontspec}
        \usepackage{newpxtext} % Palatino-like font
        \usepackage{hyperref} % For hyperlinks
        \usepackage{xcolor}
        \usepackage[format=plain,
            labelfont={bf,it},
            textfont=it, labelsep=space]{caption}

        \definecolor{crimson}{RGB}{165, 28, 48}

        \hypersetup{
          colorlinks=true, % Enable colored links
          linkcolor=crimson, % Color of internal links
          citecolor=crimson, % Color of citations
          urlcolor=crimson % Color of URLs
        }

        \patchcmd{\chapter}{\thispagestyle{plain}}{\thispagestyle{fancy}}{}{}

        %\newfontfamily\tocfont{Times New Roman}

        \let\endtitlepage\relax

        \AtBeginDocument{
          \begin{titlepage}
          \centering
          
          \includegraphics[width=\textwidth]{cover-image.png} % Adjust the size and path to your image
          
          {{\huge\bfseries Machine Learning Systems}\\[1em] \Large with TinyML\par}

          \vspace*{\fill}
            {\Large\itshape Edited by Prof. Vijay Janapa Reddi \\[.2cm] Harvard University \\[.5cm] \tiny \itshape Last Modified: \today\par}
          \vspace*{\fill}

          \end{titlepage}
          
          %\addtocontents{toc}{\tocfont}
        }

        \let\endtitlepage\relax

        \pagestyle{fancy}
        \fancyhf{} % Clear all header and footer fields
        \fancyhead[LE,RO]{\thepage} % Page number on the left on even pages, right on odd pages
        \fancyhead[RE,LO]{\nouppercase{\leftmark}} % Chapter name on both sides
        \renewcommand{\headrulewidth}{0.4pt}
        \renewcommand{\footrulewidth}{0pt}
        
        \fancypagestyle{plain}{%
          \fancyhf{} % clear all header and footer fields
          \fancyhead[LE,RO]{\thepage} % Page number
          \renewcommand{\headrulewidth}{0.4pt}
          \renewcommand{\footrulewidth}{0pt}
        }

        \addtokomafont{disposition}{\rmfamily\color{crimson}}
        \addtokomafont{chapter}{\color{crimson}}
        \addtokomafont{section}{\color{crimson}}

        % Define the abstract environment
        \newenvironment{abstract}{%
            \chapter*{\abstractname}%
            \addcontentsline{toc}{chapter}{\abstractname}%
            \small
        }{%
            \clearpage
        }

    # include-before-body:
    #   text: |
    #     \setmainfont{Times New Roman}

crossref:
  appendix-title: "Appendix"
  appendix-delim: ":"
  
editor:
  render-on-save: true<|MERGE_RESOLUTION|>--- conflicted
+++ resolved
@@ -123,12 +123,6 @@
 
 citation: true
 
-<<<<<<< HEAD
-reference-location: margin
-citation-location: margin
-
-=======
->>>>>>> b2a5f58d
 license: CC-BY-NC-SA
 
 filters:
