--- conflicted
+++ resolved
@@ -123,12 +123,6 @@
 
 citation: true
 
-<<<<<<< HEAD
-reference-location: margin
-citation-location: margin
-
-=======
->>>>>>> 5bd6efa5
 license: CC-BY-NC-SA
 
 filters:
