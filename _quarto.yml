--- conflicted
+++ resolved
@@ -217,12 +217,8 @@
 license: CC-BY-NC-SA
 
 filters:
-<<<<<<< HEAD
-  - sidenote.lua
-=======
   - lua/sidenote.lua
   - diagram
->>>>>>> ccf1cb55
   - custom-numbered-blocks
   - diagram
 
