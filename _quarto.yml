project:
  type: book
  output-dir: _book
  preview:
    browser: true
    navigate: true

website:
  announcement:
    icon: book
    dismissable: true
    position: below-navbar
    content: |
      <div id="banner">
        🎉 <b>Just Announced:</b> <i>Introduction to Machine Learning Systems</i> will be published by <b>MIT Press</b> in 2026!<br>
        💻 Fully open source at <a href="https://mlsysbook.ai">mlsysbook.ai</a><br>
        🗒️ <a href="contents/frontmatter/changelog/changelog.html">View the full changelog</a><br>
        ⭐ Help grow the project: <a href="https://github.com/harvard-edge/cs249r_book">Star on GitHub</a>
      </div>
      
book:
  google-analytics:
    tracking-id: "G-M21L0CBCVN"
    anonymize-ip: true
    version: 4

  comments:
    hypothesis:
      theme: clean
      openSidebar: true

  search:
    keyboard-shortcut: ["~", "/"]
    location: sidebar

  navbar:
    banner:
      text: "Welcome to My Website!"
      href: "https://example.com" # Optional link for the banner text
      background-color: "#FF5733" # Optional background color
      text-color: "#FFFFFF" # Optional text color
    pinned: false
    collapse: true
    back-to-top-navigation: true
  favicon: favicon.png
  cover-image: cover-hardcover-book.png
  cover-image-alt: "Cover image."

  bread-crumbs: true

  sidebar:
    collapse-level: 1
    border: true
    pinned: false
    search: true

  page-navigation: true
  title: "Machine Learning Systems"
  subtitle: "Principles and Practices of Engineering Artificially Intelligent Systems"

  date: today
  date-format: long

  author:
    name: Vijay Janapa Reddi
    email: vj@eecs.harvard.edu
    url: https://www.google.com/search?q=Vijay+Janapa+Reddi
    affiliations: Harvard University
    corresponding: true
    roles: "Author, editor and curator."

  abstract: |
    Machine Learning Systems presents a comprehensive approach to understanding and engineering machine learning (ML). While many resources focus on ML algorithms and model architectures, this book serves as a bridge between theoretical foundations and practical engineering. It emphasizes the systems context that engineers need to master when building AI solutions in the real world. The text progresses from foundational concepts to advanced system design, integrating topics such as data engineering, model optimization, hardware-aware training approaches, and inference acceleration strategies. Throughout the book, readers develop a principled understanding of ML systems engineering, learning to reason about system architectures and address critical challenges in areas including security, privacy, and reliability. While ML applications and tools evolve rapidly, the engineering principles for building ML systems remain largely consistent. This book distills these enduring concepts, making it a resource for anyone seeking to build flexible, efficient, and robust ML systems.

    ----

    🎙 Listen to the **AI Podcast**,
    created using Google's Notebook LM and inspired by insights drawn from our
    [IEEE education viewpoint paper](https://web.eng.fiu.edu/gaquan/Papers/ESWEEK24Papers/CPS-Proceedings/pdfs/CODES-ISSS/563900a043/563900a043.pdf).
    This podcast provides an accessible overview of what this book is all about.

    &nbsp;
    <audio controls>
    <source src="contents/frontmatter/media/notebooklm_podcast_mlsysbookai.mp3" type="audio/mpeg">
    </audio>

    ----

  repo-url: https://github.com/harvard-edge/cs249r_book
  repo-branch: widget_quiz
  repo-actions: [edit, issue, source]
  downloads: [pdf, epub]
  sharing: [twitter, facebook]
  reader-mode: true
  page-footer:
    left: |
      Written, edited and curated by Prof. Vijay Janapa Reddi (Harvard University)
    right: |
      This book was built with <a href="https://quarto.org/">Quarto</a>.

  chapters:
    - text: "---"
    #- part: "FRONTMATTER"
    - index.qmd
    - contents/frontmatter/foreword.qmd
    - contents/frontmatter/about/about.qmd
    - contents/frontmatter/changelog/changelog.qmd
    - contents/frontmatter/acknowledgements/acknowledgements.qmd
    - text: "---"
    - contents/frontmatter/socratiq/socratiq.qmd
    - text: "---"
    #- part: "MAIN"
    - part: contents/parts/foundations.qmd
    - contents/core/introduction/introduction.qmd
<<<<<<< HEAD
    # - contents/core/ml_systems/ml_systems.qmd
    # - contents/core/dl_primer/dl_primer.qmd
    # - contents/core/dnn_architectures/dnn_architectures.qmd
    - part: contents/parts/design_principles.qmd
    # - contents/core/workflow/workflow.qmd
    # - contents/core/data_engineering/data_engineering.qmd
    # - contents/core/frameworks/frameworks.qmd
    # - contents/core/training/training.qmd
    # - contents/core/efficient_ai/efficient_ai.qmd
    # - contents/core/optimizations/optimizations.qmd
    # - contents/core/hw_acceleration/hw_acceleration.qmd
    # - contents/core/benchmarking/benchmarking.qmd
    - part: contents/parts/best_practices.qmd
    # - contents/core/ops/ops.qmd
    # - contents/core/ondevice_learning/ondevice_learning.qmd
    # - contents/core/privacy_security/privacy_security.qmd
    # - contents/core/responsible_ai/responsible_ai.qmd
    # - contents/core/sustainable_ai/sustainable_ai.qmd
    # - contents/core/robust_ai/robust_ai.qmd
    - part: contents/parts/impact_outlook.qmd
    # - contents/core/ai_for_good/ai_for_good.qmd
    # - contents/core/conclusion/conclusion.qmd
    # - text: "---"
    # - part: "LABS"
    # - contents/labs/overview.qmd
    # - contents/labs/getting_started.qmd
    # - part: contents/labs/arduino/nicla_vision/nicla_vision.qmd
    #   chapters:
    #   - contents/labs/arduino/nicla_vision/setup/setup.qmd
    #   - contents/labs/arduino/nicla_vision/image_classification/image_classification.qmd
    #   - contents/labs/arduino/nicla_vision/object_detection/object_detection.qmd
    #   - contents/labs/arduino/nicla_vision/kws/kws.qmd
    #   - contents/labs/arduino/nicla_vision/motion_classification/motion_classification.qmd
    # - part: contents/labs/seeed/xiao_esp32s3/xiao_esp32s3.qmd
    #   chapters:
    #   - contents/labs/seeed/xiao_esp32s3/setup/setup.qmd
    #   - contents/labs/seeed/xiao_esp32s3/image_classification/image_classification.qmd
    #   - contents/labs/seeed/xiao_esp32s3/object_detection/object_detection.qmd
    #   - contents/labs/seeed/xiao_esp32s3/kws/kws.qmd
    #   - contents/labs/seeed/xiao_esp32s3/motion_classification/motion_classification.qmd
    # - part: contents/labs/seeed/grove_vision_ai_v2/grove_vision_ai_v2.qmd
    #   chapters:
    #   - contents/labs/seeed/grove_vision_ai_v2/setup_and_no_code_apps/setup_and_no_code_apps.qmd
    #   - contents/labs/seeed/grove_vision_ai_v2/image_classification/image_classification.qmd
    #   - contents/labs/seeed/grove_vision_ai_v2/object_detection/object_detection.qmd
    # - part: contents/labs/raspi/raspi.qmd
    #   chapters:
    #   - contents/labs/raspi/setup/setup.qmd
    #   - contents/labs/raspi/image_classification/image_classification.qmd
    #   - contents/labs/raspi/object_detection/object_detection.qmd
    #   - contents/labs/raspi/llm/llm.qmd
    #   - contents/labs/raspi/vlm/vlm.qmd
    # - part: contents/labs/shared/shared.qmd
    #   chapters:
    #   - contents/labs/shared/kws_feature_eng/kws_feature_eng.qmd
    #   - contents/labs/shared/dsp_spectral_features_block/dsp_spectral_features_block.qmd
=======
    - contents/core/ml_systems/ml_systems.qmd
    - contents/core/dl_primer/dl_primer.qmd
    - contents/core/dnn_architectures/dnn_architectures.qmd
    - part: contents/parts/design_principles.qmd
    - contents/core/workflow/workflow.qmd
    - contents/core/data_engineering/data_engineering.qmd
    - contents/core/frameworks/frameworks.qmd
    - contents/core/training/training.qmd
    - contents/core/efficient_ai/efficient_ai.qmd
    - contents/core/optimizations/optimizations.qmd
    - contents/core/hw_acceleration/hw_acceleration.qmd
    - contents/core/benchmarking/benchmarking.qmd
    - part: contents/parts/best_practices.qmd
    - contents/core/ops/ops.qmd
    - contents/core/ondevice_learning/ondevice_learning.qmd
    - contents/core/privacy_security/privacy_security.qmd
    - contents/core/responsible_ai/responsible_ai.qmd
    - contents/core/sustainable_ai/sustainable_ai.qmd
    - contents/core/robust_ai/robust_ai.qmd
    - part: contents/parts/impact_outlook.qmd
    - contents/core/ai_for_good/ai_for_good.qmd
    - contents/core/conclusion/conclusion.qmd
    - text: "---"
    - part: "LABS"
    - contents/labs/overview.qmd
    - contents/labs/getting_started.qmd
    - part: contents/labs/arduino/nicla_vision/nicla_vision.qmd
      chapters:
      - contents/labs/arduino/nicla_vision/setup/setup.qmd
      - contents/labs/arduino/nicla_vision/image_classification/image_classification.qmd
      - contents/labs/arduino/nicla_vision/object_detection/object_detection.qmd
      - contents/labs/arduino/nicla_vision/kws/kws.qmd
      - contents/labs/arduino/nicla_vision/motion_classification/motion_classification.qmd
    - part: contents/labs/seeed/xiao_esp32s3/xiao_esp32s3.qmd
      chapters:
      - contents/labs/seeed/xiao_esp32s3/setup/setup.qmd
      - contents/labs/seeed/xiao_esp32s3/image_classification/image_classification.qmd
      - contents/labs/seeed/xiao_esp32s3/object_detection/object_detection.qmd
      - contents/labs/seeed/xiao_esp32s3/kws/kws.qmd
      - contents/labs/seeed/xiao_esp32s3/motion_classification/motion_classification.qmd
    - part: contents/labs/seeed/grove_vision_ai_v2/grove_vision_ai_v2.qmd
      chapters:
      - contents/labs/seeed/grove_vision_ai_v2/setup_and_no_code_apps/setup_and_no_code_apps.qmd
      - contents/labs/seeed/grove_vision_ai_v2/image_classification/image_classification.qmd
      - contents/labs/seeed/grove_vision_ai_v2/object_detection/object_detection.qmd
    - part: contents/labs/raspi/raspi.qmd
      chapters:
      - contents/labs/raspi/setup/setup.qmd
      - contents/labs/raspi/image_classification/image_classification.qmd
      - contents/labs/raspi/object_detection/object_detection.qmd
      - contents/labs/raspi/llm/llm.qmd
      - contents/labs/raspi/vlm/vlm.qmd
    - part: contents/labs/shared/shared.qmd
      chapters:
      - contents/labs/shared/kws_feature_eng/kws_feature_eng.qmd
      - contents/labs/shared/dsp_spectral_features_block/dsp_spectral_features_block.qmd
>>>>>>> bae55f7a
    - text: "---"
    - part: "RESOURCES"
      chapters:
      - contents/backmatter/resources/phd_survival_guide.qmd
    - text: "---"
    - part: "REFERENCES"
    - contents/backmatter/references.qmd

bibliography:
  - contents/core/introduction/introduction.bib
  - contents/core/ai_for_good/ai_for_good.bib
  - contents/core/benchmarking/benchmarking.bib
  - contents/core/data_engineering/data_engineering.bib
  - contents/core/dl_primer/dl_primer.bib
  - contents/core/dnn_architectures/dnn_architectures.bib
  - contents/core/efficient_ai/efficient_ai.bib
  - contents/core/ml_systems/ml_systems.bib
  - contents/core/frameworks/frameworks.bib
  - contents/core/hw_acceleration/hw_acceleration.bib
  - contents/core/ondevice_learning/ondevice_learning.bib
  - contents/core/ops/ops.bib
  - contents/core/optimizations/optimizations.bib
  - contents/core/privacy_security/privacy_security.bib
  - contents/core/responsible_ai/responsible_ai.bib
  - contents/core/robust_ai/robust_ai.bib
  - contents/core/sustainable_ai/sustainable_ai.bib
  - contents/core/training/training.bib
  - contents/core/workflow/workflow.bib
  - contents/core/conclusion/conclusion.bib

comments:
  giscus:
    repo: harvard-edge/cs249r_book

crossref:
  appendix-title: "Appendix"
  appendix-delim: ":"

  custom:
    - kind: float
      key: vid
      latex-env: vid
      reference-prefix: Video

citation: true

license: CC-BY-NC-SA

filters:
  - lua/sidenote.lua
  - diagram
  - custom-numbered-blocks
  - inject-partsummary.lua

diagram:
  engine:
    dot: true
    mermaid: false
    asymptote: false
    tikz:
      execpath: lualatex
      header-includes:
        - '\usepackage{tikz}'
        - '\usepackage{pgfplots}'
        - '\usepackage{pgf-pie}'
        - '\usepackage{amsmath}'
        - '\usepackage{amssymb}'
        - '\usepackage{xcolor}'
        - '\pgfplotsset{compat=1.9}'
        - '\usepgfplotslibrary{fillbetween}'      
        - '\usetikzlibrary{angles}'
        - '\usetikzlibrary{arrows.meta}'
        - '\usetikzlibrary{arrows}'
        - '\usetikzlibrary{backgrounds}'
        - '\usetikzlibrary{bending}'
        - '\usetikzlibrary{calc}'
        - '\usetikzlibrary{fit}'
        - '\usetikzlibrary{intersections}'
        - '\usetikzlibrary{positioning}'
        - '\usetikzlibrary{shapes.geometric}'
        - '\usetikzlibrary{shapes}'
        - '\usetikzlibrary{quotes}'
        - '\usetikzlibrary{decorations.pathmorphing}'
        - '\usetikzlibrary{matrix}'
        - '\definecolor{Brown}{rgb}{0.65, 0.16, 0.16}'
        - '\definecolor{BrownL}{rgb}{0.6, 0.4, 0.2}'
        - '\definecolor{BrownLine}{rgb}{0.5, 0.3, 0.1}'
        - '\definecolor{BackColor}{RGB}{255,255,229}'
        - '\definecolor{BackLine}{RGB}{181,181,72}'
        - '\definecolor{BlueD}{RGB}{62,100,125}'
        - '\definecolor{BlueL}{RGB}{209,243,255}'
        - '\definecolor{BlueLine}{RGB}{34,148,189}'
        - '\definecolor{BrownL}{RGB}{233,222,220}'
        - '\definecolor{BrownLine}{RGB}{143,120,116}'
        - '\definecolor{Green}{rgb}{0.0, 0.5, 0.0}'
        - '\definecolor{GreenD}{RGB}{40,117,40}'
        - '\definecolor{GreenL}{RGB}{219,253,166}'
        - '\definecolor{GreenLine}{RGB}{73,89,56}'
        - '\definecolor{OliveL}{RGB}{230,227,191}'
        - '\definecolor{OliveLine}{RGB}{173,166,10}'
        - '\definecolor{OrangeL}{RGB}{250,212,175}'
        - '\definecolor{OrangeLine}{RGB}{255,127,76}'
        - '\definecolor{RedL}{RGB}{253,226,240}'
        - '\definecolor{RedLine}{RGB}{201,20,110}'
        - '\definecolor{Sepia}{rgb}{0.44, 0.26, 0.08}'
        - '\definecolor{TextColor}{RGB}{224,224,224}'
        - '\definecolor{VioletL}{RGB}{247,180,247}'
        - '\definecolor{VioletL2}{RGB}{243,243,255}'
        - '\definecolor{VioletLine}{RGB}{128,0,128}'
        - '\definecolor{VioletLine2}{RGB}{169,136,229}'


editor:
  render-on-save: true

format:
  html:
    lightbox: true
    mermaid:
      theme: default
    theme:
      light:
        - Litera
        - style.scss
        - style-light.scss
      dark:
        - darkly
        - style.scss
        - style-dark.scss

    code-block-bg: true
    #code-block-border-left: "#A51C30"

    table:
      classes: [table-striped, table-hover]

    language:
      title-block-author-single: "Author, Editor & Curator"
      title-block-published: "Last Updated"

    reference-location: margin
    citation-location: margin
    sidenote: true  #Enable sidenotes for Tufte style
    linkcolor: "#A51C30"
    urlcolor: "#A51C30"
    highlight-style: github
    code-link: true
    link-external-icon: false
    link-external-newwindow: true
    anchor-sections: true
    smooth-scroll: false
    citations-hover: false
    footnotes-hover: false
    fig-width: 7
    fig-height: 5
    number-depth: 3
    toc: true
    toc-depth: 4
    include-in-header:
      text: |
        <link rel="stylesheet" href="https://cdnjs.cloudflare.com/ajax/libs/font-awesome/6.4.0/css/all.min.css">

        <script async src="https://www.googletagmanager.com/gtag/js?id=G-M21L0CBCVN"></script>
        <script type="module"  src="/scripts/ai_menu/dist/bundle.js" defer></script>
        <script type="module" src="/scripts/ai_menu/dist/sqlite3-opfs-async-proxy-B_ImRJXp.js"></script>
        <script type="module" src="/scripts/ai_menu/dist/sqlite3-worker1-bundler-friendly-CbDNa4by.js"></script>
        <script type="module" src="/scripts/ai_menu/dist/worker-voUF5YDa.js"></script>

    citeproc: true

  epub:
    toc: true
    number-sections: true
    epub-cover-image: cover-image-transparent.png
    footnotes-placement: end-of-chapter
  
  titlepage-pdf:
    pdf-engine: lualatex
    use-rsvg-convert: true
    
    documentclass: scrbook
    classoption: [abstract,titlepage]

    coverpage: true
    coverpage-title: "Machine Learning Systems"
    coverpage-bg-image: "cover-image-transparent.png"
    coverpage-author: ["Vijay", "Janapa Reddi"]
    coverpage-footer: "Introduction to"
    coverpage-theme:
        page-text-align: "center"

        bg-image-left: "0.225\\paperwidth"
        bg-image-bottom: 7
        bg-image-rotate: 0
        bg-image-opacity: 1.0

        author-style: "plain"
        author-sep: "newline"
        author-fontsize: 20
        author-align: "right"
        author-bottom: "0.132\\paperwidth" #0.15
        author-left: 7in
        author-width: 6in

        header-style: "none"
        date-style: "none"

        title-fontsize: 57
        title-left: "0.075\\paperwidth"
        title-bottom: "0.31\\paperwidth" #0.35
        title-width: "0.9\\paperwidth"

        footer-fontsize: 25
        footer-left: "0.075\\paperwidth"
        footer-bottom: "0.38\\paperwidth" #0.42
        footer-width: "0.9\\paperwidth"
        footer-align: "left"

    titlepage: true
    titlepage-theme:
      elements: [ "\\titleblock",
                  "Prof. Vijay Janapa Reddi",
                  "School of Engineering and Applied Sciences",
                  "Harvard University",
                  "\\vspace{80mm}",
                  "With heartfelt gratitude to the community for their invaluable contributions and steadfast support.",
                  "\\vfill",
                  "{{< meta date >}}",
                  "\\vfill"]
      date: "today"
      date-format: long

      page-align: "left"
      title-style: "plain"
      title-fontstyle: ["huge", "bfseries"]
      title-space-after: "4\\baselineskip"
      title-subtitle-space-between: "0.05\\textheight"
      subtitle-fontstyle: ["large", "textit"]
      author-style: "superscript-with-and"
      author-fontstyle: "large"
      affiliation-style: "numbered-list-with-correspondence"
      affiliation-fontstyle: "large"
      affiliation-space-after: "0pt"
      footer-style: "plain"
      footer-fontstyle: "large"
      logo-size: "0.15\\textheight"
      logo-space-after: "1\\baselineskip"
      vrule-width: "2pt"
      vrule-align: "left"
      vrule-color: "black"

    toc: true
    lof: false
    lot: false
    top-level-division: chapter
    number-sections: true
    toc-depth: 4
    number-depth: 3
    keep-tex: true
    citation-package: natbib
    link-citations: true
    biblio-title: "References"
    cite-method: citeproc
    title-block-style: none
    indent: 0px
    fontsize: 9pt
    colorlinks: true

    reference-location: document
    citation-location: block

    fig-caption: true
    #cap-location: margin
    fig-cap-location: margin
    tbl-cap-location: margin
    tbl-colwidths: auto
    hyperrefoptions:
      - linktoc=all
      - pdfwindowui
      - pdfpagemode=FullScreen
      - pdfpagelayout=TwoPageRight
    include-in-header:
      - file: "tex/header-includes.tex"

custom-numbered-blocks:
  groups:
    quiz-question:
      colors: ["E1F3F8", "119EC7"]
      collapse: false
    quiz-answer:
      colors: ["FAEAF1", "980e5a"]
      collapse: true
    resource-slides:
      colors: ["E9F3E3", "55984D"]
      collapse: false
      numbered: false
    resource-videos:
      colors:  ["f9f5f0", "8b5e3c"]
      collapse: false
      numbered: false
    resource-exercises:
      colors: ["f7f0fa", "815AA4"]
      collapse: false
      numbered: false

  classes:
    callout-quiz-question: 
      label: "Self-Check: Question"
      group: quiz-question
    callout-quiz-answer:
      label: "Self-Check: Answer"
      group: quiz-answer
    callout-resource-slides:
      label: "Slides"
      group: resource-slides
    callout-resource-videos:
      label: "Videos"
      group: resource-videos
    callout-resource-exercises:
      label: "Exercises"
      group: resource-exercises 
resources:
  - CNAME<|MERGE_RESOLUTION|>--- conflicted
+++ resolved
@@ -112,64 +112,6 @@
     #- part: "MAIN"
     - part: contents/parts/foundations.qmd
     - contents/core/introduction/introduction.qmd
-<<<<<<< HEAD
-    # - contents/core/ml_systems/ml_systems.qmd
-    # - contents/core/dl_primer/dl_primer.qmd
-    # - contents/core/dnn_architectures/dnn_architectures.qmd
-    - part: contents/parts/design_principles.qmd
-    # - contents/core/workflow/workflow.qmd
-    # - contents/core/data_engineering/data_engineering.qmd
-    # - contents/core/frameworks/frameworks.qmd
-    # - contents/core/training/training.qmd
-    # - contents/core/efficient_ai/efficient_ai.qmd
-    # - contents/core/optimizations/optimizations.qmd
-    # - contents/core/hw_acceleration/hw_acceleration.qmd
-    # - contents/core/benchmarking/benchmarking.qmd
-    - part: contents/parts/best_practices.qmd
-    # - contents/core/ops/ops.qmd
-    # - contents/core/ondevice_learning/ondevice_learning.qmd
-    # - contents/core/privacy_security/privacy_security.qmd
-    # - contents/core/responsible_ai/responsible_ai.qmd
-    # - contents/core/sustainable_ai/sustainable_ai.qmd
-    # - contents/core/robust_ai/robust_ai.qmd
-    - part: contents/parts/impact_outlook.qmd
-    # - contents/core/ai_for_good/ai_for_good.qmd
-    # - contents/core/conclusion/conclusion.qmd
-    # - text: "---"
-    # - part: "LABS"
-    # - contents/labs/overview.qmd
-    # - contents/labs/getting_started.qmd
-    # - part: contents/labs/arduino/nicla_vision/nicla_vision.qmd
-    #   chapters:
-    #   - contents/labs/arduino/nicla_vision/setup/setup.qmd
-    #   - contents/labs/arduino/nicla_vision/image_classification/image_classification.qmd
-    #   - contents/labs/arduino/nicla_vision/object_detection/object_detection.qmd
-    #   - contents/labs/arduino/nicla_vision/kws/kws.qmd
-    #   - contents/labs/arduino/nicla_vision/motion_classification/motion_classification.qmd
-    # - part: contents/labs/seeed/xiao_esp32s3/xiao_esp32s3.qmd
-    #   chapters:
-    #   - contents/labs/seeed/xiao_esp32s3/setup/setup.qmd
-    #   - contents/labs/seeed/xiao_esp32s3/image_classification/image_classification.qmd
-    #   - contents/labs/seeed/xiao_esp32s3/object_detection/object_detection.qmd
-    #   - contents/labs/seeed/xiao_esp32s3/kws/kws.qmd
-    #   - contents/labs/seeed/xiao_esp32s3/motion_classification/motion_classification.qmd
-    # - part: contents/labs/seeed/grove_vision_ai_v2/grove_vision_ai_v2.qmd
-    #   chapters:
-    #   - contents/labs/seeed/grove_vision_ai_v2/setup_and_no_code_apps/setup_and_no_code_apps.qmd
-    #   - contents/labs/seeed/grove_vision_ai_v2/image_classification/image_classification.qmd
-    #   - contents/labs/seeed/grove_vision_ai_v2/object_detection/object_detection.qmd
-    # - part: contents/labs/raspi/raspi.qmd
-    #   chapters:
-    #   - contents/labs/raspi/setup/setup.qmd
-    #   - contents/labs/raspi/image_classification/image_classification.qmd
-    #   - contents/labs/raspi/object_detection/object_detection.qmd
-    #   - contents/labs/raspi/llm/llm.qmd
-    #   - contents/labs/raspi/vlm/vlm.qmd
-    # - part: contents/labs/shared/shared.qmd
-    #   chapters:
-    #   - contents/labs/shared/kws_feature_eng/kws_feature_eng.qmd
-    #   - contents/labs/shared/dsp_spectral_features_block/dsp_spectral_features_block.qmd
-=======
     - contents/core/ml_systems/ml_systems.qmd
     - contents/core/dl_primer/dl_primer.qmd
     - contents/core/dnn_architectures/dnn_architectures.qmd
@@ -226,7 +168,6 @@
       chapters:
       - contents/labs/shared/kws_feature_eng/kws_feature_eng.qmd
       - contents/labs/shared/dsp_spectral_features_block/dsp_spectral_features_block.qmd
->>>>>>> bae55f7a
     - text: "---"
     - part: "RESOURCES"
       chapters:
