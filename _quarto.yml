project:
  type: book
  output-dir: _book
  preview:
    browser: true
    navigate: true
  render: 
    - "*.qmd"

title-prefix: ""

website:
<<<<<<< HEAD
  search: 
      keyboard-shortcut: ["~", "!"]
=======
  search:
    keyboard-shortcut: ["?", "/"]

>>>>>>> eca543fa
  comments: 
    hypothesis:
      theme: clean
      openSidebar: true

  sidebar:
    collapse-level: 1
    
  cookie-consent:
    type: express
    style: headline
    palette: dark

  google-analytics:
    tracking-id: "G-M21L0CBCVN"
    anonymize-ip: true
    version: 4
    
book:
  search: 
      keyboard-shortcut: ["~", "!"]
  navbar:
    pinned: false
    collapse: false
    back-to-top-navigation: true

  favicon: favicon.png
  cover-image: cover-image-transparent.png
  cover-image-alt: "Cover image."

  sidebar:
    collapse-level: 2
    border: true
    pinned: false

  page-navigation: true
  title: "Machine Learning Systems"
  subtitle: "with TinyML"
  abstract: "{{< var title.long >}} offers readers an entry point to understand comprehensive machine learning systems by grounding concepts in accessible TinyML applications. As resource-constrained edge computing sees rapid expansion, the ability to construct efficient ML pipelines grows crucial. This book aims to demystify the process of developing complete ML systems suitable for deployment - spanning key phases like data collection, model design, optimization, acceleration, security hardening, and integration. The text touches on the full breadth of concepts relevant to general ML engineering across industries and applications through the lens of TinyML. Readers will learn basic principles around designing ML model architectures, hardware-aware training strategies, performant inference optimization, benchmarking methodologies and more. Additionally, crucial systems considerations in areas like reliability, privacy, responsible AI, and solution validation are also explored in depth. In summary, the book strives to equip newcomers and professionals alike with integrated knowledge covering full stack ML system development, using easily accessible TinyML applications as the vehicle to impart universal concepts required to unlock production ML."

  repo-url: https://github.com/harvard-edge/cs249r_book
  repo-actions: [edit, issue, source]
  downloads: [pdf, epub]
  sharing: [twitter, facebook]
  reader-mode: true
  page-footer:
    left: |
      Edited by Prof. Vijay Janapa Reddi (Harvard University)
    right: |
      This book was built with <a href="https://quarto.org/">Quarto</a>.

  chapters:
    - text: "---"
    - part: FRONT MATTER
      chapters:
      - index.qmd
      - contents/dedication.qmd
      - contents/acknowledgements.qmd
      - contents/contributors.qmd
      - contents/copyright.qmd
      - contents/about.qmd
    - text: "---"
    - part: contents/foreword.qmd
      chapters:
      - contents/introduction/introduction.qmd
      - contents/ml_systems/ml_systems.qmd
      - contents/dl_primer/dl_primer.qmd
      - contents/workflow/workflow.qmd
      - contents/data_engineering/data_engineering.qmd
      - contents/frameworks/frameworks.qmd
      - contents/training/training.qmd
      - contents/efficient_ai/efficient_ai.qmd
      - contents/optimizations/optimizations.qmd
      - contents/hw_acceleration/hw_acceleration.qmd
      - contents/benchmarking/benchmarking.qmd
      - contents/ondevice_learning/ondevice_learning.qmd
      - contents/ops/ops.qmd
      - contents/privacy_security/privacy_security.qmd
      - contents/responsible_ai/responsible_ai.qmd
      - contents/sustainable_ai/sustainable_ai.qmd
      - contents/ai_for_good/ai_for_good.qmd
      - contents/robust_ai/robust_ai.qmd
      - contents/generative_ai/generative_ai.qmd
      - contents/conclusion/conclusion.qmd
    - text: "---"  
    - part: REFERENCES
      chapters: 
        - references.qmd
    - text: "---"  
    - part: contents/labs.qmd
      chapters: 
        - contents/niclav_sys/niclav_sys.qmd
        - contents/image_classification/image_classification.qmd
        - contents/object_detection_fomo/object_detection_fomo.qmd
        - contents/kws_feature_eng/kws_feature_eng.qmd
        - contents/kws_nicla/kws_nicla.qmd
        - contents/dsp_spectral_features_block/dsp_spectral_features_block.qmd
        - contents/motion_classify_ad/motion_classify_ad.qmd
    - text: "---"

  appendices:
      - contents/tools.qmd
      - contents/zoo_datasets.qmd
      - contents/zoo_models.qmd
      - contents/learning_resources.qmd
      - contents/community.qmd
      - contents/case_studies.qmd

citation: true

license: CC-BY-NC-SA

filters:
  - custom_callout.lua

bibliography: 
  - contents/introduction/introduction.bib
  - contents/ai_for_good/ai_for_good.bib
  - contents/benchmarking/benchmarking.bib
  - contents/data_engineering/data_engineering.bib
  - contents/dl_primer/dl_primer.bib
  - contents/dsp_spectral_features_block/dsp_spectral_features_block.bib
  - contents/efficient_ai/efficient_ai.bib
  - contents/ml_systems/ml_systems.bib
  - contents/frameworks/frameworks.bib
  - contents/generative_ai/generative_ai.bib
  - contents/hw_acceleration/hw_acceleration.bib
  - contents/image_classification/image_classification.bib
  - contents/kws_feature_eng/kws_feature_eng.bib
  - contents/kws_nicla/kws_nicla.bib
  - contents/motion_classify_ad/motion_classify_ad.bib
  - contents/niclav_sys/niclav_sys.bib
  - contents/object_detection_fomo/object_detection_fomo.bib
  - contents/ondevice_learning/ondevice_learning.bib
  - contents/ops/ops.bib
  - contents/optimizations/optimizations.bib
  - contents/privacy_security/privacy_security.bib
  - contents/responsible_ai/responsible_ai.bib
  - contents/robust_ai/robust_ai.bib
  - contents/sustainable_ai/sustainable_ai.bib
  - contents/training/training.bib
  - contents/workflow/workflow.bib
  - contents/conclusion/conclusion.bib

format:
  epub:
    toc: true
    epub-cover-image: cover-image-white.png
    
  html:
    reference-location: margin
    citation-location: margin

    theme: 
      light:
        - spacelab
        - style.scss
        - style-light.scss
      dark:
        - darkly
        - style.scss
        - style-dark.scss
    mainfont: Nunito
    fontsize: 1rem
    linkcolor: "#A51C30"
    urlcolor: "#A51C30"
    highlight-style: github
    code-link: true
    link-external-icon: false
    link-external-newwindow: true
    callout-appearance: simple
    anchor-sections: true
    smooth-scroll: false
    citations-hover: false
    footnotes-hover: false
    fig-width: 8
    fig-height: 6
    number-depth: 3
    toc: true
    toc-depth: 4	
    include-in-header:
      text: | 
        <script async src="https://www.googletagmanager.com/gtag/js?id=G-M21L0CBCVN"></script>
        <script src="/scripts/ai_menu/dist/bundle.js" defer></script>
    citeproc: true

  pdf:
    documentclass: scrbook
    classoption: [abstract]
    keep-tex: true
    toc: true  # Table of Contents
    toc-depth: 3  # Depth of headings to include in TOC
    number-sections: true
    latex-engine: xelatex  # or pdflatex, lualatex, etc.
    geometry: margin=1in
    fontsize: 11pt
    papersize: letter  # or a4, etc.
    fig_caption: true
    link-citations: true
    citation_package: natbib  # or biblatex
        
    include-in-header:
      text: |
        \usepackage{fancyhdr}
        \usepackage{graphicx}
        \usepackage{mathptmx}
        \usepackage{fontspec}
        \usepackage{underscore}
        \usepackage[english]{babel}
        \usepackage{etoolbox}
        \usepackage{fontspec}
        \usepackage{newpxtext} % Palatino-like font
        \usepackage{hyperref} % For hyperlinks
        \usepackage{xcolor}
        \usepackage[format=plain,
            labelfont={bf,it},
            textfont=it, labelsep=space]{caption}

        \definecolor{crimson}{RGB}{165, 28, 48}

        \hypersetup{
          colorlinks=true, % Enable colored links
          linkcolor=crimson, % Color of internal links
          citecolor=crimson, % Color of citations
          urlcolor=crimson % Color of URLs
        }

        \patchcmd{\chapter}{\thispagestyle{plain}}{\thispagestyle{fancy}}{}{}

        %\newfontfamily\tocfont{Times New Roman}

        \let\endtitlepage\relax

        \AtBeginDocument{
          \begin{titlepage}
          \centering
          
          \includegraphics[width=\textwidth]{cover-image-white.png} % Adjust the size and path to your image
          
          {{\huge\bfseries Machine Learning Systems}\\[1em] \Large with TinyML\par}

          \vspace*{\fill}
            {\Large\itshape Edited by Prof. Vijay Janapa Reddi \\[.2cm] Harvard University \\[.5cm] \tiny \itshape Last Modified: \today\par}
          \vspace*{\fill}

          \end{titlepage}
          
          %\addtocontents{toc}{\tocfont}
        }

        \let\endtitlepage\relax

        \pagestyle{fancy}
        \fancyhf{} % Clear all header and footer fields
        \fancyhead[LE,RO]{\thepage} % Page number on the left on even pages, right on odd pages
        \fancyhead[RE,LO]{\nouppercase{\leftmark}} % Chapter name on both sides
        \renewcommand{\headrulewidth}{0.4pt}
        \renewcommand{\footrulewidth}{0pt}
        
        \fancypagestyle{plain}{%
          \fancyhf{} % clear all header and footer fields
          \fancyhead[LE,RO]{\thepage} % Page number
          \renewcommand{\headrulewidth}{0.4pt}
          \renewcommand{\footrulewidth}{0pt}
        }

        \addtokomafont{disposition}{\rmfamily\color{crimson}}
        \addtokomafont{chapter}{\color{crimson}}
        \addtokomafont{section}{\color{crimson}}

        % Define the abstract environment
        \newenvironment{abstract}{%
            \chapter*{\abstractname}%
            \addcontentsline{toc}{chapter}{\abstractname}%
            \small
        }{%
            \clearpage
        }

    # include-before-body:
    #   text: |
    #     \setmainfont{Times New Roman}

crossref:
  appendix-title: "Appendix"
  appendix-delim: ":"
  
editor:
  render-on-save: true<|MERGE_RESOLUTION|>--- conflicted
+++ resolved
@@ -10,14 +10,9 @@
 title-prefix: ""
 
 website:
-<<<<<<< HEAD
-  search: 
-      keyboard-shortcut: ["~", "!"]
-=======
   search:
     keyboard-shortcut: ["?", "/"]
 
->>>>>>> eca543fa
   comments: 
     hypothesis:
       theme: clean
@@ -37,9 +32,8 @@
     version: 4
     
 book:
-  search: 
-      keyboard-shortcut: ["~", "!"]
   navbar:
+    search: true
     pinned: false
     collapse: false
     back-to-top-navigation: true
@@ -49,6 +43,7 @@
   cover-image-alt: "Cover image."
 
   sidebar:
+    search: true
     collapse-level: 2
     border: true
     pinned: false
@@ -58,6 +53,7 @@
   subtitle: "with TinyML"
   abstract: "{{< var title.long >}} offers readers an entry point to understand comprehensive machine learning systems by grounding concepts in accessible TinyML applications. As resource-constrained edge computing sees rapid expansion, the ability to construct efficient ML pipelines grows crucial. This book aims to demystify the process of developing complete ML systems suitable for deployment - spanning key phases like data collection, model design, optimization, acceleration, security hardening, and integration. The text touches on the full breadth of concepts relevant to general ML engineering across industries and applications through the lens of TinyML. Readers will learn basic principles around designing ML model architectures, hardware-aware training strategies, performant inference optimization, benchmarking methodologies and more. Additionally, crucial systems considerations in areas like reliability, privacy, responsible AI, and solution validation are also explored in depth. In summary, the book strives to equip newcomers and professionals alike with integrated knowledge covering full stack ML system development, using easily accessible TinyML applications as the vehicle to impart universal concepts required to unlock production ML."
 
+  search: true
   repo-url: https://github.com/harvard-edge/cs249r_book
   repo-actions: [edit, issue, source]
   downloads: [pdf, epub]
