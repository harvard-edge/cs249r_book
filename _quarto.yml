--- conflicted
+++ resolved
@@ -471,7 +471,6 @@
     questiondefault: default
 
   classes:
-<<<<<<< HEAD
     callout-question:
       label: "Question"
       group: questiondefault
@@ -479,13 +478,6 @@
       collapse: true
     callout-answer:
       label: "Answer"
-=======
-    Question:
-      group: questiondefault
-      colors: ["5BC7C7", "008080"]
-      collapse: true
-    Answer:
->>>>>>> cb7c8d0c
       group: questionlike
 
 resources:
