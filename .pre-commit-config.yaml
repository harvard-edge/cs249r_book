--- conflicted
+++ resolved
@@ -80,11 +80,7 @@
     hooks:
       - id: grep-forbidden-phrases
         name: "❌ Check for forbidden words"
-<<<<<<< HEAD
-        entry: bash -c 'grep -n -E "Retry|4o " "$@" && exit 1 || exit 0'
-=======
         entry: bash -c 'grep --color=always -n -E "Retry|4o" "$@" && exit 1 || exit 0'
->>>>>>> e863f2cf
         language: system
         pass_filenames: true
         files: ^contents/.*\.qmd$