@techreport{/content/paper/876367e3-en,
    author = {Oecd},
    doi = {10.1787/876367e3-en},
    institution = {Organisation for Economic Co-Operation and Development (OECD)},
    issn = {2071-6826},
    number = {350},
    source = {Crossref},
    title = {A blueprint for building national compute capacity for artificial intelligence},
    url = {https://doi.org/10.1787/876367e3-en},
    year = {2023}
}

@inproceedings{10.1145/1993744.1993791,
    abstract = {An increasing number of data centers today start to incorporate renewable energy solutions to cap their carbon footprint. However, the impact of renewable energy on large-scale data center design is still not well understood. In this paper, we model and evaluate data centers driven by intermittent renewable energy. Using real-world data center and renewable energy source traces, we show that renewable power utilization and load tuning frequency are two critical metrics for designing sustainable high-performance data centers. Our characterization reveals that load power fluctuation together with the intermittent renewable power supply introduce unnecessary tuning activities, which can increase the management overhead and degrade the performance of renewable energy driven data centers.},
    address = {New York, NY, USA},
    author = {Li, Chao and Qouneh, Amer and Li, Tao},
    booktitle = {Proceedings of the ACM SIGMETRICS joint international conference on Measurement and modeling of computer systems},
    doi = {10.1145/1993744.1993791},
    isbn = {9781450308144},
    keywords = {data center, power variation, renewable energy, load tuning},
    location = {San Jose, California, USA},
    numpages = {2},
    pages = {131--132},
    publisher = {ACM},
    series = {SIGMETRICS '11},
    source = {Crossref},
    title = {Characterizing and analyzing renewable energy driven data centers},
    url = {https://doi.org/10.1145/1993744.1993791},
    year = {2011}
}

@article{10242251,
    author = {Eshraghian, Jason K. and Ward, Max and Neftci, Emre O. and Wang, Xinxin and Lenz, Gregor and Dwivedi, Girish and Bennamoun, Mohammed and Jeong, Doo Seok and Lu, Wei D.},
    bdsk-url-1 = {https://doi.org/10.1109/JPROC.2023.3308088},
    doi = {10.1109/jproc.2023.3308088},
    issn = {0018-9219, 1558-2256},
    journal = {Proc. IEEE},
    number = {9},
    pages = {1016--1054},
    publisher = {Institute of Electrical and Electronics Engineers (IEEE)},
    source = {Crossref},
    title = {Training Spiking Neural Networks Using Lessons From Deep Learning},
    url = {https://doi.org/10.1109/jproc.2023.3308088},
    volume = {111},
    year = {2023}
}

@techreport{7437cc5b-f961-36e9-a745-ba32105a94d0,
    author = {Nakano, Jane},
    institution = {Center for Strategic and International Studies (CSIS)},
    pages = {II--III},
    title = {The Geopolitics of Critical Minerals Supply Chains},
    url = {http://www.jstor.org/stable/resrep30033.1},
    urldate = {2023-12-08},
    year = {2021}
}

@article{9563954,
    author = {Thompson, Neil C. and Greenewald, Kristjan and Lee, Keeheon and Manso, Gabriel F.},
    doi = {10.1109/mspec.2021.9563954},
    issn = {0018-9235, 1939-9340},
    journal = {IEEE Spectr.},
    number = {10},
    pages = {50--55},
    publisher = {Institute of Electrical and Electronics Engineers (IEEE)},
    source = {Crossref},
    title = {Deep Learning's Diminishing Returns: {The} Cost of Improvement is Becoming Unsustainable},
    url = {https://doi.org/10.1109/mspec.2021.9563954},
    volume = {58},
    year = {2021}
}

@article{a4e2073d2c6e4fcb9b7459c2e44716f1,
    abstract = {Aside dedicated generation, transmission and distribution networks, the hype around corporations and other entities purchasing so called clean energy may be considered a deliberate accounting misrepresentation. To illustrate this case in this short perspective, we begin by explaining the technical difficulties of remaining {\textquotedblleft}renewables pure{\textquotedblright}. We then give case studies of two organisations {\textendash} Apple Inc. and Google LLC {\textendash} who are, arguably, at fault of making such claims. The method is a simple, non-systematic comparison between what is technically possible, and what is claimed to be possible. Given that incongruous renewables claims have the potential to further impoverish vulnerable households who must bear the financial costs of renewables integration, we conclude that a successful decarbonisation pathway must not have selective winners or losers.},
    author = {Monyei, Chukwuka G. and Jenkins, Kirsten E.H.},
    doi = {10.1016/j.erss.2018.06.015},
    issn = {2214-6296},
    journal = {Energy Research \&amp; Social Science},
    keywords = {electricity generation, clean energy, power purchase agreements, renewables},
    language = {English},
    pages = {48--51},
    publisher = {Elsevier BV},
    source = {Crossref},
    title = {Electrons have no identity: {Setting} right misrepresentations in Google and Apple{\textquoteright}s clean energy purchasing},
    url = {https://doi.org/10.1016/j.erss.2018.06.015},
    volume = {46},
    year = {2018}
}

@inproceedings{abadi2016deep,
    address = {New York, NY, USA},
    author = {Abadi, Martin and Chu, Andy and Goodfellow, Ian and McMahan, H. Brendan and Mironov, Ilya and Talwar, Kunal and Zhang, Li},
    booktitle = {Proceedings of the 2016 ACM SIGSAC Conference on Computer and Communications Security},
    date-added = {2023-11-22 18:06:03 -0500},
    date-modified = {2023-11-22 18:08:42 -0500},
    doi = {10.1145/2976749.2978318},
    keywords = {deep learning, differential privacy},
    pages = {308--318},
    publisher = {ACM},
    series = {CCS '16},
    source = {Crossref},
    title = {Deep Learning with Differential Privacy},
    url = {https://doi.org/10.1145/2976749.2978318},
    year = {2016}
}

@inproceedings{abadi2016tensorflow,
    author = {Yu, Yuan and Abadi, Mart{\'\i}n and Barham, Paul and Brevdo, Eugene and Burrows, Mike and Davis, Andy and Dean, Jeff and Ghemawat, Sanjay and Harley, Tim and Hawkins, Peter and Isard, Michael and Kudlur, Manjunath and Monga, Rajat and Murray, Derek and Zheng, Xiaoqiang},
    booktitle = {Proceedings of the Thirteenth EuroSys Conference},
    doi = {10.1145/3190508.3190551},
    pages = {265--283},
    publisher = {ACM},
    source = {Crossref},
    title = {Dynamic control flow in large-scale machine learning},
    url = {https://doi.org/10.1145/3190508.3190551},
    year = {2018}
}

@inproceedings{Abdelkader_2020,
    author = {Ahmed Abdelkader and
Michael J. Curry and
Liam Fowl and
Tom Goldstein and
Avi Schwarzschild and
Manli Shu and
Christoph Studer and
Chen Zhu},
    bibsource = {dblp computer science bibliography, https://dblp.org},
    biburl = {https://dblp.org/rec/conf/icassp/AbdelkaderCFGSS20.bib},
    booktitle = {2020 {IEEE} International Conference on Acoustics, Speech and Signal
Processing, {ICASSP} 2020, Barcelona, Spain, May 4-8, 2020},
    doi = {10.1109/ICASSP40776.2020.9053181},
    pages = {3087--3091},
    publisher = {{IEEE}},
    timestamp = {Thu, 23 Jul 2020 01:00:00 +0200},
    title = {Headless Horseman: Adversarial Attacks on Transfer Learning Models},
    url = {https://doi.org/10.1109/ICASSP40776.2020.9053181},
    year = {2020}
}

@inproceedings{adagrad,
    author = {John C. Duchi and
Elad Hazan and
Yoram Singer},
    bibsource = {dblp computer science bibliography, https://dblp.org},
    biburl = {https://dblp.org/rec/conf/colt/DuchiHS10.bib},
    booktitle = {{COLT} 2010 - The 23rd Conference on Learning Theory, Haifa, Israel,
June 27-29, 2010},
    editor = {Adam Tauman Kalai and
Mehryar Mohri},
    pages = {257--269},
    publisher = {Omnipress},
    timestamp = {Tue, 19 Feb 2013 00:00:00 +0100},
    title = {Adaptive Subgradient Methods for Online Learning and Stochastic Optimization},
    url = {http://colt2010.haifa.il.ibm.com/papers/COLT2010proceedings.pdf\#page=265},
    year = {2010}
}

@inproceedings{adam,
    author = {Diederik P. Kingma and
Jimmy Ba},
    bibsource = {dblp computer science bibliography, https://dblp.org},
    biburl = {https://dblp.org/rec/journals/corr/KingmaB14.bib},
    booktitle = {3rd International Conference on Learning Representations, {ICLR} 2015,
San Diego, CA, USA, May 7-9, 2015, Conference Track Proceedings},
    editor = {Yoshua Bengio and
Yann LeCun},
    timestamp = {Thu, 25 Jul 2019 01:00:00 +0200},
    title = {Adam: {A} Method for Stochastic Optimization},
    url = {http://arxiv.org/abs/1412.6980},
    year = {2015}
}

@misc{adelta,
    archiveprefix = {arXiv},
    author = {Zeiler, Matthew D.},
    doi = {10.1002/9781118266502.ch6},
    eprint = {1212.5701},
    isbn = {9780470919996, 9781118266502},
    pages = {119--149},
    primaryclass = {cs.LG},
    publisher = {Wiley},
    source = {Crossref},
    title = {Reinforcement and Systemic Machine Learning for Decision Making},
    url = {https://doi.org/10.1002/9781118266502.ch6},
    year = {2012}
}

@inproceedings{adolf2016fathom,
    author = {Adolf, Robert and Rama, Saketh and Reagen, Brandon and Wei, Gu-yeon and Brooks, David},
    booktitle = {2016 IEEE International Symposium on Workload Characterization (IISWC)},
    doi = {10.1109/iiswc.2016.7581275},
    organization = {IEEE},
    pages = {1--10},
    publisher = {IEEE},
    source = {Crossref},
    title = {Fathom: {Reference} workloads for modern deep learning methods},
    url = {https://doi.org/10.1109/iiswc.2016.7581275},
    year = {2016}
}

@article{afib,
    author = {Guo, Yutao and Wang, Hao and Zhang, Hui and Liu, Tong and Liang, Zhaoguang and Xia, Yunlong and Yan, Li and Xing, Yunli and Shi, Haili and Li, Shuyan and Liu, Yanxia and Liu, Fan and Feng, Mei and Chen, Yundai and Lip, Gregory Y.H. and Guo, Yutao and Lip, Gregory Y.H. and Lane, Deirdre A. and Chen, Yundai and Wang, Liming and Eckstein, Jens and Thomas, G Neil and Tong, Liu and Mei, Feng and Xuejun, Liu and Xiaoming, Li and Zhaoliang, Shan and Xiangming, Shi and Wei, Zhang and Yunli, Xing and Jing, Wen and Fan, Wu and Sitong, Yang and Xiaoqing, Jin and Bo, Yang and Xiaojuan, Bai and Yuting, Jiang and Yangxia, Liu and Yingying, Song and Zhongju, Tan and Li, Yang and Tianzhu, Luan and Chunfeng, Niu and Lili, Zhang and Shuyan, Li and Zulu, Wang and Bing, Xv and Liming, Liu and Yuanzhe, Jin and Yunlong, Xia and Xiaohong, Chen and Fang, Wu and Lina, Zhong and yihong, Sun and shujie, Jia and Jing, Li and Nan, Li and shijun, Li and huixia, Liu and Rong, Li and Fan, Liu and qingfeng, Ge and tianyun, Guan and Yuan, Wen and Xin, Li and Yan, Ren and xiaoping, Chen and ronghua, Chen and Yun, Shi and yulan, Zhao and haili, Shi and yujie, Zhao and quanchun, Wang and weidong, Sun and Lin, Wei and Chan, Esther and Guangliang, Shan and Chen, Yao and Wei, Zong and Dandi, Chen and Xiang, Han and Anding, Xu and Xiaohan, Fan and Ziqiang, Yu and Xiang, Gu and Fulin, Ge},
    bdsk-url-1 = {https://doi.org/10.1016/j.jacc.2019.08.019},
    doi = {10.1016/j.jacc.2019.08.019},
    issn = {0735-1097},
    journal = {J. Am. Coll. Cardiol.},
    number = {19},
    pages = {2365--2375},
    publisher = {Elsevier BV},
    source = {Crossref},
    title = {Mobile Photoplethysmographic Technology to Detect Atrial Fibrillation},
    url = {https://doi.org/10.1016/j.jacc.2019.08.019},
    volume = {74},
    year = {2019}
}

@inproceedings{agarwal2018reductions,
    author = {Alekh Agarwal and
Alina Beygelzimer and
Miroslav Dud{\'{\i}}k and
John Langford and
Hanna M. Wallach},
    bibsource = {dblp computer science bibliography, https://dblp.org},
    biburl = {https://dblp.org/rec/conf/icml/AgarwalBD0W18.bib},
    booktitle = {Proceedings of the 35th International Conference on Machine Learning,
{ICML} 2018, Stockholmsm{\"{a}}ssan, Stockholm, Sweden, July 10-15,
2018},
    editor = {Jennifer G. Dy and
Andreas Krause},
    pages = {60--69},
    publisher = {{PMLR}},
    series = {Proceedings of Machine Learning Research},
    timestamp = {Wed, 03 Apr 2019 01:00:00 +0200},
    title = {A Reductions Approach to Fair Classification},
    url = {http://proceedings.mlr.press/v80/agarwal18a.html},
    volume = {80},
    year = {2018}
}

@inproceedings{agrawal2003side,
    author = {Agrawal, Dakshi and Baktir, Selcuk and Karakoyunlu, Deniz and Rohatgi, Pankaj and Sunar, Berk},
    booktitle = {2007 IEEE Symposium on Security and Privacy (SP '07)},
    doi = {10.1109/sp.2007.36},
    organization = {Springer},
    pages = {29--45},
    publisher = {IEEE},
    source = {Crossref},
    title = {{Trojan} Detection using {IC} Fingerprinting},
    url = {https://doi.org/10.1109/sp.2007.36},
    year = {2007}
}

@incollection{ai_health_rise,
    author = {Bohr, Adam and Memarzadeh, Kaveh},
    booktitle = {Artificial Intelligence in Healthcare},
    doi = {10.1016/b978-0-12-818438-7.00002-2},
    journal = {Artificial Intelligence in Healthcare},
    pages = {25--60},
    publisher = {Elsevier},
    source = {Crossref},
    title = {The rise of artificial intelligence in healthcare applications},
    url = {https://doi.org/10.1016/b978-0-12-818438-7.00002-2},
    year = {2020}
}

@misc{al2016theano,
    archiveprefix = {arXiv},
    author = {Team, The Theano Development and Al-Rfou, Rami and Alain, Guillaume and Almahairi, Amjad and Angermueller, Christof and Bahdanau, Dzmitry and Ballas, Nicolas and Bastien, Fr\'ed\'eric and Bayer, Justin and Belikov, Anatoly and Belopolsky, Alexander and Bengio, Yoshua and Bergeron, Arnaud and Bergstra, James and Bisson, Valentin and Snyder, Josh Bleecher and Bouchard, Nicolas and Boulanger-Lewandowski, Nicolas and Bouthillier, Xavier and de Br\'ebisson, Alexandre and Breuleux, Olivier and Carrier, Pierre-Luc and Cho, Kyunghyun and Chorowski, Jan and Christiano, Paul and Cooijmans, Tim and C\^ot\'e, Marc-Alexandre and C\^ot\'e, Myriam and Courville, Aaron and Dauphin, Yann N. and Delalleau, Olivier and Demouth, Julien and Desjardins, Guillaume and Dieleman, Sander and Dinh, Laurent and Ducoffe, M\'elanie and Dumoulin, Vincent and Kahou, Samira Ebrahimi and Erhan, Dumitru and Fan, Ziye and Firat, Orhan and Germain, Mathieu and Glorot, Xavier and Goodfellow, Ian and Graham, Matt and Gulcehre, Caglar and Hamel, Philippe and Harlouchet, Iban and Heng, Jean-Philippe and Hidasi, Bal\'azs and Honari, Sina and Jain, Arjun and Jean, S\'ebastien and Jia, Kai and Korobov, Mikhail and Kulkarni, Vivek and Lamb, Alex and Lamblin, Pascal and Larsen, Eric and Laurent, C\'esar and Lee, Sean and Lefrancois, Simon and Lemieux, Simon and L\'eonard, Nicholas and Lin, Zhouhan and Livezey, Jesse A. and Lorenz, Cory and Lowin, Jeremiah and Ma, Qianli and Manzagol, Pierre-Antoine and Mastropietro, Olivier and McGibbon, Robert T. and Memisevic, Roland and van Merri\"enboer, Bart and Michalski, Vincent and Mirza, Mehdi and Orlandi, Alberto and Pal, Christopher and Pascanu, Razvan and Pezeshki, Mohammad and Raffel, Colin and Renshaw, Daniel and Rocklin, Matthew and Romero, Adriana and Roth, Markus and Sadowski, Peter and Salvatier, John and Savard, Fran\c{c}ois and Schl\"uter, Jan and Schulman, John and Schwartz, Gabriel and Serban, Iulian Vlad and Serdyuk, Dmitriy and Shabanian, Samira and Simon, \'Etienne and Spieckermann, Sigurd and Subramanyam, S. Ramana and Sygnowski, Jakub and Tanguay, J\'er\'emie and van Tulder, Gijs and Turian, Joseph and Urban, Sebastian and Vincent, Pascal and Visin, Francesco and de Vries, Harm and Warde-Farley, David and Webb, Dustin J. and Willson, Matthew and Xu, Kelvin and Xue, Lijun and Yao, Li and Zhang, Saizheng and Zhang, Ying},
    eprint = {1605.02688},
    primaryclass = {cs.SC},
    title = {Theano: {A} Python framework for fast computation of mathematical expressions},
    year = {2016}
}

@article{Aledhari_Razzak_Parizi_Saeed_2020,
    author = {Aledhari, Mohammed and Razzak, Rehma and Parizi, Reza M. and Saeed, Fahad},
    bdsk-url-1 = {https://doi.org/10.1109/access.2020.3013541},
    doi = {10.1109/access.2020.3013541},
    issn = {2169-3536},
    journal = {\#IEEE\_O\_ACC\#},
    pages = {140699--140725},
    publisher = {Institute of Electrical and Electronics Engineers (IEEE)},
    source = {Crossref},
    title = {Federated Learning: {A} Survey on Enabling Technologies, Protocols, and Applications},
    url = {https://doi.org/10.1109/access.2020.3013541},
    volume = {8},
    year = {2020}
}

@article{alghamdi2022beyond,
    author = {Alghamdi, Wael and Hsu, Hsiang and Jeong, Haewon and Wang, Hao and Michalak, Peter and Asoodeh, Shahab and Calmon, Flavio},
    journal = {Adv. Neur. In.},
    pages = {38747--38760},
    title = {Beyond Adult and {COMPAS:} {Fair} multi-class prediction via information projection},
    volume = {35},
    year = {2022}
}

@inproceedings{aljundi_gradient_nodate,
    author = {Rahaf Aljundi and
Min Lin and
Baptiste Goujaud and
Yoshua Bengio},
    bibsource = {dblp computer science bibliography, https://dblp.org},
    biburl = {https://dblp.org/rec/conf/nips/AljundiLGB19.bib},
    booktitle = {Advances in Neural Information Processing Systems 32: Annual Conference
on Neural Information Processing Systems 2019, NeurIPS 2019, December
8-14, 2019, Vancouver, BC, Canada},
    editor = {Hanna M. Wallach and
Hugo Larochelle and
Alina Beygelzimer and
Florence d'Alch{\'{e}}{-}Buc and
Emily B. Fox and
Roman Garnett},
    pages = {11816--11825},
    timestamp = {Thu, 21 Jan 2021 00:00:00 +0100},
    title = {Gradient based sample selection for online continual learning},
    url = {https://proceedings.neurips.cc/paper/2019/hash/e562cd9c0768d5464b64cf61da7fc6bb-Abstract.html},
    year = {2019}
}

@online{alleghenycounty2018,
    author = {of Human Services, Allegheny County Department},
    organization = {Allegheny County Analytics},
    title = {{Allegheny} Family Screening Tool: {Algorithmic} Risk Assessment in Child Protective Services},
    url = {https://www.alleghenycountyanalytics.us/wp-content/uploads/2018/10/17-ACDHS-11_AFST_102518.pdf},
    year = {2018}
}

@inproceedings{altayeb2022classifying,
    author = {Altayeb, Moez and Zennaro, Marco and Rovai, Marcelo},
    booktitle = {Proceedings of the 2022 ACM Conference on Information Technology for Social Good},
    doi = {10.1145/3524458.3547258},
    pages = {132--137},
    publisher = {ACM},
    source = {Crossref},
    title = {Classifying mosquito wingbeat sound using {TinyML}},
    url = {https://doi.org/10.1145/3524458.3547258},
    year = {2022}
}

@inproceedings{amiel2006fault,
    author = {Amiel, Frederic and Clavier, Christophe and Tunstall, Michael},
    booktitle = {International Workshop on Fault Diagnosis and Tolerance in Cryptography},
    date-added = {2023-11-22 16:45:05 -0500},
    date-modified = {2023-11-22 16:45:55 -0500},
    organization = {Springer},
    pages = {223--236},
    title = {Fault analysis of {DPA}-resistant algorithms},
    year = {2006}
}

@misc{amodei_ai_2018,
    author = {Amodei, Dario and Hernandez, Danny},
    bdsk-url-1 = {https://openai.com/research/ai-and-compute},
    doi = {10.1002/9781119549277.ch3},
    isbn = {9781119404972, 9781119549277},
    journal = {OpenAI Blog},
    pages = {115--156},
    publisher = {Wiley},
    source = {Crossref},
    title = {Mastering Windows Server{\textregistered} 2016},
    url = {https://doi.org/10.1002/9781119549277.ch3},
    year = {2018}
}

@article{amodei2016concrete,
    author = {Van Noorden, Richard},
    doi = {10.1038/534602a},
    issn = {0028-0836, 1476-4687},
    journal = {Nature},
    number = {7609},
    pages = {602--602},
    publisher = {Springer Science and Business Media LLC},
    source = {Crossref},
    title = {{ArXiv} preprint server plans multimillion-dollar overhaul},
    url = {https://doi.org/10.1038/534602a},
    volume = {534},
    year = {2016}
}

@inproceedings{antol2015vqa,
    author = {Stanislaw Antol and
Aishwarya Agrawal and
Jiasen Lu and
Margaret Mitchell and
Dhruv Batra and
C. Lawrence Zitnick and
Devi Parikh},
    bibsource = {dblp computer science bibliography, https://dblp.org},
    biburl = {https://dblp.org/rec/conf/iccv/AntolALMBZP15.bib},
    booktitle = {2015 {IEEE} International Conference on Computer Vision, {ICCV} 2015,
Santiago, Chile, December 7-13, 2015},
    doi = {10.1109/ICCV.2015.279},
    pages = {2425--2433},
    publisher = {{IEEE} Computer Society},
    timestamp = {Wed, 24 May 2017 01:00:00 +0200},
    title = {{VQA:} Visual Question Answering},
    url = {https://doi.org/10.1109/ICCV.2015.279},
    year = {2015}
}

@inproceedings{antonakakis2017understanding,
    author = {Antonakakis, Manos and April, Tim and Bailey, Michael and Bernhard, Matt and Bursztein, Elie and Cochran, Jaime and Durumeric, Zakir and Halderman, J Alex and Invernizzi, Luca and Kallitsis, Michalis and others},
    booktitle = {26th USENIX security symposium (USENIX Security 17)},
    pages = {1093--1110},
    title = {Understanding the mirai botnet},
    year = {2017}
}

@article{app112211073,
    article-number = {11073},
    author = {Kwon, Jisu and Park, Daejin},
    bdsk-url-1 = {https://www.mdpi.com/2076-3417/11/22/11073},
    bdsk-url-2 = {https://doi.org/10.3390/app112211073},
    doi = {10.3390/app112211073},
    issn = {2076-3417},
    journal = {Applied Sciences},
    number = {22},
    pages = {11073},
    publisher = {MDPI AG},
    source = {Crossref},
    title = {{Hardware/Software} Co-Design for {TinyML} Voice-Recognition Application on Resource Frugal Edge Devices},
    url = {https://doi.org/10.3390/app112211073},
    volume = {11},
    year = {2021}
}

@inproceedings{Ardila_Branson_Davis_Henretty_Kohler_Meyer_Morais_Saunders_Tyers_Weber_2020,
    address = {Marseille, France},
    author = {Ardila, Rosana  and
Branson, Megan  and
Davis, Kelly  and
Kohler, Michael  and
Meyer, Josh  and
Henretty, Michael  and
Morais, Reuben  and
Saunders, Lindsay  and
Tyers, Francis  and
Weber, Gregor},
    booktitle = {Proceedings of the Twelfth Language Resources and Evaluation Conference},
    isbn = {979-10-95546-34-4},
    language = {English},
    pages = {4218--4222},
    publisher = {European Language Resources Association},
    title = {Common Voice: A Massively-Multilingual Speech Corpus},
    url = {https://aclanthology.org/2020.lrec-1.520},
    year = {2020}
}

@inproceedings{Asonov2004Keyboard,
    author = {Asonov, D. and Agrawal, R.},
    booktitle = {IEEE Symposium on Security and Privacy, 2004. Proceedings. 2004},
    date-added = {2023-11-22 17:05:39 -0500},
    date-modified = {2023-11-22 17:06:45 -0500},
    doi = {10.1109/secpri.2004.1301311},
    organization = {IEEE},
    pages = {3--11},
    publisher = {IEEE},
    source = {Crossref},
    title = {Keyboard acoustic emanations},
    url = {https://doi.org/10.1109/secpri.2004.1301311},
    year = {2004}
}

@article{ateniese2015hacking,
    author = {Ateniese, Giuseppe and Mancini, Luigi V. and Spognardi, Angelo and Villani, Antonio and Vitali, Domenico and Felici, Giovanni},
    date-added = {2023-11-22 16:14:42 -0500},
    date-modified = {2023-11-22 16:15:42 -0500},
    doi = {10.1504/ijsn.2015.071829},
    issn = {1747-8405, 1747-8413},
    journal = {Int. J. Secur. Netw.},
    number = {3},
    pages = {137},
    publisher = {Inderscience Publishers},
    source = {Crossref},
    title = {Hacking smart machines with smarter ones: {How} to extract meaningful data from machine learning classifiers},
    url = {https://doi.org/10.1504/ijsn.2015.071829},
    volume = {10},
    year = {2015}
}

@inproceedings{athalye2018obfuscated,
    author = {Anish Athalye and
Nicholas Carlini and
David A. Wagner},
    bibsource = {dblp computer science bibliography, https://dblp.org},
    biburl = {https://dblp.org/rec/conf/icml/AthalyeC018.bib},
    booktitle = {Proceedings of the 35th International Conference on Machine Learning,
{ICML} 2018, Stockholmsm{\"{a}}ssan, Stockholm, Sweden, July 10-15,
2018},
    editor = {Jennifer G. Dy and
Andreas Krause},
    pages = {274--283},
    publisher = {{PMLR}},
    series = {Proceedings of Machine Learning Research},
    timestamp = {Wed, 03 Apr 2019 01:00:00 +0200},
    title = {Obfuscated Gradients Give a False Sense of Security: Circumventing
Defenses to Adversarial Examples},
    url = {http://proceedings.mlr.press/v80/athalye18a.html},
    volume = {80},
    year = {2018}
}

@misc{awq,
    author = {Lin and Tang, Tang and Yang, Dang and Gan, Han},
    journal = {ArXiv preprint},
    title = {{AWQ:} {Activation-aware} Weight Quantization for {LLM} Compression and Acceleration},
    url = {https://arxiv.org/abs/2306.00978},
    volume = {abs/2306.00978},
    year = {2023}
}

@misc{bailey_enabling_2018,
    abstract = {Enabling Cheaper Design, At what point does cheaper design enable a significant growth in custom semiconductor content? Not everyone is onboard with the idea.},
    author = {Bailey, Brian},
    bdsk-url-1 = {https://semiengineering.com/enabling-cheaper-design/},
    journal = {Semiconductor Engineering},
    language = {en-US},
    title = {Enabling Cheaper Design},
    url = {https://semiengineering.com/enabling-cheaper-design/},
    urldate = {2023-11-07},
    year = {2018}
}

@article{bains2020business,
    author = {Bains, Sunny},
    doi = {10.1038/s41928-020-0449-1},
    issn = {2520-1131},
    journal = {Nature Electronics},
    number = {7},
    pages = {348--351},
    publisher = {Springer Science and Business Media LLC},
    source = {Crossref},
    title = {The business of building brains},
    url = {https://doi.org/10.1038/s41928-020-0449-1},
    volume = {3},
    year = {2020}
}

@inproceedings{bamoumen2022tinyml,
    author = {Bamoumen, Hatim and Temouden, Anas and Benamar, Nabil and Chtouki, Yousra},
    booktitle = {2022 International Conference on Innovation and Intelligence for Informatics, Computing, and Technologies (3ICT)},
    doi = {10.1109/3ict56508.2022.9990661},
    organization = {IEEE},
    pages = {338--343},
    publisher = {IEEE},
    source = {Crossref},
    title = {How {TinyML} Can be Leveraged to Solve Environmental Problems: {A} Survey},
    url = {https://doi.org/10.1109/3ict56508.2022.9990661},
    year = {2022}
}

@article{banbury2020benchmarking,
    author = {Banbury, Colby R and Reddi, Vijay Janapa and Lam, Max and Fu, William and Fazel, Amin and Holleman, Jeremy and Huang, Xinyuan and Hurtado, Robert and Kanter, David and Lokhmotov, Anton and others},
    journal = {ArXiv preprint},
    title = {Benchmarking tinyml systems: {Challenges} and direction},
    url = {https://arxiv.org/abs/2003.04821},
    volume = {abs/2003.04821},
    year = {2020}
}

@article{bank2023autoencoders,
    author = {Bank, Dor and Koenigstein, Noam and Giryes, Raja},
    journal = {Machine Learning for Data Science Handbook: Data Mining and Knowledge Discovery Handbook},
    pages = {353--374},
    publisher = {Springer},
    title = {Autoencoders},
    year = {2023}
}

@inproceedings{barenghi2010low,
    author = {Barenghi, Alessandro and Bertoni, Guido M. and Breveglieri, Luca and Pellicioli, Mauro and Pelosi, Gerardo},
    booktitle = {2010 IEEE International Symposium on Hardware-Oriented Security and Trust (HOST)},
    date-added = {2023-11-22 16:42:05 -0500},
    date-modified = {2023-11-22 16:43:09 -0500},
    doi = {10.1109/hst.2010.5513121},
    organization = {IEEE},
    pages = {7--12},
    publisher = {IEEE},
    source = {Crossref},
    title = {Low voltage fault attacks to {AES}},
    url = {https://doi.org/10.1109/hst.2010.5513121},
    year = {2010}
}

@book{barroso2019datacenter,
    author = {Barroso, Luiz Andr\'e and H\"olzle, Urs and Ranganathan, Parthasarathy},
    doi = {10.1007/978-3-031-01761-2},
    isbn = {9783031006333, 9783031017612},
    issn = {1935-3235, 1935-3243},
    publisher = {Springer International Publishing},
    source = {Crossref},
    subtitle = {Designing Warehouse-Scale Machines},
    title = {The Datacenter as a Computer},
    url = {https://doi.org/10.1007/978-3-031-01761-2},
    year = {2019}
}

@techreport{bashmakov2022climate,
    author = {Bashmakov, Igor and Nilsson, Lars and Acquaye, Adolf and Bataille, Christopher and Cullen, Jonathan and de la Rue du Can, St\'ephane and Fischedick, Manfred and Geng, Yong and Tanaka, Kanako},
    doi = {10.2172/1973106},
    institution = {Office of Scientific and Technical Information (OSTI)},
    source = {Crossref},
    title = {Climate Change 2022: {Mitigation} of Climate Change. Contribution of Working Group {III} to the Sixth Assessment Report of the Intergovernmental Panel on Climate Change, Chapter 11},
    url = {https://doi.org/10.2172/1973106},
    year = {2022}
}

@inproceedings{bau2017network,
    author = {David Bau and
Bolei Zhou and
Aditya Khosla and
Aude Oliva and
Antonio Torralba},
    bibsource = {dblp computer science bibliography, https://dblp.org},
    biburl = {https://dblp.org/rec/conf/cvpr/BauZKO017.bib},
    booktitle = {2017 {IEEE} Conference on Computer Vision and Pattern Recognition,
{CVPR} 2017, Honolulu, HI, USA, July 21-26, 2017},
    doi = {10.1109/CVPR.2017.354},
    pages = {3319--3327},
    publisher = {{IEEE} Computer Society},
    timestamp = {Fri, 25 Dec 2020 00:00:00 +0100},
    title = {Network Dissection: Quantifying Interpretability of Deep Visual Representations},
    url = {https://doi.org/10.1109/CVPR.2017.354},
    year = {2017}
}

@inproceedings{bayes_hyperparam,
    author = {Jasper Snoek and
Hugo Larochelle and
Ryan P. Adams},
    bibsource = {dblp computer science bibliography, https://dblp.org},
    biburl = {https://dblp.org/rec/conf/nips/SnoekLA12.bib},
    booktitle = {Advances in Neural Information Processing Systems 25: 26th Annual
Conference on Neural Information Processing Systems 2012. Proceedings
of a meeting held December 3-6, 2012, Lake Tahoe, Nevada, United States},
    editor = {Peter L. Bartlett and
Fernando C. N. Pereira and
Christopher J. C. Burges and
L{\'{e}}on Bottou and
Kilian Q. Weinberger},
    pages = {2960--2968},
    timestamp = {Thu, 21 Jan 2021 00:00:00 +0100},
    title = {Practical Bayesian Optimization of Machine Learning Algorithms},
    url = {https://proceedings.neurips.cc/paper/2012/hash/05311655a15b75fab86956663e1819cd-Abstract.html},
    year = {2012}
}

@article{beck1998beyond,
    author = {Beck, Nathaniel and Jackman, Simon},
    doi = {10.2307/2991772},
    issn = {0092-5853},
    journal = {Am. J. Polit. Sci.},
    number = {2},
    pages = {596},
    publisher = {JSTOR},
    source = {Crossref},
    title = {Beyond Linearity by Default: {Generalized} Additive Models},
    url = {https://doi.org/10.2307/2991772},
    volume = {42},
    year = {1998}
}

@article{Bender_Friedman_2018,
    address = {Cambridge, MA},
    author = {Bender, Emily M.  and
Friedman, Batya},
    doi = {10.1162/tacl_a_00041},
    journal = {Transactions of the Association for Computational Linguistics},
    pages = {587--604},
    publisher = {MIT Press},
    title = {Data Statements for Natural Language Processing: Toward Mitigating System Bias and Enabling Better Science},
    url = {https://aclanthology.org/Q18-1041},
    volume = {6},
    year = {2018}
}

@article{beyer2020we,
    author = {Beyer, Lucas and H\'enaff, Olivier J and Kolesnikov, Alexander and Zhai, Xiaohua and Oord, A\"aron van den},
    journal = {ArXiv preprint},
    title = {Are we done with imagenet?},
    url = {https://arxiv.org/abs/2006.07159},
    volume = {abs/2006.07159},
    year = {2020}
}

@inproceedings{bhagoji2018practical,
    author = {Bhagoji, Arjun Nitin and He, Warren and Li, Bo and Song, Dawn},
    booktitle = {Proceedings of the European conference on computer vision (ECCV)},
    pages = {154--169},
    title = {Practical black-box attacks on deep neural networks using efficient query mechanisms},
    year = {2018}
}

@inproceedings{Biega2020Oper,
    author = {Asia J. Biega and
Peter Potash and
Hal Daum{\'{e}} III and
Fernando Diaz and
Mich{\`{e}}le Finck},
    bibsource = {dblp computer science bibliography, https://dblp.org},
    biburl = {https://dblp.org/rec/conf/sigir/BiegaPDDF20.bib},
    booktitle = {Proceedings of the 43rd International {ACM} {SIGIR} conference on
research and development in Information Retrieval, {SIGIR} 2020, Virtual
Event, China, July 25-30, 2020},
    doi = {10.1145/3397271.3401034},
    editor = {Jimmy Huang and
Yi Chang and
Xueqi Cheng and
Jaap Kamps and
Vanessa Murdock and
Ji{-}Rong Wen and
Yiqun Liu},
    pages = {399--408},
    publisher = {{ACM}},
    timestamp = {Thu, 03 Sep 2020 01:00:00 +0200},
    title = {Operationalizing the Legal Principle of Data Minimization for Personalization},
    url = {https://doi.org/10.1145/3397271.3401034},
    year = {2020}
}

@misc{bigbatch,
    archiveprefix = {arXiv},
    author = {You, Yang and Zhang, Zhao and Hsieh, Cho-Jui and Demmel, James and Keutzer, Kurt},
    eprint = {1709.05011},
    primaryclass = {cs.CV},
    title = {{ImageNet} Training in Minutes},
    year = {2018}
}

@inproceedings{biggio2012poisoning,
    author = {Battista Biggio and
Blaine Nelson and
Pavel Laskov},
    bibsource = {dblp computer science bibliography, https://dblp.org},
    biburl = {https://dblp.org/rec/conf/icml/BiggioNL12.bib},
    booktitle = {Proceedings of the 29th International Conference on Machine Learning,
{ICML} 2012, Edinburgh, Scotland, UK, June 26 - July 1, 2012},
    publisher = {icml.cc / Omnipress},
    timestamp = {Wed, 03 Apr 2019 01:00:00 +0200},
    title = {Poisoning Attacks against Support Vector Machines},
    url = {http://icml.cc/2012/papers/880.pdf},
    year = {2012}
}

@article{biggio2014pattern,
    author = {Biggio, Battista and Fumera, Giorgio and Roli, Fabio},
    doi = {10.1142/s0218001414600027},
    issn = {0218-0014, 1793-6381},
    journal = {Int. J. Pattern Recogn.},
    number = {07},
    pages = {1460002},
    publisher = {World Scientific Pub Co Pte Lt},
    source = {Crossref},
    title = {Pattern Recognition Systems Under Attack: {Design} Issues And Research Challenges},
    url = {https://doi.org/10.1142/s0218001414600027},
    volume = {28},
    year = {2014}
}

@article{biggs2021natively,
    author = {Biggs, John and Myers, James and Kufel, Jedrzej and Ozer, Emre and Craske, Simon and Sou, Antony and Ramsdale, Catherine and Williamson, Ken and Price, Richard and White, Scott},
    doi = {10.1038/s41586-021-03625-w},
    issn = {0028-0836, 1476-4687},
    journal = {Nature},
    number = {7868},
    pages = {532--536},
    publisher = {Springer Science and Business Media LLC},
    source = {Crossref},
    title = {A natively flexible 32-bit Arm microprocessor},
    url = {https://doi.org/10.1038/s41586-021-03625-w},
    volume = {595},
    year = {2021}
}

@article{binkert2011gem5,
    author = {Binkert, Nathan and Beckmann, Bradford and Black, Gabriel and Reinhardt, Steven K. and Saidi, Ali and Basu, Arkaprava and Hestness, Joel and Hower, Derek R. and Krishna, Tushar and Sardashti, Somayeh and Sen, Rathijit and Sewell, Korey and Shoaib, Muhammad and Vaish, Nilay and Hill, Mark D. and Wood, David A.},
    doi = {10.1145/2024716.2024718},
    issn = {0163-5964},
    journal = {ACM SIGARCH Computer Architecture News},
    number = {2},
    pages = {1--7},
    publisher = {Association for Computing Machinery (ACM)},
    source = {Crossref},
    title = {The gem5 simulator},
    url = {https://doi.org/10.1145/2024716.2024718},
    volume = {39},
    year = {2011}
}

@inproceedings{blalock_what_2020,
    author = {Davis W. Blalock and
Jose Javier Gonzalez Ortiz and
Jonathan Frankle and
John V. Guttag},
    bibsource = {dblp computer science bibliography, https://dblp.org},
    biburl = {https://dblp.org/rec/conf/mlsys/BlalockOFG20.bib},
    booktitle = {Proceedings of Machine Learning and Systems 2020, MLSys 2020, Austin,
TX, USA, March 2-4, 2020},
    editor = {Inderjit S. Dhillon and
Dimitris S. Papailiopoulos and
Vivienne Sze},
    publisher = {mlsys.org},
    timestamp = {Thu, 18 Jun 2020 01:00:00 +0200},
    title = {What is the State of Neural Network Pruning?},
    url = {https://proceedings.mlsys.org/book/296.pdf},
    year = {2020}
}

@inproceedings{bondi2018spot,
    author = {Elizabeth Bondi and
Ashish Kapoor and
Debadeepta Dey and
James Piavis and
Shital Shah and
Robert Hannaford and
Arvind Iyer and
Lucas Joppa and
Milind Tambe},
    bibsource = {dblp computer science bibliography, https://dblp.org},
    biburl = {https://dblp.org/rec/conf/ijcai/BondiKDPSHIJT18.bib},
    booktitle = {Proceedings of the Twenty-Seventh International Joint Conference on
Artificial Intelligence, {IJCAI} 2018, July 13-19, 2018, Stockholm,
Sweden},
    doi = {10.24963/ijcai.2018/847},
    editor = {J{\'{e}}r{\^{o}}me Lang},
    pages = {5814--5816},
    publisher = {ijcai.org},
    timestamp = {Tue, 20 Aug 2019 01:00:00 +0200},
    title = {Near Real-Time Detection of Poachers from Drones in AirSim},
    url = {https://doi.org/10.24963/ijcai.2018/847},
    year = {2018}
}

@inproceedings{bourtoule2021machine,
    author = {Bourtoule, Lucas and Chandrasekaran, Varun and Choquette-Choo, Christopher A. and Jia, Hengrui and Travers, Adelin and Zhang, Baiwu and Lie, David and Papernot, Nicolas},
    booktitle = {2021 IEEE Symposium on Security and Privacy (SP)},
    doi = {10.1109/sp40001.2021.00019},
    organization = {IEEE},
    pages = {141--159},
    publisher = {IEEE},
    source = {Crossref},
    title = {Machine Unlearning},
    url = {https://doi.org/10.1109/sp40001.2021.00019},
    year = {2021}
}

@article{breier2018deeplaser,
    author = {Breier, Jakub and Hou, Xiaolu and Jap, Dirmanto and Ma, Lei and Bhasin, Shivam and Liu, Yang},
    journal = {ArXiv preprint},
    title = {Deeplaser: {Practical} fault attack on deep neural networks},
    url = {https://arxiv.org/abs/1806.05859},
    volume = {abs/1806.05859},
    year = {2018}
}

@inproceedings{Breier2018Practical,
    address = {New York, NY, USA},
    author = {Breier, Jakub and Hou, Xiaolu and Jap, Dirmanto and Ma, Lei and Bhasin, Shivam and Liu, Yang},
    booktitle = {Proceedings of the 2018 ACM SIGSAC Conference on Computer and Communications Security},
    date-added = {2023-11-22 16:51:23 -0500},
    date-modified = {2023-11-22 16:53:46 -0500},
    doi = {10.1145/3243734.3278519},
    keywords = {fault attacks, deep learning security, adversarial attacks},
    pages = {2204--2206},
    publisher = {ACM},
    series = {CCS '18},
    source = {Crossref},
    title = {Practical Fault Attack on Deep Neural Networks},
    url = {https://doi.org/10.1145/3243734.3278519},
    year = {2018}
}

@article{bricken2023towards,
    author = {Davarzani, Samaneh and Saucier, David and Talegaonkar, Purva and Parker, Erin and Turner, Alana and Middleton, Carver and Carroll, Will and Ball, John E. and Gurbuz, Ali and Chander, Harish and Burch, Reuben F. and Smith, Brian K. and Knight, Adam and Freeman, Charles},
    doi = {10.1017/wtc.2023.3},
    issn = {2631-7176},
    journal = {Wearable Technologies},
    publisher = {Cambridge University Press (CUP)},
    source = {Crossref},
    title = {Closing the Wearable Gap: {Foot{\textendash}ankle} kinematic modeling via deep learning models based on a smart sock wearable},
    url = {https://doi.org/10.1017/wtc.2023.3},
    volume = {4},
    year = {2023}
}

@inproceedings{brown_language_2020,
    author = {Tom B. Brown and
Benjamin Mann and
Nick Ryder and
Melanie Subbiah and
Jared Kaplan and
Prafulla Dhariwal and
Arvind Neelakantan and
Pranav Shyam and
Girish Sastry and
Amanda Askell and
Sandhini Agarwal and
Ariel Herbert{-}Voss and
Gretchen Krueger and
Tom Henighan and
Rewon Child and
Aditya Ramesh and
Daniel M. Ziegler and
Jeffrey Wu and
Clemens Winter and
Christopher Hesse and
Mark Chen and
Eric Sigler and
Mateusz Litwin and
Scott Gray and
Benjamin Chess and
Jack Clark and
Christopher Berner and
Sam McCandlish and
Alec Radford and
Ilya Sutskever and
Dario Amodei},
    bibsource = {dblp computer science bibliography, https://dblp.org},
    biburl = {https://dblp.org/rec/conf/nips/BrownMRSKDNSSAA20.bib},
    booktitle = {Advances in Neural Information Processing Systems 33: Annual Conference
on Neural Information Processing Systems 2020, NeurIPS 2020, December
6-12, 2020, virtual},
    editor = {Hugo Larochelle and
Marc'Aurelio Ranzato and
Raia Hadsell and
Maria{-}Florina Balcan and
Hsuan{-}Tien Lin},
    timestamp = {Tue, 19 Jan 2021 00:00:00 +0100},
    title = {Language Models are Few-Shot Learners},
    url = {https://proceedings.neurips.cc/paper/2020/hash/1457c0d6bfcb4967418bfb8ac142f64a-Abstract.html},
    year = {2020}
}

@inproceedings{brown2020language,
    author = {Tom B. Brown and
Benjamin Mann and
Nick Ryder and
Melanie Subbiah and
Jared Kaplan and
Prafulla Dhariwal and
Arvind Neelakantan and
Pranav Shyam and
Girish Sastry and
Amanda Askell and
Sandhini Agarwal and
Ariel Herbert{-}Voss and
Gretchen Krueger and
Tom Henighan and
Rewon Child and
Aditya Ramesh and
Daniel M. Ziegler and
Jeffrey Wu and
Clemens Winter and
Christopher Hesse and
Mark Chen and
Eric Sigler and
Mateusz Litwin and
Scott Gray and
Benjamin Chess and
Jack Clark and
Christopher Berner and
Sam McCandlish and
Alec Radford and
Ilya Sutskever and
Dario Amodei},
    bibsource = {dblp computer science bibliography, https://dblp.org},
    biburl = {https://dblp.org/rec/conf/nips/BrownMRSKDNSSAA20.bib},
    booktitle = {Advances in Neural Information Processing Systems 33: Annual Conference
on Neural Information Processing Systems 2020, NeurIPS 2020, December
6-12, 2020, virtual},
    editor = {Hugo Larochelle and
Marc'Aurelio Ranzato and
Raia Hadsell and
Maria{-}Florina Balcan and
Hsuan{-}Tien Lin},
    timestamp = {Tue, 19 Jan 2021 00:00:00 +0100},
    title = {Language Models are Few-Shot Learners},
    url = {https://proceedings.neurips.cc/paper/2020/hash/1457c0d6bfcb4967418bfb8ac142f64a-Abstract.html},
    year = {2020}
}

@inproceedings{buolamwini2018genderShades,
    author = {Buolamwini, Joy and Gebru, Timnit},
    booktitle = {Conference on fairness, accountability and transparency},
    organization = {PMLR},
    pages = {77--91},
    title = {Gender shades: {Intersectional} accuracy disparities in commercial gender classification},
    year = {2018}
}

@article{Burnet1989Spycatcher,
    author = {Burnet, David and Thomas, Richard},
    date-added = {2023-11-22 17:03:00 -0500},
    date-modified = {2023-11-22 17:04:44 -0500},
    doi = {10.2307/1410360},
    issn = {0263-323X},
    journal = {J. Law Soc.},
    number = {2},
    pages = {210},
    publisher = {JSTOR},
    source = {Crossref},
    title = {Spycatcher: {The} Commodification of Truth},
    url = {https://doi.org/10.2307/1410360},
    volume = {16},
    year = {1989}
}

@article{burr2016recent,
    author = {Burr, Geoffrey W. and BrightSky, Matthew J. and Sebastian, Abu and Cheng, Huai-Yu and Wu, Jau-Yi and Kim, Sangbum and Sosa, Norma E. and Papandreou, Nikolaos and Lung, Hsiang-Lan and Pozidis, Haralampos and Eleftheriou, Evangelos and Lam, Chung H.},
    doi = {10.1109/jetcas.2016.2547718},
    issn = {2156-3357, 2156-3365},
    journal = {IEEE Journal on Emerging and Selected Topics in Circuits and Systems},
    number = {2},
    pages = {146--162},
    publisher = {Institute of Electrical and Electronics Engineers (IEEE)},
    source = {Crossref},
    title = {Recent Progress in Phase-{Change\ensuremath{<}?Pub} \_newline {?\ensuremath{>}Memory} Technology},
    url = {https://doi.org/10.1109/jetcas.2016.2547718},
    volume = {6},
    year = {2016}
}

@misc{buyya2010energyefficient,
    archiveprefix = {arXiv},
    author = {Buyya, Rajkumar and Beloglazov, Anton and Abawajy, Jemal},
    eprint = {1006.0308},
    primaryclass = {cs.DC},
    title = {Energy-Efficient Management of Data Center Resources for Cloud Computing: {A} Vision, Architectural Elements, and Open Challenges},
    year = {2010}
}

@inproceedings{cai_online_2021,
    author = {Zhipeng Cai and
Ozan Sener and
Vladlen Koltun},
    bibsource = {dblp computer science bibliography, https://dblp.org},
    biburl = {https://dblp.org/rec/conf/iccv/0003SK21.bib},
    booktitle = {2021 {IEEE/CVF} International Conference on Computer Vision, {ICCV}
2021, Montreal, QC, Canada, October 10-17, 2021},
    doi = {10.1109/ICCV48922.2021.00817},
    pages = {8261--8270},
    publisher = {{IEEE}},
    timestamp = {Fri, 11 Mar 2022 00:00:00 +0100},
    title = {Online Continual Learning with Natural Distribution Shifts: An Empirical
Study with Visual Data},
    url = {https://doi.org/10.1109/ICCV48922.2021.00817},
    year = {2021}
}

@inproceedings{cai_tinytl_nodate,
    author = {Han Cai and
Chuang Gan and
Ligeng Zhu and
Song Han},
    bibsource = {dblp computer science bibliography, https://dblp.org},
    biburl = {https://dblp.org/rec/conf/nips/CaiGZ020.bib},
    booktitle = {Advances in Neural Information Processing Systems 33: Annual Conference
on Neural Information Processing Systems 2020, NeurIPS 2020, December
6-12, 2020, virtual},
    editor = {Hugo Larochelle and
Marc'Aurelio Ranzato and
Raia Hadsell and
Maria{-}Florina Balcan and
Hsuan{-}Tien Lin},
    timestamp = {Tue, 19 Jan 2021 00:00:00 +0100},
    title = {TinyTL: Reduce Memory, Not Parameters for Efficient On-Device Learning},
    url = {https://proceedings.neurips.cc/paper/2020/hash/81f7acabd411274fcf65ce2070ed568a-Abstract.html},
    year = {2020}
}

@inproceedings{cai2018proxylessnas,
    author = {Han Cai and
Ligeng Zhu and
Song Han},
    bibsource = {dblp computer science bibliography, https://dblp.org},
    biburl = {https://dblp.org/rec/conf/iclr/CaiZH19.bib},
    booktitle = {7th International Conference on Learning Representations, {ICLR} 2019,
New Orleans, LA, USA, May 6-9, 2019},
    publisher = {OpenReview.net},
    timestamp = {Tue, 24 Nov 2020 00:00:00 +0100},
    title = {ProxylessNAS: Direct Neural Architecture Search on Target Task and
Hardware},
    url = {https://openreview.net/forum?id=HylVB3AqYm},
    year = {2019}
}

@inproceedings{cai2020tinytl,
    author = {Han Cai and
Chuang Gan and
Ligeng Zhu and
Song Han},
    bibsource = {dblp computer science bibliography, https://dblp.org},
    biburl = {https://dblp.org/rec/conf/nips/CaiGZ020.bib},
    booktitle = {Advances in Neural Information Processing Systems 33: Annual Conference
on Neural Information Processing Systems 2020, NeurIPS 2020, December
6-12, 2020, virtual},
    editor = {Hugo Larochelle and
Marc'Aurelio Ranzato and
Raia Hadsell and
Maria{-}Florina Balcan and
Hsuan{-}Tien Lin},
    timestamp = {Tue, 19 Jan 2021 00:00:00 +0100},
    title = {TinyTL: Reduce Memory, Not Parameters for Efficient On-Device Learning},
    url = {https://proceedings.neurips.cc/paper/2020/hash/81f7acabd411274fcf65ce2070ed568a-Abstract.html},
    year = {2020}
}

@article{calvo2020supporting,
    author = {Calvo, Rafael A and Peters, Dorian and Vold, Karina and Ryan, Richard M},
    journal = {Ethics of digital well-being: A multidisciplinary approach},
    pages = {31--54},
    publisher = {Springer},
    title = {Supporting human autonomy in {AI} systems: {A} framework for ethical enquiry},
    year = {2020}
}

@article{Carbon_LNN,
    author = {Patterson, David and Gonzalez, Joseph and Holzle, Urs and Le, Quoc and Liang, Chen and Munguia, Lluis-Miquel and Rothchild, Daniel and So, David R. and Texier, Maud and Dean, Jeff},
    doi = {10.1109/mc.2022.3148714},
    issn = {0018-9162, 1558-0814},
    journal = {Computer},
    number = {7},
    pages = {18--28},
    publisher = {Institute of Electrical and Electronics Engineers (IEEE)},
    source = {Crossref},
    title = {The Carbon Footprint of Machine Learning Training Will Plateau, Then Shrink},
    url = {https://doi.org/10.1109/mc.2022.3148714},
    volume = {55},
    year = {2022}
}

@inproceedings{carlini2016hidden,
    author = {Carlini, Nicholas and Mishra, Pratyush and Vaidya, Tavish and Zhang, Yuankai and Sherr, Micah and Shields, Clay and Wagner, David and Zhou, Wenchao},
    booktitle = {25th USENIX security symposium (USENIX security 16)},
    pages = {513--530},
    title = {Hidden voice commands},
    year = {2016}
}

@inproceedings{carlini2017adversarial,
    author = {Carlini, Nicholas and Wagner, David},
    booktitle = {Proceedings of the 10th ACM Workshop on Artificial Intelligence and Security},
    doi = {10.1145/3128572.3140444},
    pages = {3--14},
    publisher = {ACM},
    source = {Crossref},
    subtitle = {Bypassing Ten Detection Methods},
    title = {Adversarial Examples Are Not Easily Detected},
    url = {https://doi.org/10.1145/3128572.3140444},
    year = {2017}
}

@inproceedings{carlini2023extracting,
    author = {Ippolito, Daphne and Tramer, Florian and Nasr, Milad and Zhang, Chiyuan and Jagielski, Matthew and Lee, Katherine and Choquette Choo, Christopher and Carlini, Nicholas},
    booktitle = {Proceedings of the 16th International Natural Language Generation Conference},
    doi = {10.18653/v1/2023.inlg-main.3},
    pages = {5253--5270},
    publisher = {Association for Computational Linguistics},
    source = {Crossref},
    title = {Preventing Generation of Verbatim Memorization in Language Models Gives a False Sense of Privacy},
    url = {https://doi.org/10.18653/v1/2023.inlg-main.3},
    year = {2023}
}

@article{cavoukian2009privacy,
    author = {Cavoukian, Ann},
    date-added = {2023-11-22 17:55:45 -0500},
    date-modified = {2023-11-22 17:56:58 -0500},
    journal = {Office of the Information and Privacy Commissioner},
    title = {Privacy by design},
    year = {2009}
}

@article{cenci_eco-friendly_2022,
    abstract = {Abstract Eco-friendliness is becoming an indispensable feature for electrical and electronic equipment to thrive in the competitive market. This comprehensive review is the first to define eco-friendly electronics in its multiple meanings: power saving devices, end-of-life impact attenuators, equipment whose manufacturing uses green processing, electronics that use materials that minimize environmental and health risks, designs that improve lifespan, reparability, etc. More specifically, this review discusses eco-friendly technologies and materials that are being introduced to replace the well-established ones. This is done for all material classes (metals, polymers, ceramics, and composites). Manufacturing, recycling, and final product characteristics are discussed in their various interconnected aspects. Additionally, the concept of consciously planned obsolescence is introduced to address the paradoxical relationship between durability and efficiency. The overall conclusions are that there is an important global trend to make electronics more eco-friendly. However, matching the performance and stability of well-established materials and technologies seems to be the main barrier to achieve it. These new implementations can have detrimental or beneficial net impacts on the environment. Assessing their net outcome is challenging because their impacts are frequently unknown and the current evaluation methods (and tools) are incapable of comprehensively quantifying these impacts and generating reliable verdicts.},
    author = {Cenci, Marcelo Pilotto and Scarazzato, Tatiana and Munchen, Daniel Dotto and Dartora, Paula Cristina and Veit, Hugo Marcelo and Bernardes, Andrea Moura and Dias, Pablo R.},
    doi = {10.1002/admt.202001263},
    issn = {2365-709X, 2365-709X},
    journal = {Adv. Mater. Technol.},
    keywords = {eco-friendly electronics, end-of-life, green electronics, green manufacturing, ICT sustainability, recycling, sustainable materials},
    note = {\_eprint: https://onlinelibrary.wiley.com/doi/pdf/10.1002/admt.202001263},
    number = {2},
    pages = {2001263},
    publisher = {Wiley},
    source = {Crossref},
    title = {{Eco-Friendly} {Electronics{\textemdash}A} Comprehensive Review},
    url = {https://doi.org/10.1002/admt.202001263},
    volume = {7},
    year = {2021}
}

@article{Chapelle_Scholkopf_Zien,
    author = {Chapelle, O. and Scholkopf, B. and Zien, Eds., A.},
    bdsk-url-1 = {https://doi.org/10.1109/tnn.2009.2015974},
    doi = {10.1109/tnn.2009.2015974},
    issn = {1045-9227},
    journal = {IEEE Trans. Neural Networks},
    number = {3},
    pages = {542--542},
    publisher = {Institute of Electrical and Electronics Engineers (IEEE)},
    source = {Crossref},
    title = {Semi-Supervised Learning {(Chapelle,} {O.} et al., Eds.; 2006) {[Book} reviews]},
    url = {https://doi.org/10.1109/tnn.2009.2015974},
    volume = {20},
    year = {2009}
}

@misc{chen__inpainting_2022,
    abstract = {Some simple examples for showing how to use tensor decomposition to reconstruct fluid dynamics},
    author = {Xinyu, Chen},
    bdsk-url-1 = {https://medium.com/@xinyu.chen/inpainting-fluid-dynamics-with-tensor-decomposition-numpy-d84065fead4d},
    journal = {Medium},
    language = {en},
    title = {Inpainting Fluid Dynamics with Tensor Decomposition {(NumPy)}},
    url = {https://medium.com/@xinyu.chen/inpainting-fluid-dynamics-with-tensor-decomposition-numpy-d84065fead4d},
    urldate = {2023-10-20},
    year = {2022}
}

@misc{chen_tvm_2018,
    author = {Chen, Tianqi and Moreau, Thierry and Jiang, Ziheng and Zheng, Lianmin and Yan, Eddie and Cowan, Meghan and Shen, Haichen and Wang, Leyuan and Hu, Yuwei and Ceze, Luis and Guestrin, Carlos and Krishnamurthy, Arvind},
    journal = {ArXiv preprint},
    title = {{TVM:} {An} Automated End-to-End Optimizing Compiler for Deep Learning},
    url = {https://arxiv.org/abs/1802.04799},
    volume = {abs/1802.04799},
    year = {2018}
}

@article{chen2006gallium,
    author = {Chen, H.-W.},
    doi = {10.1007/s00128-006-1062-3},
    issn = {0007-4861, 1432-0800},
    journal = {B. Environ. Contam. Tox.},
    number = {2},
    pages = {289--296},
    publisher = {Springer Science and Business Media LLC},
    source = {Crossref},
    title = {Gallium, Indium, and Arsenic Pollution of Groundwater from a Semiconductor Manufacturing Area of {Taiwan}},
    url = {https://doi.org/10.1007/s00128-006-1062-3},
    volume = {77},
    year = {2006}
}

@article{chen2016training,
    author = {Chen, Tianqi and Xu, Bing and Zhang, Chiyuan and Guestrin, Carlos},
    journal = {ArXiv preprint},
    title = {Training deep nets with sublinear memory cost},
    url = {https://arxiv.org/abs/1604.06174},
    volume = {abs/1604.06174},
    year = {2016}
}

@inproceedings{chen2018tvm,
    author = {Chen, Tianqi and Moreau, Thierry and Jiang, Ziheng and Zheng, Lianmin and Yan, Eddie and Shen, Haichen and Cowan, Meghan and Wang, Leyuan and Hu, Yuwei and Ceze, Luis and others},
    booktitle = {13th USENIX Symposium on Operating Systems Design and Implementation (OSDI 18)},
    pages = {578--594},
    title = {{TVM:} {An} automated End-to-End optimizing compiler for deep learning},
    year = {2018}
}

@inproceedings{chen2019looks,
    author = {Chaofan Chen and
Oscar Li and
Daniel Tao and
Alina Barnett and
Cynthia Rudin and
Jonathan Su},
    bibsource = {dblp computer science bibliography, https://dblp.org},
    biburl = {https://dblp.org/rec/conf/nips/ChenLTBRS19.bib},
    booktitle = {Advances in Neural Information Processing Systems 32: Annual Conference
on Neural Information Processing Systems 2019, NeurIPS 2019, December
8-14, 2019, Vancouver, BC, Canada},
    editor = {Hanna M. Wallach and
Hugo Larochelle and
Alina Beygelzimer and
Florence d'Alch{\'{e}}{-}Buc and
Emily B. Fox and
Roman Garnett},
    pages = {8928--8939},
    timestamp = {Thu, 21 Jan 2021 00:00:00 +0100},
    title = {This Looks Like That: Deep Learning for Interpretable Image Recognition},
    url = {https://proceedings.neurips.cc/paper/2019/hash/adf7ee2dcf142b0e11888e72b43fcb75-Abstract.html},
    year = {2019}
}

@article{Chen2023,
    author = {Chen, Emma and Prakash, Shvetank and Janapa Reddi, Vijay and Kim, David and Rajpurkar, Pranav},
    bdsk-url-1 = {https://doi.org/10.1038/s41551-023-01115-0},
    day = {06},
    doi = {10.1038/s41551-023-01115-0},
    issn = {2157-846X},
    journal = {Nat. Biomed. Eng.},
    publisher = {Springer Science and Business Media LLC},
    source = {Crossref},
    title = {A framework for integrating artificial intelligence for clinical care with continuous therapeutic monitoring},
    url = {https://doi.org/10.1038/s41551-023-01115-0},
    year = {2023}
}

@article{chen2023learning,
    author = {Chen, Zhiyong and Xu, Shugong},
    doi = {10.1186/s13636-023-00299-2},
    issn = {1687-4722},
    journal = {EURASIP Journal on Audio, Speech, and Music Processing},
    number = {1},
    pages = {33},
    publisher = {Springer Science and Business Media LLC},
    source = {Crossref},
    title = {Learning domain-heterogeneous speaker recognition systems with personalized continual federated learning},
    url = {https://doi.org/10.1186/s13636-023-00299-2},
    volume = {2023},
    year = {2023}
}

@article{cheng2017survey,
    author = {Cheng, Yu and Wang, Duo and Zhou, Pan and Zhang, Tao},
    doi = {10.1109/msp.2017.2765695},
    issn = {1053-5888},
    journal = {IEEE Signal Process Mag.},
    number = {1},
    pages = {126--136},
    publisher = {Institute of Electrical and Electronics Engineers (IEEE)},
    source = {Crossref},
    title = {Model Compression and Acceleration for Deep Neural Networks: {The} Principles, Progress, and Challenges},
    url = {https://doi.org/10.1109/msp.2017.2765695},
    volume = {35},
    year = {2018}
}

@article{chenGalliumIndiumArsenic2006,
    author = {Chen, H.-W.},
    doi = {10.1007/s00128-006-1062-3},
    issn = {0007-4861, 1432-0800},
    journal = {B. Environ. Contam. Tox.},
    number = {2},
    pages = {289--296},
    publisher = {Springer Science and Business Media LLC},
    source = {Crossref},
    title = {Gallium, Indium, and Arsenic Pollution of Groundwater from a Semiconductor Manufacturing Area of {Taiwan}},
    url = {https://doi.org/10.1007/s00128-006-1062-3},
    volume = {77},
    year = {2006}
}

@article{chi2016prime,
    author = {Chi, Ping and Li, Shuangchen and Xu, Cong and Zhang, Tao and Zhao, Jishen and Liu, Yongpan and Wang, Yu and Xie, Yuan},
    doi = {10.1145/3007787.3001140},
    issn = {0163-5964},
    journal = {ACM SIGARCH Computer Architecture News},
    number = {3},
    pages = {27--39},
    publisher = {Association for Computing Machinery (ACM)},
    source = {Crossref},
    subtitle = {a novel processing-in-memory architecture for neural network computation in ReRAM-based main memory},
    title = {Prime},
    url = {https://doi.org/10.1145/3007787.3001140},
    volume = {44},
    year = {2016}
}

@misc{chollet2015,
    author = {Chollet, Fran\c{c}ois},
    commit = {5bcac37},
    howpublished = {https://github.com/fchollet/keras},
    journal = {GitHub repository},
    publisher = {GitHub},
    title = {keras},
    year = {2015}
}

@article{chollet2018keras,
    author = {Chollet, Fran\c{c}ois},
    journal = {March 9th},
    title = {Introduction to keras},
    year = {2018}
}

@inproceedings{christiano2017deep,
    author = {Paul F. Christiano and
Jan Leike and
Tom B. Brown and
Miljan Martic and
Shane Legg and
Dario Amodei},
    bibsource = {dblp computer science bibliography, https://dblp.org},
    biburl = {https://dblp.org/rec/conf/nips/ChristianoLBMLA17.bib},
    booktitle = {Advances in Neural Information Processing Systems 30: Annual Conference
on Neural Information Processing Systems 2017, December 4-9, 2017,
Long Beach, CA, {USA}},
    editor = {Isabelle Guyon and
Ulrike von Luxburg and
Samy Bengio and
Hanna M. Wallach and
Rob Fergus and
S. V. N. Vishwanathan and
Roman Garnett},
    pages = {4299--4307},
    timestamp = {Thu, 21 Jan 2021 00:00:00 +0100},
    title = {Deep Reinforcement Learning from Human Preferences},
    url = {https://proceedings.neurips.cc/paper/2017/hash/d5e2c0adad503c91f91df240d0cd4e49-Abstract.html},
    year = {2017}
}

@inproceedings{chu2021discovering,
    author = {Grace Chu and
Okan Arikan and
Gabriel Bender and
Weijun Wang and
Achille Brighton and
Pieter{-}Jan Kindermans and
Hanxiao Liu and
Berkin Akin and
Suyog Gupta and
Andrew Howard},
    bibsource = {dblp computer science bibliography, https://dblp.org},
    biburl = {https://dblp.org/rec/conf/cvpr/ChuABWBKLAG021.bib},
    booktitle = {{IEEE} Conference on Computer Vision and Pattern Recognition Workshops,
{CVPR} Workshops 2021, virtual, June 19-25, 2021},
    doi = {10.1109/CVPRW53098.2021.00337},
    pages = {3022--3031},
    publisher = {Computer Vision Foundation / {IEEE}},
    timestamp = {Mon, 18 Jul 2022 01:00:00 +0200},
    title = {Discovering Multi-Hardware Mobile Models via Architecture Search},
    url = {https://openaccess.thecvf.com/content/CVPR2021W/ECV/html/Chu\_Discovering\_Multi-Hardware\_Mobile\_Models\_via\_Architecture\_Search\_CVPRW\_2021\_paper.html},
    year = {2021}
}

@article{chua1971memristor,
    author = {Chua, L.},
    doi = {10.1109/tct.1971.1083337},
    issn = {0018-9324},
    journal = {\#IEEE\_J\_CT\#},
    number = {5},
    pages = {507--519},
    publisher = {Institute of Electrical and Electronics Engineers (IEEE)},
    source = {Crossref},
    title = {Memristor-The missing circuit element},
    url = {https://doi.org/10.1109/tct.1971.1083337},
    volume = {18},
    year = {1971}
}

@article{coleman2017dawnbench,
    author = {Coleman, Cody and Kang, Daniel and Narayanan, Deepak and Nardi, Luigi and Zhao, Tian and Zhang, Jian and Bailis, Peter and Olukotun, Kunle and R\'e, Chris and Zaharia, Matei},
    doi = {10.1145/3352020.3352024},
    issn = {0163-5980},
    journal = {ACM SIGOPS Operating Systems Review},
    number = {1},
    pages = {14--25},
    publisher = {Association for Computing Machinery (ACM)},
    source = {Crossref},
    title = {Analysis of {DAWNBench,} a Time-to-Accuracy Machine Learning Performance Benchmark},
    url = {https://doi.org/10.1145/3352020.3352024},
    volume = {53},
    year = {2019}
}

@inproceedings{coleman2022similarity,
    author = {Cody Coleman and
Edward Chou and
Julian Katz{-}Samuels and
Sean Culatana and
Peter Bailis and
Alexander C. Berg and
Robert D. Nowak and
Roshan Sumbaly and
Matei Zaharia and
I. Zeki Yalniz},
    bibsource = {dblp computer science bibliography, https://dblp.org},
    biburl = {https://dblp.org/rec/conf/aaai/ColemanCKCBBNSZ22.bib},
    booktitle = {Thirty-Sixth {AAAI} Conference on Artificial Intelligence, {AAAI}
2022, Thirty-Fourth Conference on Innovative Applications of Artificial
Intelligence, {IAAI} 2022, The Twelveth Symposium on Educational Advances
in Artificial Intelligence, {EAAI} 2022 Virtual Event, February 22
- March 1, 2022},
    pages = {6402--6410},
    publisher = {{AAAI} Press},
    timestamp = {Mon, 11 Jul 2022 01:00:00 +0200},
    title = {Similarity Search for Efficient Active Learning and Search of Rare
Concepts},
    url = {https://ojs.aaai.org/index.php/AAAI/article/view/20591},
    year = {2022}
}

@inproceedings{cooper2011semiconductor,
    author = {Cooper, Tom and Fallender, Suzanne and Pafumi, Joyann and Dettling, Jon and Humbert, Sebastien and Lessard, Lindsay},
    booktitle = {Proceedings of the 2011 IEEE International Symposium on Sustainable Systems and Technology},
    doi = {10.1109/issst.2011.5936865},
    organization = {IEEE},
    pages = {1--6},
    publisher = {IEEE},
    source = {Crossref},
    title = {A semiconductor company's examination of its water footprint approach},
    url = {https://doi.org/10.1109/issst.2011.5936865},
    year = {2011}
}

@article{cope2009pure,
    author = {Cope, Gord},
    journal = {Global Water Intelligence},
    number = {10},
    title = {Pure water, semiconductors and the recession},
    volume = {10},
    year = {2009}
}

@misc{cottier_trends_2023,
    author = {Cottier, Ben},
    bdsk-url-1 = {https://epochai.org/blog/trends-in-the-dollar-training-cost-of-machine-learning-systems},
    journal = {Epoch AI Report},
    title = {Trends in the Dollar Training Cost of Machine Learning Systems},
    url = {https://epochai.org/blog/trends-in-the-dollar-training-cost-of-machine-learning-systems},
    year = {2023}
}

@book{d2023dataFeminism,
    author = {D'ignazio, Catherine and Klein, Lauren F},
    publisher = {MIT press},
    title = {Data feminism},
    year = {2023}
}

@article{dahl2023benchmarking,
    author = {Dahl, George E and Schneider, Frank and Nado, Zachary and Agarwal, Naman and Sastry, Chandramouli Shama and Hennig, Philipp and Medapati, Sourabh and Eschenhagen, Runa and Kasimbeg, Priya and Suo, Daniel and others},
    doi = {10.1212/nxi.0000000000001086},
    issn = {2332-7812},
    journal = {Neurology Neuroimmunology \&amp; Neuroinflammation},
    number = {6},
    publisher = {Ovid Technologies (Wolters Kluwer Health)},
    source = {Crossref},
    title = {{CSF} Findings in Acute {NMDAR} and {LGI1} {Antibody{\textendash}Associated} Autoimmune Encephalitis},
    url = {https://doi.org/10.1212/nxi.0000000000001086},
    volume = {8},
    year = {2021}
}

@article{dally_evolution_2021,
    abstract = {Graphics processing units (GPUs) power today's fastest supercomputers, are the dominant platform for deep learning, and provide the intelligence for devices ranging from self-driving cars to robots and smart cameras. They also generate compelling photorealistic images at real-time frame rates. GPUs have evolved by adding features to support new use cases. NVIDIA's GeForce 256, the first GPU, was a dedicated processor for real-time graphics, an application that demands large amounts of floating-point arithmetic for vertex and fragment shading computations and high memory bandwidth. As real-time graphics advanced, GPUs became programmable. The combination of programmability and floating-point performance made GPUs attractive for running scientific applications. Scientists found ways to use early programmable GPUs by casting their calculations as vertex and fragment shaders. GPUs evolved to meet the needs of scientific users by adding hardware for simpler programming, double-precision floating-point arithmetic, and resilience.},
    author = {Dally, William J. and Keckler, Stephen W. and Kirk, David B.},
    bdsk-url-1 = {https://ieeexplore.ieee.org/document/9623445},
    bdsk-url-2 = {https://doi.org/10.1109/MM.2021.3113475},
    doi = {10.1109/mm.2021.3113475},
    issn = {0272-1732, 1937-4143},
    journal = {IEEE Micro},
    note = {Conference Name: IEEE Micro},
    number = {6},
    pages = {42--51},
    publisher = {Institute of Electrical and Electronics Engineers (IEEE)},
    source = {Crossref},
    title = {Evolution of the Graphics Processing Unit {(GPU)}},
    url = {https://doi.org/10.1109/mm.2021.3113475},
    urldate = {2023-11-07},
    volume = {41},
    year = {2021}
}

@article{data_centers_wheels,
    author = {Sudhakar, Soumya and Sze, Vivienne and Karaman, Sertac},
    doi = {10.1109/mm.2022.3219803},
    issn = {0272-1732, 1937-4143},
    journal = {IEEE Micro},
    number = {1},
    pages = {29--39},
    publisher = {Institute of Electrical and Electronics Engineers (IEEE)},
    source = {Crossref},
    title = {Data Centers on Wheels: {Emissions} From Computing Onboard Autonomous Vehicles},
    url = {https://doi.org/10.1109/mm.2022.3219803},
    volume = {43},
    year = {2023}
}

@misc{david_tensorflow_2021,
    author = {David, Robert and Duke, Jared and Jain, Advait and Reddi, Vijay Janapa and Jeffries, Nat and Li, Jian and Kreeger, Nick and Nappier, Ian and Natraj, Meghna and Regev, Shlomi and Rhodes, Rocky and Wang, Tiezhen and Warden, Pete},
    journal = {ArXiv preprint},
    title = {{TensorFlow} Lite Micro: {Embedded} Machine Learning on {TinyML} Systems},
    url = {https://arxiv.org/abs/2010.08678},
    volume = {abs/2010.08678},
    year = {2020}
}

@article{david2021tensorflow,
    author = {David, Robert and Duke, Jared and Jain, Advait and Janapa Reddi, Vijay and Jeffries, Nat and Li, Jian and Kreeger, Nick and Nappier, Ian and Natraj, Meghna and Wang, Tiezhen and others},
    journal = {Proceedings of Machine Learning and Systems},
    pages = {800--811},
    title = {Tensorflow lite micro: {Embedded} machine learning for tinyml systems},
    volume = {3},
    year = {2021}
}

@article{davies2018loihi,
    author = {Davies, Mike and Srinivasa, Narayan and Lin, Tsung-Han and Chinya, Gautham and Cao, Yongqiang and Choday, Sri Harsha and Dimou, Georgios and Joshi, Prasad and Imam, Nabil and Jain, Shweta and Liao, Yuyun and Lin, Chit-Kwan and Lines, Andrew and Liu, Ruokun and Mathaikutty, Deepak and McCoy, Steven and Paul, Arnab and Tse, Jonathan and Venkataramanan, Guruguhanathan and Weng, Yi-Hsin and Wild, Andreas and Yang, Yoonseok and Wang, Hong},
    doi = {10.1109/mm.2018.112130359},
    issn = {0272-1732, 1937-4143},
    journal = {IEEE Micro},
    number = {1},
    pages = {82--99},
    publisher = {Institute of Electrical and Electronics Engineers (IEEE)},
    source = {Crossref},
    title = {Loihi: {A} Neuromorphic Manycore Processor with On-Chip Learning},
    url = {https://doi.org/10.1109/mm.2018.112130359},
    volume = {38},
    year = {2018}
}

@article{davies2021advancing,
    author = {Davies, Mike and Wild, Andreas and Orchard, Garrick and Sandamirskaya, Yulia and Guerra, Gabriel A. Fonseca and Joshi, Prasad and Plank, Philipp and Risbud, Sumedh R.},
    doi = {10.1109/jproc.2021.3067593},
    issn = {0018-9219, 1558-2256},
    journal = {Proc. IEEE},
    number = {5},
    pages = {911--934},
    publisher = {Institute of Electrical and Electronics Engineers (IEEE)},
    source = {Crossref},
    title = {Advancing Neuromorphic Computing With Loihi: {A} Survey of Results and Outlook},
    url = {https://doi.org/10.1109/jproc.2021.3067593},
    volume = {109},
    year = {2021}
}

@techreport{daviesEndangeredElements2011,
    author = {Davies, Emma},
    pages = {50--54},
    title = {Endangered elements: {Critical} thinking},
    url = {https://www.rsc.org/images/Endangered%20Elements%20-%20Critical%20Thinking_tcm18-196054.pdf},
    year = {2011}
}

@article{dayarathna2015data,
    author = {Dayarathna, Miyuru and Wen, Yonggang and Fan, Rui},
    doi = {10.1109/comst.2015.2481183},
    issn = {1553-877X},
    journal = {IEEE Communications Surveys \&amp; Tutorials},
    number = {1},
    pages = {732--794},
    publisher = {Institute of Electrical and Electronics Engineers (IEEE)},
    source = {Crossref},
    title = {Data Center Energy Consumption Modeling: {A} Survey},
    url = {https://doi.org/10.1109/comst.2015.2481183},
    volume = {18},
    year = {2016}
}

@misc{dean_jeff_numbers_nodate,
    author = {Jeff, Dean.},
    bdsk-url-1 = {https://brenocon.com/dean\_perf.html},
    title = {Numbers Everyone Should Know},
    url = {https://brenocon.com/dean_perf.html},
    urldate = {2023-11-07}
}

@inproceedings{dean2012large,
    author = {Jeffrey Dean and
Greg Corrado and
Rajat Monga and
Kai Chen and
Matthieu Devin and
Quoc V. Le and
Mark Z. Mao and
Marc'Aurelio Ranzato and
Andrew W. Senior and
Paul A. Tucker and
Ke Yang and
Andrew Y. Ng},
    bibsource = {dblp computer science bibliography, https://dblp.org},
    biburl = {https://dblp.org/rec/conf/nips/DeanCMCDLMRSTYN12.bib},
    booktitle = {Advances in Neural Information Processing Systems 25: 26th Annual
Conference on Neural Information Processing Systems 2012. Proceedings
of a meeting held December 3-6, 2012, Lake Tahoe, Nevada, United States},
    editor = {Peter L. Bartlett and
Fernando C. N. Pereira and
Christopher J. C. Burges and
L{\'{e}}on Bottou and
Kilian Q. Weinberger},
    pages = {1232--1240},
    timestamp = {Thu, 21 Jan 2021 00:00:00 +0100},
    title = {Large Scale Distributed Deep Networks},
    url = {https://proceedings.neurips.cc/paper/2012/hash/6aca97005c68f1206823815f66102863-Abstract.html},
    year = {2012}
}

@misc{deci,
    bdsk-url-1 = {https://deci.ai/quantization-and-quantization-aware-training/},
    title = {The Ultimate Guide to Deep Learning Model Quantization and Quantization-Aware Training},
    url = {https://deci.ai/quantization-and-quantization-aware-training/}
}

@misc{deepcompress,
    author = {Han and Mao and Dally},
    journal = {ArXiv preprint},
    title = {Deep Compression: {Compressing} Deep Neural Networks with Pruning, Trained Quantization and {Huffman} Coding},
    url = {https://arxiv.org/abs/1510.00149},
    volume = {abs/1510.00149},
    year = {2015}
}

@article{demler_ceva_2020,
    author = {Demler, Mike},
    language = {en},
    title = {Ceva Senspro Fuses Ai And Vector Dsp},
    year = {2020}
}

@inproceedings{deng2009imagenet,
    author = {Jia Deng and
Wei Dong and
Richard Socher and
Li{-}Jia Li and
Kai Li and
Fei{-}Fei Li},
    bibsource = {dblp computer science bibliography, https://dblp.org},
    biburl = {https://dblp.org/rec/conf/cvpr/DengDSLL009.bib},
    booktitle = {2009 {IEEE} Computer Society Conference on Computer Vision and Pattern
Recognition {(CVPR} 2009), 20-25 June 2009, Miami, Florida, {USA}},
    doi = {10.1109/CVPR.2009.5206848},
    pages = {248--255},
    publisher = {{IEEE} Computer Society},
    timestamp = {Fri, 27 Mar 2020 00:00:00 +0100},
    title = {ImageNet: {A} large-scale hierarchical image database},
    url = {https://doi.org/10.1109/CVPR.2009.5206848},
    year = {2009}
}

@article{desai2016five,
    author = {Desai, Tanvi and Ritchie, Felix and Welpton, Richard and others},
    journal = {Economics Working Paper Series},
    pages = {28},
    title = {Five Safes: {Designing} data access for research},
    volume = {1601},
    year = {2016}
}

@article{desai2020five,
    author = {Desai, Tanvi and Ritchie, Felix and Welpton, Richard},
    journal = {URL https://www2. uwe. ac. uk/faculties/bbs/Documents/1601. pdf},
    title = {Five Safes: {Designing} data access for research; 2016},
    year = {2020}
}

@inproceedings{devlin2018bert,
    address = {Minneapolis, Minnesota},
    author = {Devlin, Jacob  and
Chang, Ming-Wei  and
Lee, Kenton  and
Toutanova, Kristina},
    booktitle = {Proceedings of the 2019 Conference of the North {A}merican Chapter of the Association for Computational Linguistics: Human Language Technologies, Volume 1 (Long and Short Papers)},
    doi = {10.18653/v1/N19-1423},
    pages = {4171--4186},
    publisher = {Association for Computational Linguistics},
    title = {{BERT}: Pre-training of Deep Bidirectional Transformers for Language Understanding},
    url = {https://aclanthology.org/N19-1423},
    year = {2019}
}

@book{dhanjani2015abusing,
    author = {Greengard, Samuel},
    date-added = {2023-11-22 17:09:41 -0500},
    date-modified = {2023-11-22 17:10:22 -0500},
    doi = {10.7551/mitpress/10277.001.0001},
    isbn = {9780262328937},
    publisher = {The MIT Press},
    source = {Crossref},
    title = {The Internet of Things},
    url = {https://doi.org/10.7551/mitpress/10277.001.0001},
    year = {2015}
}

@article{dhar2021survey,
    author = {Dhar, Sauptik and Guo, Junyao and Liu, Jiayi (Jason) and Tripathi, Samarth and Kurup, Unmesh and Shah, Mohak},
    doi = {10.1145/3450494},
    issn = {2691-1914, 2577-6207},
    journal = {ACM Transactions on Internet of Things},
    number = {3},
    pages = {1--49},
    publisher = {Association for Computing Machinery (ACM)},
    source = {Crossref},
    subtitle = {An Algorithms and Learning Theory Perspective},
    title = {A Survey of On-Device Machine Learning},
    url = {https://doi.org/10.1145/3450494},
    volume = {2},
    year = {2021}
}

@misc{dodge2022measuring,
    archiveprefix = {arXiv},
    author = {Dodge, Jesse and Prewitt, Taylor and Combes, Remi Tachet Des and Odmark, Erika and Schwartz, Roy and Strubell, Emma and Luccioni, Alexandra Sasha and Smith, Noah A. and DeCario, Nicole and Buchanan, Will},
    eprint = {2206.05229},
    primaryclass = {cs.LG},
    title = {Measuring the Carbon Intensity of {AI} in Cloud Instances},
    year = {2022}
}

@inproceedings{dong2022splitnets,
    author = {Xin Dong and
Barbara De Salvo and
Meng Li and
Chiao Liu and
Zhongnan Qu and
H. T. Kung and
Ziyun Li},
    bibsource = {dblp computer science bibliography, https://dblp.org},
    biburl = {https://dblp.org/rec/conf/cvpr/DongSLLQ0L22.bib},
    booktitle = {{IEEE/CVF} Conference on Computer Vision and Pattern Recognition,
{CVPR} 2022, New Orleans, LA, USA, June 18-24, 2022},
    doi = {10.1109/CVPR52688.2022.01223},
    pages = {12549--12559},
    publisher = {{IEEE}},
    timestamp = {Sun, 22 Jan 2023 00:00:00 +0100},
    title = {SplitNets: Designing Neural Architectures for Efficient Distributed
Computing on Head-Mounted Systems},
    url = {https://doi.org/10.1109/CVPR52688.2022.01223},
    year = {2022}
}

@article{Dongarra2009-na,
    author = {Dongarra, Jack J},
    journal = {IBM J. Res. Dev.},
    pages = {3--4},
    title = {The evolution of high performance computing on system z},
    volume = {53},
    year = {2009}
}

@article{dropout,
    author = {Srivastava, Nitish and Hinton, Geoffrey and Krizhevsky, Alex and Sutskever, Ilya and Salakhutdinov, Ruslan},
    journal = {J. Mach. Learn. Res.},
    title = {Dropout: {A} Simple Way to Prevent Neural Networks from Overfitting},
    url = {http://jmlr.org/papers/v15/srivastava14a.html},
    year = {2014}
}

@article{duarte2022fastml,
    author = {Duarte, Javier and Tran, Nhan and Hawks, Ben and Herwig, Christian and Muhizi, Jules and Prakash, Shvetank and Reddi, Vijay Janapa},
    journal = {ArXiv preprint},
    title = {{FastML} Science Benchmarks: {Accelerating} Real-Time Scientific Edge Machine Learning},
    url = {https://arxiv.org/abs/2207.07958},
    volume = {abs/2207.07958},
    year = {2022}
}

@article{duisterhof2019learning,
    author = {Duisterhof, Bardienus P and Krishnan, Srivatsan and Cruz, Jonathan J and Banbury, Colby R and Fu, William and Faust, Aleksandra and de Croon, Guido CHE and Reddi, Vijay Janapa},
    journal = {ArXiv preprint},
    title = {Learning to seek: {Autonomous} source seeking with deep reinforcement learning onboard a nano drone microcontroller},
    url = {https://arxiv.org/abs/1909.11236},
    volume = {abs/1909.11236},
    year = {2019}
}

@inproceedings{duisterhof2021sniffy,
    author = {Duisterhof, Bardienus P. and Li, Shushuai and Burgues, Javier and Reddi, Vijay Janapa and de Croon, Guido C. H. E.},
    booktitle = {2021 IEEE/RSJ International Conference on Intelligent Robots and Systems (IROS)},
    doi = {10.1109/iros51168.2021.9636217},
    organization = {IEEE},
    pages = {9099--9106},
    publisher = {IEEE},
    source = {Crossref},
    title = {Sniffy Bug: {A} Fully Autonomous Swarm of Gas-Seeking Nano Quadcopters in Cluttered Environments},
    url = {https://doi.org/10.1109/iros51168.2021.9636217},
    year = {2021}
}

@inproceedings{Dwork2006Theory,
    address = {Berlin, Heidelberg},
    author = {Dwork, Cynthia and McSherry, Frank and Nissim, Kobbi and Smith, Adam},
    booktitle = {Theory of Cryptography},
    date-added = {2023-11-22 18:04:12 -0500},
    date-modified = {2023-11-22 18:05:20 -0500},
    editor = {Halevi, Shai and Rabin, Tal},
    pages = {265--284},
    publisher = {Springer Berlin Heidelberg},
    title = {Calibrating Noise to Sensitivity in Private Data Analysis},
    year = {2006}
}

@article{dwork2014algorithmic,
    author = {Dwork, Cynthia and Roth, Aaron},
    doi = {10.1561/0400000042},
    issn = {1551-305X, 1551-3068},
    journal = {Foundations and Trends{\textregistered} in Theoretical Computer Science},
    number = {3-4},
    pages = {211--407},
    publisher = {Now Publishers},
    source = {Crossref},
    title = {The Algorithmic Foundations of Differential Privacy},
    url = {https://doi.org/10.1561/0400000042},
    volume = {9},
    year = {2013}
}

@article{e_waste,
    author = {Singh, Narendra and Ogunseitan, Oladele A.},
    doi = {10.1016/j.cec.2022.100011},
    issn = {2773-1677},
    journal = {Circular Economy},
    number = {2},
    pages = {100011},
    publisher = {Elsevier BV},
    source = {Crossref},
    title = {Disentangling the worldwide web of e-waste and climate change co-benefits},
    url = {https://doi.org/10.1016/j.cec.2022.100011},
    volume = {1},
    year = {2022}
}

@article{ebrahimi_review_2014,
    abstract = {The depletion of the world's limited reservoirs of fossil fuels, the worldwide impact of global warming and the high cost of energy are among the primary issues driving a renewed interest in the capture and reuse of waste energy. A major source of waste energy is being created by data centers through the increasing demand for cloud based connectivity and performance. In fact, recent figures show that data centers are responsible for more than 2\% of the US total electricity usage. Almost half of this power is used for cooling the electronics, creating a significant stream of waste heat. The difficulty associated with recovering and reusing this stream of waste heat is that the heat is of low quality. In this paper, the most promising methods and technologies for recovering data center low-grade waste heat in an effective and economically reasonable way are identified and discussed. A number of currently available and developmental low-grade waste heat recovery techniques including district/plant/water heating, absorption cooling, direct power generation (piezoelectric and thermoelectric), indirect power generation (steam and organic Rankine cycle), biomass co-location, and desalination/clean water are reviewed along with their operational requirements in order to assess the suitability and effectiveness of each technology for data center applications. Based on a comparison between data centers' operational thermodynamic conditions and the operational requirements of the discussed waste heat recovery techniques, absorption cooling and organic Rankine cycle are found to be among the most promising technologies for data center waste heat reuse.},
    author = {Ebrahimi, Khosrow and Jones, Gerard F. and Fleischer, Amy S.},
    doi = {10.1016/j.rser.2013.12.007},
    issn = {1364-0321},
    journal = {Renewable Sustainable Energy Rev.},
    keywords = {Absorption refrigeration, Data center, Organic Rankine cycle, Thermoelectric, Waste energy reuse, Waste heat recovery},
    pages = {622--638},
    publisher = {Elsevier BV},
    source = {Crossref},
    title = {A review of data center cooling technology, operating conditions and the corresponding low-grade waste heat recovery opportunities},
    url = {https://doi.org/10.1016/j.rser.2013.12.007},
    volume = {31},
    year = {2014}
}

@article{el-rayis_reconfigurable_nodate,
    author = {El-Rayis, Ahmed Osman},
    language = {en},
    title = {Reconfigurable Architectures for the Next Generation of Mobile Device Telecommunications Systems}
}

@article{eldan2023whos,
    author = {Eldan, Ronen and Russinovich, Mark},
    journal = {ArXiv preprint},
    title = {Who's Harry Potter? Approximate Unlearning in {LLMs}},
    url = {https://arxiv.org/abs/2310.02238},
    volume = {abs/2310.02238},
    year = {2023}
}

@article{electronics12102287,
    article-number = {2287},
    author = {Moshawrab, Mohammad and Adda, Mehdi and Bouzouane, Abdenour and Ibrahim, Hussein and Raad, Ali},
    bdsk-url-1 = {https://www.mdpi.com/2079-9292/12/10/2287},
    bdsk-url-2 = {https://doi.org/10.3390/electronics12102287},
    doi = {10.3390/electronics12102287},
    issn = {2079-9292},
    journal = {Electronics},
    number = {10},
    pages = {2287},
    publisher = {MDPI AG},
    source = {Crossref},
    title = {Reviewing Federated Learning Aggregation Algorithms; Strategies, Contributions, Limitations and Future Perspectives},
    url = {https://doi.org/10.3390/electronics12102287},
    volume = {12},
    year = {2023}
}

@article{EnergyCons_Emission,
    author = {Liu, Yanan and Wei, Xiaoxia and Xiao, Jinyu and Liu, Zhijie and Xu, Yang and Tian, Yun},
    doi = {10.1016/j.gloei.2020.07.008},
    issn = {2096-5117},
    journal = {Global Energy Interconnection},
    number = {3},
    pages = {272--282},
    publisher = {Elsevier BV},
    source = {Crossref},
    title = {Energy consumption and emission mitigation prediction based on data center traffic and {PUE} for global data centers},
    url = {https://doi.org/10.1016/j.gloei.2020.07.008},
    volume = {3},
    year = {2020}
}

@misc{energyproblem,
    author = {Isscc},
    bdsk-url-1 = {https://ieeexplore.ieee.org/document/6757323},
    title = {Computing's energy problem (and what we can do about it)},
    url = {https://ieeexplore.ieee.org/document/6757323},
    urldate = {2014-03-06},
    year = {2014}
}

@article{esteva2017dermatologist,
    author = {Esteva, Andre and Kuprel, Brett and Novoa, Roberto A. and Ko, Justin and Swetter, Susan M. and Blau, Helen M. and Thrun, Sebastian},
    doi = {10.1038/nature21056},
    issn = {0028-0836, 1476-4687},
    journal = {Nature},
    number = {7639},
    pages = {115--118},
    publisher = {Springer Science and Business Media LLC},
    source = {Crossref},
    title = {Dermatologist-level classification of skin cancer with deep neural networks},
    url = {https://doi.org/10.1038/nature21056},
    volume = {542},
    year = {2017}
}

@article{eykholt2018robust,
    author = {Eykholt, Kevin and Evtimov, Ivan and Fernandes, Earlence and Li, Bo and Rahmati, Amir and Xiao, Chaowei and Prakash, Atul and Kohno, Tadayoshi and Song, Dawn},
    journal = {ArXiv preprint},
    title = {Robust Physical-World Attacks on Deep Learning Models},
    url = {https://arxiv.org/abs/1707.08945},
    volume = {abs/1707.08945},
    year = {2017}
}

@misc{fahim2021hls4ml,
    archiveprefix = {arXiv},
    author = {Fahim, Farah and Hawks, Benjamin and Herwig, Christian and Hirschauer, James and Jindariani, Sergo and Tran, Nhan and Carloni, Luca P. and Guglielmo, Giuseppe Di and Harris, Philip and Krupa, Jeffrey and Rankin, Dylan and Valentin, Manuel Blanco and Hester, Josiah and Luo, Yingyi and Mamish, John and Orgrenci-Memik, Seda and Aarrestad, Thea and Javed, Hamza and Loncar, Vladimir and Pierini, Maurizio and Pol, Adrian Alan and Summers, Sioni and Duarte, Javier and Hauck, Scott and Hsu, Shih-Chieh and Ngadiuba, Jennifer and Liu, Mia and Hoang, Duc and Kreinar, Edward and Wu, Zhenbin},
    eprint = {2103.05579},
    primaryclass = {cs.LG},
    title = {hls4ml: {An} Open-Source Codesign Workflow to Empower Scientific Low-Power Machine Learning Devices},
    year = {2021}
}

@article{farah2005neuroethics,
    author = {Farah, Martha J.},
    doi = {10.1016/j.tics.2004.12.001},
    issn = {1364-6613},
    journal = {Trends Cogn. Sci.},
    number = {1},
    pages = {34--40},
    publisher = {Elsevier BV},
    source = {Crossref},
    title = {Neuroethics: {The} practical and the philosophical},
    url = {https://doi.org/10.1016/j.tics.2004.12.001},
    volume = {9},
    year = {2005}
}

@article{farwell2011stuxnet,
    author = {Farwell, James P. and Rohozinski, Rafal},
    date-added = {2023-11-22 14:03:31 -0500},
    date-modified = {2023-11-22 14:05:19 -0500},
    doi = {10.1080/00396338.2011.555586},
    issn = {0039-6338, 1468-2699},
    journal = {Survival},
    number = {1},
    pages = {23--40},
    publisher = {Informa UK Limited},
    source = {Crossref},
    title = {Stuxnet and the Future of Cyber War},
    url = {https://doi.org/10.1080/00396338.2011.555586},
    volume = {53},
    year = {2011}
}

@inproceedings{fowers2018configurable,
    author = {Fowers, Jeremy and Ovtcharov, Kalin and Papamichael, Michael and Massengill, Todd and Liu, Ming and Lo, Daniel and Alkalay, Shlomi and Haselman, Michael and Adams, Logan and Ghandi, Mahdi and Heil, Stephen and Patel, Prerak and Sapek, Adam and Weisz, Gabriel and Woods, Lisa and Lanka, Sitaram and Reinhardt, Steven K. and Caulfield, Adrian M. and Chung, Eric S. and Burger, Doug},
    booktitle = {2018 ACM/IEEE 45th Annual International Symposium on Computer Architecture (ISCA)},
    doi = {10.1109/isca.2018.00012},
    organization = {IEEE},
    pages = {1--14},
    publisher = {IEEE},
    source = {Crossref},
    title = {A Configurable Cloud-Scale {DNN} Processor for Real-Time {AI}},
    url = {https://doi.org/10.1109/isca.2018.00012},
    year = {2018}
}

@inproceedings{frankle_lottery_2019,
    author = {Jonathan Frankle and
Michael Carbin},
    bibsource = {dblp computer science bibliography, https://dblp.org},
    biburl = {https://dblp.org/rec/conf/iclr/FrankleC19.bib},
    booktitle = {7th International Conference on Learning Representations, {ICLR} 2019,
New Orleans, LA, USA, May 6-9, 2019},
    publisher = {OpenReview.net},
    timestamp = {Thu, 25 Jul 2019 01:00:00 +0200},
    title = {The Lottery Ticket Hypothesis: Finding Sparse, Trainable Neural Networks},
    url = {https://openreview.net/forum?id=rJl-b3RcF7},
    year = {2019}
}

@article{friedman1996value,
    author = {Friedman, Batya},
    doi = {10.1145/242485.242493},
    issn = {1072-5520, 1558-3449},
    journal = {Interactions},
    number = {6},
    pages = {16--23},
    publisher = {Association for Computing Machinery (ACM)},
    source = {Crossref},
    title = {Value-sensitive design},
    url = {https://doi.org/10.1145/242485.242493},
    volume = {3},
    year = {1996}
}

@article{furber2016large,
    author = {Furber, Steve},
    doi = {10.1088/1741-2560/13/5/051001},
    issn = {1741-2560, 1741-2552},
    journal = {J. Neural Eng.},
    number = {5},
    pages = {051001},
    publisher = {IOP Publishing},
    source = {Crossref},
    title = {Large-scale neuromorphic computing systems},
    url = {https://doi.org/10.1088/1741-2560/13/5/051001},
    volume = {13},
    year = {2016}
}

@article{gaitathome,
    author = {Liu, Yingcheng and Zhang, Guo and Tarolli, Christopher G. and Hristov, Rumen and Jensen-Roberts, Stella and Waddell, Emma M. and Myers, Taylor L. and Pawlik, Meghan E. and Soto, Julia M. and Wilson, Renee M. and Yang, Yuzhe and Nordahl, Timothy and Lizarraga, Karlo J. and Adams, Jamie L. and Schneider, Ruth B. and Kieburtz, Karl and Ellis, Terry and Dorsey, E. Ray and Katabi, Dina},
    bdsk-url-1 = {https://www.science.org/doi/abs/10.1126/scitranslmed.adc9669},
    bdsk-url-2 = {https://doi.org/10.1126/scitranslmed.adc9669},
    doi = {10.1126/scitranslmed.adc9669},
    eprint = {https://www.science.org/doi/pdf/10.1126/scitranslmed.adc9669},
    issn = {1946-6234, 1946-6242},
    journal = {Sci. Transl. Med.},
    number = {663},
    pages = {eadc9669},
    publisher = {American Association for the Advancement of Science (AAAS)},
    source = {Crossref},
    title = {Monitoring gait at home with radio waves in Parkinson{\textquoteright}s disease: {A} marker of severity, progression, and medication response},
    url = {https://doi.org/10.1126/scitranslmed.adc9669},
    volume = {14},
    year = {2022}
}

@article{gale2019state,
    author = {Gale, Trevor and Elsen, Erich and Hooker, Sara},
    journal = {ArXiv preprint},
    title = {The state of sparsity in deep neural networks},
    url = {https://arxiv.org/abs/1902.09574},
    volume = {abs/1902.09574},
    year = {2019}
}

@inproceedings{gandolfi2001electromagnetic,
    author = {Gandolfi, Karine and Mourtel, Christophe and Olivier, Francis},
    booktitle = {Cryptographic Hardware and Embedded Systems{\textemdash}CHES 2001: Third International Workshop Paris, France, May 14{\textendash}16, 2001 Proceedings 3},
    date-added = {2023-11-22 16:56:42 -0500},
    date-modified = {2023-11-22 16:57:40 -0500},
    organization = {Springer},
    pages = {251--261},
    title = {Electromagnetic analysis: {Concrete} results},
    year = {2001}
}

@inproceedings{gannot1994verilog,
    author = {Gannot, G. and Ligthart, M.},
    bdsk-url-1 = {https://doi.org/10.1109/IVC.1994.323743},
    booktitle = {International Verilog HDL Conference},
    doi = {10.1109/ivc.1994.323743},
    number = {},
    pages = {86--92},
    publisher = {IEEE},
    source = {Crossref},
    title = {Verilog {HDL} based {FPGA} design},
    url = {https://doi.org/10.1109/ivc.1994.323743},
    volume = {},
    year = {1994}
}

@article{Gao2020Physical,
    author = {Gao, Yansong and Al-Sarawi, Said F. and Abbott, Derek},
    date-added = {2023-11-22 17:52:20 -0500},
    date-modified = {2023-11-22 17:54:56 -0500},
    doi = {10.1038/s41928-020-0372-5},
    issn = {2520-1131},
    journal = {Nature Electronics},
    number = {2},
    pages = {81--91},
    publisher = {Springer Science and Business Media LLC},
    source = {Crossref},
    title = {Physical unclonable functions},
    url = {https://doi.org/10.1038/s41928-020-0372-5},
    volume = {3},
    year = {2020}
}

@article{gates2009flexible,
    author = {Gates, Byron D.},
    doi = {10.1126/science.1171230},
    issn = {0036-8075, 1095-9203},
    journal = {Science},
    number = {5921},
    pages = {1566--1567},
    publisher = {American Association for the Advancement of Science (AAAS)},
    source = {Crossref},
    title = {Flexible Electronics},
    url = {https://doi.org/10.1126/science.1171230},
    volume = {323},
    year = {2009}
}

@article{gaviria2022dollar,
    author = {Mattson, Peter and Reddi, Vijay Janapa and Cheng, Christine and Coleman, Cody and Diamos, Greg and Kanter, David and Micikevicius, Paulius and Patterson, David and Schmuelling, Guenther and Tang, Hanlin and Wei, Gu-Yeon and Wu, Carole-Jean},
    doi = {10.1109/mm.2020.2974843},
    issn = {0272-1732, 1937-4143},
    journal = {IEEE Micro},
    number = {2},
    pages = {8--16},
    publisher = {Institute of Electrical and Electronics Engineers (IEEE)},
    source = {Crossref},
    title = {{MLPerf:} {An} Industry Standard Benchmark Suite for Machine Learning Performance},
    url = {https://doi.org/10.1109/mm.2020.2974843},
    volume = {40},
    year = {2020}
}

@article{Gebru_Morgenstern_Vecchione_Vaughan_Wallach_III_Crawford_2021,
    author = {Gebru, Timnit and Morgenstern, Jamie and Vecchione, Briana and Vaughan, Jennifer Wortman and Wallach, Hanna and III, Hal Daum\'e and Crawford, Kate},
    bdsk-url-1 = {https://doi.org/10.1145/3458723},
    doi = {10.1145/3458723},
    issn = {0001-0782, 1557-7317},
    journal = {Commun. ACM},
    number = {12},
    pages = {86--92},
    publisher = {Association for Computing Machinery (ACM)},
    source = {Crossref},
    title = {Datasheets for datasets},
    url = {https://doi.org/10.1145/3458723},
    volume = {64},
    year = {2021}
}

@inproceedings{geiger2021causal,
    author = {Atticus Geiger and
Hanson Lu and
Thomas Icard and
Christopher Potts},
    bibsource = {dblp computer science bibliography, https://dblp.org},
    biburl = {https://dblp.org/rec/conf/nips/GeigerLIP21.bib},
    booktitle = {Advances in Neural Information Processing Systems 34: Annual Conference
on Neural Information Processing Systems 2021, NeurIPS 2021, December
6-14, 2021, virtual},
    editor = {Marc'Aurelio Ranzato and
Alina Beygelzimer and
Yann N. Dauphin and
Percy Liang and
Jennifer Wortman Vaughan},
    pages = {9574--9586},
    timestamp = {Tue, 03 May 2022 01:00:00 +0200},
    title = {Causal Abstractions of Neural Networks},
    url = {https://proceedings.neurips.cc/paper/2021/hash/4f5c422f4d49a5a807eda27434231040-Abstract.html},
    year = {2021}
}

@article{glucosemonitor,
    author = {Li, Jingzhen and Tobore, Igbe and Liu, Yuhang and Kandwal, Abhishek and Wang, Lei and Nie, Zedong},
    bdsk-url-1 = {https://doi.org/10.1109/JBHI.2021.3072628},
    doi = {10.1109/jbhi.2021.3072628},
    issn = {2168-2194, 2168-2208},
    journal = {\#IEEE\_J\_BHI\#},
    number = {9},
    pages = {3340--3350},
    publisher = {Institute of Electrical and Electronics Engineers (IEEE)},
    source = {Crossref},
    title = {Non-invasive Monitoring of Three Glucose Ranges Based On {ECG} By Using {DBSCAN}-{CNN}},
    url = {https://doi.org/10.1109/jbhi.2021.3072628},
    volume = {25},
    year = {2021}
}

@inproceedings{gnad2017voltage,
    author = {Gnad, Dennis R. E. and Oboril, Fabian and Tahoori, Mehdi B.},
    booktitle = {2017 27th International Conference on Field Programmable Logic and Applications (FPL)},
    date-added = {2023-11-22 17:07:13 -0500},
    date-modified = {2023-11-22 17:07:59 -0500},
    doi = {10.23919/fpl.2017.8056840},
    organization = {IEEE},
    pages = {1--7},
    publisher = {IEEE},
    source = {Crossref},
    title = {Voltage drop-based fault attacks on {FPGAs} using valid bitstreams},
    url = {https://doi.org/10.23919/fpl.2017.8056840},
    year = {2017}
}

@article{goodfellow2020generative,
    author = {Goodfellow, Ian and Pouget-Abadie, Jean and Mirza, Mehdi and Xu, Bing and Warde-Farley, David and Ozair, Sherjil and Courville, Aaron and Bengio, Yoshua},
    doi = {10.1145/3422622},
    issn = {0001-0782, 1557-7317},
    journal = {Commun. ACM},
    number = {11},
    pages = {139--144},
    publisher = {Association for Computing Machinery (ACM)},
    source = {Crossref},
    title = {Generative adversarial networks},
    url = {https://doi.org/10.1145/3422622},
    volume = {63},
    year = {2020}
}

@article{goodyear2017social,
    author = {Goodyear, Victoria A.},
    doi = {10.1080/2159676x.2017.1303790},
    issn = {2159-676X, 2159-6778},
    journal = {Qualitative Research in Sport, Exercise and Health},
    number = {3},
    pages = {285--302},
    publisher = {Informa UK Limited},
    source = {Crossref},
    title = {Social media, apps and wearable technologies: {Navigating} ethical dilemmas and procedures},
    url = {https://doi.org/10.1080/2159676x.2017.1303790},
    volume = {9},
    year = {2017}
}

@misc{Google,
    author = {Google},
    bdsk-url-1 = {https://blog.google/documents/83/},
    title = {Information quality content moderation},
    url = {https://blog.google/documents/83/}
}

@inproceedings{gordon_morphnet_2018,
    author = {Ariel Gordon and
Elad Eban and
Ofir Nachum and
Bo Chen and
Hao Wu and
Tien{-}Ju Yang and
Edward Choi},
    bibsource = {dblp computer science bibliography, https://dblp.org},
    biburl = {https://dblp.org/rec/conf/cvpr/GordonENCWYC18.bib},
    booktitle = {2018 {IEEE} Conference on Computer Vision and Pattern Recognition,
{CVPR} 2018, Salt Lake City, UT, USA, June 18-22, 2018},
    doi = {10.1109/CVPR.2018.00171},
    pages = {1586--1595},
    publisher = {{IEEE} Computer Society},
    timestamp = {Wed, 06 Feb 2019 00:00:00 +0100},
    title = {MorphNet: Fast {\&} Simple Resource-Constrained Structure Learning
of Deep Networks},
    url = {http://openaccess.thecvf.com/content\_cvpr\_2018/html/Gordon\_MorphNet\_Fast\_\_CVPR\_2018\_paper.html},
    year = {2018}
}

@inproceedings{gordon2018morphnet,
    author = {Gordon, Ariel and Eban, Elad and Nachum, Ofir and Chen, Bo and Wu, Hao and Yang, Tien-Ju and Choi, Edward},
    booktitle = {2018 IEEE/CVF Conference on Computer Vision and Pattern Recognition},
    doi = {10.1109/cvpr.2018.00171},
    pages = {1586--1595},
    publisher = {IEEE},
    source = {Crossref},
    title = {{MorphNet:} {Fast} \&amp; Simple Resource-Constrained Structure Learning of Deep Networks},
    url = {https://doi.org/10.1109/cvpr.2018.00171},
    year = {2018}
}

@inproceedings{govindavajhala2003using,
    author = {Govindavajhala, S. and Appel, A.W.},
    booktitle = {Proceedings 19th International Conference on Data Engineering (Cat. No.03CH37405)},
    date-added = {2023-11-22 16:46:13 -0500},
    date-modified = {2023-11-22 16:47:03 -0500},
    doi = {10.1109/secpri.2003.1199334},
    organization = {IEEE},
    pages = {154--156},
    publisher = {IEEE Comput. Soc},
    source = {Crossref},
    title = {Using memory errors to attack a virtual machine},
    url = {https://doi.org/10.1109/secpri.2003.1199334},
    year = {2003}
}

@article{green_AI,
    author = {Schwartz, Roy and Dodge, Jesse and Smith, Noah A. and Etzioni, Oren},
    doi = {10.1145/3381831},
    issn = {0001-0782, 1557-7317},
    journal = {Commun. ACM},
    number = {12},
    pages = {54--63},
    publisher = {Association for Computing Machinery (ACM)},
    source = {Crossref},
    title = {Green {AI}},
    url = {https://doi.org/10.1145/3381831},
    volume = {63},
    year = {2020}
}

@book{grossmanHighTechTrash2007,
    author = {Grossman, Elizabeth},
    publisher = {Island press},
    title = {High tech trash: {Digital} devices, hidden toxics, and human health},
    year = {2007}
}

@inproceedings{gruslys2016memory,
    author = {Audrunas Gruslys and
R{\'{e}}mi Munos and
Ivo Danihelka and
Marc Lanctot and
Alex Graves},
    bibsource = {dblp computer science bibliography, https://dblp.org},
    biburl = {https://dblp.org/rec/conf/nips/GruslysMDLG16.bib},
    booktitle = {Advances in Neural Information Processing Systems 29: Annual Conference
on Neural Information Processing Systems 2016, December 5-10, 2016,
Barcelona, Spain},
    editor = {Daniel D. Lee and
Masashi Sugiyama and
Ulrike von Luxburg and
Isabelle Guyon and
Roman Garnett},
    pages = {4125--4133},
    timestamp = {Thu, 21 Jan 2021 00:00:00 +0100},
    title = {Memory-Efficient Backpropagation Through Time},
    url = {https://proceedings.neurips.cc/paper/2016/hash/a501bebf79d570651ff601788ea9d16d-Abstract.html},
    year = {2016}
}

@article{gu2014towards,
    author = {Gu, Shixiang and Rigazio, Luca},
    journal = {arXiv preprint arXiv:1412.5068},
    title = {Towards deep neural network architectures robust to adversarial examples},
    year = {2014}
}

@article{gupta2016monotonic,
    author = {Gupta, Maya and Cotter, Andrew and Pfeifer, Jan and Voevodski, Konstantin and Canini, Kevin and Mangylov, Alexander and Moczydlowski, Wojciech and Van Esbroeck, Alexander},
    journal = {The Journal of Machine Learning Research},
    number = {1},
    pages = {3790--3836},
    publisher = {JMLR. org},
    title = {Monotonic calibrated interpolated look-up tables},
    volume = {17},
    year = {2016}
}

@inproceedings{gupta2022act,
    abstract = {Given the performance and efficiency optimizations realized by the computer systems and architecture community over the last decades, the dominating source of computing's carbon footprint is shifting from operational emissions to embodied emissions. These embodied emissions owe to hardware manufacturing and infrastructure-related activities. Despite the rising embodied emissions, there is a distinct lack of architectural modeling tools to quantify and optimize the end-to-end carbon footprint of computing. This work proposes ACT, an architectural carbon footprint modeling framework, to enable carbon characterization and sustainability-driven early design space exploration. Using ACT we demonstrate optimizing hardware for carbon yields distinct solutions compared to optimizing for performance and efficiency. We construct use cases, based on the three tenets of sustainable design{\textemdash}Reduce, Reuse, Recycle{\textemdash}to highlight future methods that enable strong performance and efficiency scaling in an environmentally sustainable manner.},
    address = {New York, NY, USA},
    author = {Gupta, Udit and Elgamal, Mariam and Hills, Gage and Wei, Gu-Yeon and Lee, Hsien-Hsin S. and Brooks, David and Wu, Carole-Jean},
    booktitle = {Proceedings of the 49th Annual International Symposium on Computer Architecture},
    doi = {10.1145/3470496.3527408},
    isbn = {9781450386104},
    keywords = {manufacturing, energy, sustainable computing, mobile, computer architecture},
    language = {en},
    location = {New York, New York},
    numpages = {16},
    pages = {784--799},
    publisher = {ACM},
    series = {ISCA '22},
    shorttitle = {ACT: designing sustainable computer systems with an architectural carbon modeling tool},
    source = {Crossref},
    subtitle = {designing sustainable computer systems with an architectural carbon modeling tool},
    title = {Act},
    url = {https://doi.org/10.1145/3470496.3527408},
    urldate = {2023-12-06},
    year = {2022}
}

@article{Gupta2023ChatGPT,
    author = {Gupta, Maanak and Akiri, Charankumar and Aryal, Kshitiz and Parker, Eli and Praharaj, Lopamudra},
    date-added = {2023-11-22 18:01:41 -0500},
    date-modified = {2023-11-22 18:02:55 -0500},
    doi = {10.1109/access.2023.3300381},
    issn = {2169-3536},
    journal = {\#IEEE\_O\_ACC\#},
    pages = {80218--80245},
    publisher = {Institute of Electrical and Electronics Engineers (IEEE)},
    source = {Crossref},
    title = {From {ChatGPT} to {ThreatGPT:} {Impact} of Generative {AI} in Cybersecurity and Privacy},
    url = {https://doi.org/10.1109/access.2023.3300381},
    volume = {11},
    year = {2023}
}

@inproceedings{guptaACTDesigningSustainable2022,
    author = {Gupta, Udit and Elgamal, Mariam and Hills, Gage and Wei, Gu-Yeon and Lee, Hsien-Hsin S. and Brooks, David and Wu, Carole-Jean},
    booktitle = {Proceedings of the 49th Annual International Symposium on Computer Architecture},
    doi = {10.1145/3470496.3527408},
    pages = {784--799},
    publisher = {ACM},
    source = {Crossref},
    subtitle = {designing sustainable computer systems with an architectural carbon modeling tool},
    title = {Act},
    url = {https://doi.org/10.1145/3470496.3527408},
    year = {2022}
}

@article{gwennap_certus-nx_nodate,
    author = {Gwennap, Linley},
    language = {en},
    title = {Certus-{NX} Innovates General-Purpose {FPGAs}}
}

@article{haensch2018next,
    author = {Haensch, Wilfried and Gokmen, Tayfun and Puri, Ruchir},
    doi = {10.1109/jproc.2018.2871057},
    issn = {0018-9219, 1558-2256},
    journal = {Proc. IEEE},
    number = {1},
    pages = {108--122},
    publisher = {Institute of Electrical and Electronics Engineers (IEEE)},
    source = {Crossref},
    title = {The Next Generation of Deep Learning Hardware: {Analog} Computing},
    url = {https://doi.org/10.1109/jproc.2018.2871057},
    volume = {107},
    year = {2019}
}

@article{han2015deep,
    author = {Han, Song and Mao, Huizi and Dally, William J},
    journal = {ArXiv preprint},
    title = {Deep compression: {Compressing} deep neural networks with pruning, trained quantization and huffman coding},
    url = {https://arxiv.org/abs/1510.00149},
    volume = {abs/1510.00149},
    year = {2015}
}

@misc{han2016deep,
    archiveprefix = {arXiv},
    author = {Han, Song and Mao, Huizi and Dally, William J.},
    eprint = {1510.00149},
    primaryclass = {cs.CV},
    title = {Deep Compression: {Compressing} Deep Neural Networks with Pruning, Trained Quantization and {Huffman} Coding},
    year = {2016}
}

@article{handlin1965science,
    author = {Handlin, Oscar},
    journal = {Daedalus-us.},
    pages = {156--170},
    publisher = {JSTOR},
    title = {Science and technology in popular culture},
    year = {1965}
}

@inproceedings{hardt2016equality,
    author = {Moritz Hardt and
Eric Price and
Nati Srebro},
    bibsource = {dblp computer science bibliography, https://dblp.org},
    biburl = {https://dblp.org/rec/conf/nips/HardtPNS16.bib},
    booktitle = {Advances in Neural Information Processing Systems 29: Annual Conference
on Neural Information Processing Systems 2016, December 5-10, 2016,
Barcelona, Spain},
    editor = {Daniel D. Lee and
Masashi Sugiyama and
Ulrike von Luxburg and
Isabelle Guyon and
Roman Garnett},
    pages = {3315--3323},
    timestamp = {Thu, 21 Jan 2021 00:00:00 +0100},
    title = {Equality of Opportunity in Supervised Learning},
    url = {https://proceedings.neurips.cc/paper/2016/hash/9d2682367c3935defcb1f9e247a97c0d-Abstract.html},
    year = {2016}
}

@article{hazan2021neuromorphic,
    author = {Hazan, Avi and Ezra Tsur, Elishai},
    doi = {10.3389/fnins.2021.627221},
    issn = {1662-453X},
    journal = {Front. Neurosci.},
    pages = {627221},
    publisher = {Frontiers Media SA},
    source = {Crossref},
    title = {Neuromorphic Analog Implementation of Neural Engineering Framework-Inspired Spiking Neuron for High-Dimensional Representation},
    url = {https://doi.org/10.3389/fnins.2021.627221},
    volume = {15},
    year = {2021}
}

@misc{he_structured_2023,
    author = {He, Yang and Xiao, Lingao},
    journal = {ArXiv preprint},
    title = {Structured Pruning for Deep Convolutional Neural Networks: {A} survey},
    url = {https://arxiv.org/abs/2303.00566},
    volume = {abs/2303.00566},
    year = {2023}
}

@inproceedings{he2016deep,
    author = {Kaiming He and
Xiangyu Zhang and
Shaoqing Ren and
Jian Sun},
    bibsource = {dblp computer science bibliography, https://dblp.org},
    biburl = {https://dblp.org/rec/conf/cvpr/HeZRS16.bib},
    booktitle = {2016 {IEEE} Conference on Computer Vision and Pattern Recognition,
{CVPR} 2016, Las Vegas, NV, USA, June 27-30, 2016},
    doi = {10.1109/CVPR.2016.90},
    pages = {770--778},
    publisher = {{IEEE} Computer Society},
    timestamp = {Wed, 17 Apr 2019 01:00:00 +0200},
    title = {Deep Residual Learning for Image Recognition},
    url = {https://doi.org/10.1109/CVPR.2016.90},
    year = {2016}
}

@inproceedings{hebert2018multicalibration,
    author = {{\'{U}}rsula H{\'{e}}bert{-}Johnson and
Michael P. Kim and
Omer Reingold and
Guy N. Rothblum},
    bibsource = {dblp computer science bibliography, https://dblp.org},
    biburl = {https://dblp.org/rec/conf/icml/Hebert-JohnsonK18.bib},
    booktitle = {Proceedings of the 35th International Conference on Machine Learning,
{ICML} 2018, Stockholmsm{\"{a}}ssan, Stockholm, Sweden, July 10-15,
2018},
    editor = {Jennifer G. Dy and
Andreas Krause},
    pages = {1944--1953},
    publisher = {{PMLR}},
    series = {Proceedings of Machine Learning Research},
    timestamp = {Wed, 03 Apr 2019 01:00:00 +0200},
    title = {Multicalibration: Calibration for the (Computationally-Identifiable)
Masses},
    url = {http://proceedings.mlr.press/v80/hebert-johnson18a.html},
    volume = {80},
    year = {2018}
}

@article{henderson2020towards,
    author = {Henderson, Peter and Hu, Jieru and Romoff, Joshua and Brunskill, Emma and Jurafsky, Dan and Pineau, Joelle},
    journal = {The Journal of Machine Learning Research},
    number = {1},
    pages = {10039--10081},
    publisher = {JMLRORG},
    title = {Towards the systematic reporting of the energy and carbon footprints of machine learning},
    volume = {21},
    year = {2020}
}

@inproceedings{hendrycks2021natural,
    author = {Dan Hendrycks and
Kevin Zhao and
Steven Basart and
Jacob Steinhardt and
Dawn Song},
    bibsource = {dblp computer science bibliography, https://dblp.org},
    biburl = {https://dblp.org/rec/conf/cvpr/HendrycksZBSS21.bib},
    booktitle = {{IEEE} Conference on Computer Vision and Pattern Recognition, {CVPR}
2021, virtual, June 19-25, 2021},
    doi = {10.1109/CVPR46437.2021.01501},
    pages = {15262--15271},
    publisher = {Computer Vision Foundation / {IEEE}},
    timestamp = {Mon, 18 Jul 2022 01:00:00 +0200},
    title = {Natural Adversarial Examples},
    url = {https://openaccess.thecvf.com/content/CVPR2021/html/Hendrycks\_Natural\_Adversarial\_Examples\_CVPR\_2021\_paper.html},
    year = {2021}
}

@article{Hennessy2019-je,
    abstract = {Innovations like domain-specific hardware, enhanced security, open instruction sets, and agile chip development will lead the way.},
    author = {Hennessy, John L. and Patterson, David A.},
    copyright = {http://www.acm.org/publications/policies/copyright\_policy\#Background},
    doi = {10.1145/3282307},
    issn = {0001-0782, 1557-7317},
    journal = {Commun. ACM},
    language = {en},
    number = {2},
    pages = {48--60},
    publisher = {Association for Computing Machinery (ACM)},
    source = {Crossref},
    title = {A new golden age for computer architecture},
    url = {https://doi.org/10.1145/3282307},
    volume = {62},
    year = {2019}
}

@article{himmelstein2022examination,
    author = {Himmelstein, Gracie and Bates, David and Zhou, Li},
    doi = {10.1001/jamanetworkopen.2021.44967},
    issn = {2574-3805},
    journal = {JAMA Network Open},
    number = {1},
    pages = {e2144967},
    publisher = {American Medical Association (AMA)},
    source = {Crossref},
    title = {Examination of Stigmatizing Language in the Electronic Health Record},
    url = {https://doi.org/10.1001/jamanetworkopen.2021.44967},
    volume = {5},
    year = {2022}
}

@misc{hinton_distilling_2015,
    author = {Hinton, Geoffrey and Vinyals, Oriol and Dean, Jeff},
    journal = {ArXiv preprint},
    title = {Distilling the Knowledge in a Neural Network},
    url = {https://arxiv.org/abs/1503.02531},
    volume = {abs/1503.02531},
    year = {2015}
}

@misc{hinton2015distilling,
    archiveprefix = {arXiv},
    author = {Hinton, Geoffrey},
    doi = {10.1002/0471743984.vse0673},
    eprint = {1503.02531},
    isbn = {9780471332305, 9780471743989},
    primaryclass = {stat.ML},
    publisher = {Wiley},
    source = {Crossref},
    title = {Van {Nostrand's} Scientific Encyclopedia},
    url = {https://doi.org/10.1002/0471743984.vse0673},
    year = {2005}
}

@incollection{Holland_Hosny_Newman_Joseph_Chmielinski_2020,
    author = {Holland, Sarah and Hosny, Ahmed and Newman, Sarah and Joseph, Joshua and Chmielinski, Kasia},
    bdsk-url-1 = {https://doi.org/10.5040/9781509932771.ch-001},
    booktitle = {Data Protection and Privacy},
    doi = {10.5040/9781509932771.ch-001},
    isbn = {9781509932740, 9781509932764, 9781509932757, 9781509932771},
    journal = {Data Protection and Privacy},
    publisher = {Hart Publishing},
    source = {Crossref},
    subtitle = {A Framework to Drive Higher Data Quality Standards},
    title = {The Dataset Nutrition Label},
    url = {https://doi.org/10.5040/9781509932771.ch-001},
    year = {2020}
}

@inproceedings{hong2023publishing,
    author = {Hong, Sanghyun and Carlini, Nicholas and Kurakin, Alexey},
    booktitle = {2023 IEEE Conference on Secure and Trustworthy Machine Learning (SaTML)},
    doi = {10.1109/satml54575.2023.00026},
    organization = {IEEE},
    pages = {271--290},
    publisher = {IEEE},
    source = {Crossref},
    title = {Publishing Efficient On-device Models Increases Adversarial Vulnerability},
    url = {https://doi.org/10.1109/satml54575.2023.00026},
    year = {2023}
}

@article{hosseini2017deceiving,
    author = {Hosseini, Hossein and Kannan, Sreeram and Zhang, Baosen and Poovendran, Radha},
    journal = {ArXiv preprint},
    title = {Deceiving google's perspective api built for detecting toxic comments},
    url = {https://arxiv.org/abs/1702.08138},
    volume = {abs/1702.08138},
    year = {2017}
}

@misc{howard_mobilenets_2017,
    author = {Howard, Andrew G. and Zhu, Menglong and Chen, Bo and Kalenichenko, Dmitry and Wang, Weijun and Weyand, Tobias and Andreetto, Marco and Adam, Hartwig},
    journal = {ArXiv preprint},
    title = {{MobileNets:} {Efficient} Convolutional Neural Networks for Mobile Vision Applications},
    url = {https://arxiv.org/abs/1704.04861},
    volume = {abs/1704.04861},
    year = {2017}
}

@misc{howard2017mobilenets,
    author = {Howard, Andrew G. and Zhu, Menglong and Chen, Bo and Kalenichenko, Dmitry and Wang, Weijun and Weyand, Tobias and Andreetto, Marco and Adam, Hartwig},
    journal = {ArXiv preprint},
    title = {{MobileNets:} {Efficient} Convolutional Neural Networks for Mobile Vision Applications},
    url = {https://arxiv.org/abs/1704.04861},
    volume = {abs/1704.04861},
    year = {2017}
}

@inproceedings{hsiao2023mavfi,
    author = {Hsiao, Yu-Shun and Wan, Zishen and Jia, Tianyu and Ghosal, Radhika and Mahmoud, Abdulrahman and Raychowdhury, Arijit and Brooks, David and Wei, Gu-Yeon and Reddi, Vijay Janapa},
    booktitle = {2023 Design, Automation \&amp; Test in Europe Conference \&amp; Exhibition (DATE)},
    date-added = {2023-11-22 16:54:11 -0500},
    date-modified = {2023-11-22 16:55:12 -0500},
    doi = {10.23919/date56975.2023.10137246},
    organization = {IEEE},
    pages = {1--6},
    publisher = {IEEE},
    source = {Crossref},
    title = {{MAVFI:} {An} End-to-End Fault Analysis Framework with Anomaly Detection and Recovery for Micro Aerial Vehicles},
    url = {https://doi.org/10.23919/date56975.2023.10137246},
    year = {2023}
}

@article{hsu2016accumulation,
    author = {Hsu, Liang-Ching and Huang, Ching-Yi and Chuang, Yen-Hsun and Chen, Ho-Wen and Chan, Ya-Ting and Teah, Heng Yi and Chen, Tsan-Yao and Chang, Chiung-Fen and Liu, Yu-Ting and Tzou, Yu-Min},
    doi = {10.1038/srep34250},
    issn = {2045-2322},
    journal = {Scientific Reports},
    number = {1},
    pages = {34250},
    publisher = {Springer Science and Business Media LLC},
    source = {Crossref},
    title = {Accumulation of heavy metals and trace elements in fluvial sediments received effluents from traditional and semiconductor industries},
    url = {https://doi.org/10.1038/srep34250},
    volume = {6},
    year = {2016}
}

@article{huang2010pseudo,
    author = {Huang, Tsung-Ching and Fukuda, Kenjiro and Lo, Chun-Ming and Yeh, Yung-Hui and Sekitani, Tsuyoshi and Someya, Takao and Cheng, Kwang-Ting},
    doi = {10.1109/ted.2010.2088127},
    issn = {0018-9383, 1557-9646},
    journal = {IEEE Trans. Electron Devices},
    number = {1},
    pages = {141--150},
    publisher = {Institute of Electrical and Electronics Engineers (IEEE)},
    source = {Crossref},
    title = {Pseudo-{CMOS:} {A} Design Style for Low-Cost and Robust Flexible Electronics},
    url = {https://doi.org/10.1109/ted.2010.2088127},
    volume = {58},
    year = {2011}
}

@inproceedings{hutter2009contact,
    author = {Hutter, Michael and Schmidt, Jorn-Marc and Plos, Thomas},
    booktitle = {2009 European Conference on Circuit Theory and Design},
    date-added = {2023-11-22 16:43:29 -0500},
    date-modified = {2023-11-22 16:44:30 -0500},
    doi = {10.1109/ecctd.2009.5275012},
    organization = {IEEE},
    pages = {409--412},
    publisher = {IEEE},
    source = {Crossref},
    title = {Contact-based fault injections and power analysis on {RFID} tags},
    url = {https://doi.org/10.1109/ecctd.2009.5275012},
    year = {2009}
}

@misc{iandola_squeezenet_2016,
    author = {Iandola, Forrest N. and Han, Song and Moskewicz, Matthew W. and Ashraf, Khalid and Dally, William J. and Keutzer, Kurt},
    journal = {ArXiv preprint},
    title = {{SqueezeNet:} {Alexnet-level} accuracy with 50x fewer parameters and {0.5MB} model size},
    url = {https://arxiv.org/abs/1602.07360},
    volume = {abs/1602.07360},
    year = {2016}
}

@article{iandola2016squeezenet,
    author = {Iandola, Forrest N and Han, Song and Moskewicz, Matthew W and Ashraf, Khalid and Dally, William J and Keutzer, Kurt},
    journal = {ArXiv preprint},
    title = {{SqueezeNet:} {Alexnet-level} accuracy with 50x fewer parameters and 0.5 {MB} model size},
    url = {https://arxiv.org/abs/1602.07360},
    volume = {abs/1602.07360},
    year = {2016}
}

@article{Ignatov2018-kh,
    abstract = {Over the last years, the computational power of mobile devices such as smartphones and tablets has grown dramatically, reaching the level of desktop computers available not long ago. While standard smartphone apps are no longer a problem for them, there is still a group of tasks that can easily challenge even high-end devices, namely running artificial intelligence algorithms. In this paper, we present a study of the current state of deep learning in the Android ecosystem and describe available frameworks, programming models and the limitations of running AI on smartphones. We give an overview of the hardware acceleration resources available on four main mobile chipset platforms: Qualcomm, HiSilicon, MediaTek and Samsung. Additionally, we present the real-world performance results of different mobile SoCs collected with AI Benchmark that are covering all main existing hardware configurations.},
    author = {Ignatov, Andrey and Timofte, Radu and Chou, William and Wang, Ke and Wu, Max and Hartley, Tim and Van Gool, Luc},
    booktitle = {Proceedings of the European Conference on Computer Vision (ECCV) Workshops},
    pages = {0--0},
    publisher = {arXiv},
    title = {{AI} Benchmark: {Running} deep neural networks on Android smartphones},
    year = {2018}
}

@inproceedings{ignatov2018ai,
    author = {Ignatov, Andrey and Timofte, Radu and Kulik, Andrei and Yang, Seungsoo and Wang, Ke and Baum, Felix and Wu, Max and Xu, Lirong and Van Gool, Luc},
    booktitle = {2019 IEEE/CVF International Conference on Computer Vision Workshop (ICCVW)},
    doi = {10.1109/iccvw.2019.00447},
    pages = {0--0},
    publisher = {IEEE},
    source = {Crossref},
    title = {{AI} Benchmark: {All} About Deep Learning on Smartphones in 2019},
    url = {https://doi.org/10.1109/iccvw.2019.00447},
    year = {2019}
}

@inproceedings{ijcai2021p592,
    author = {Benmeziane, Hadjer and El Maghraoui, Kaoutar and Ouarnoughi, Hamza and Niar, Smail and Wistuba, Martin and Wang, Naigang},
    bdsk-url-1 = {https://doi.org/10.24963/ijcai.2021/592},
    booktitle = {Proceedings of the Thirtieth International Joint Conference on Artificial Intelligence},
    doi = {10.24963/ijcai.2021/592},
    editor = {Zhou, Zhi-Hua},
    note = {Survey Track},
    pages = {4322--4329},
    publisher = {International Joint Conferences on Artificial Intelligence Organization},
    source = {Crossref},
    title = {Hardware-Aware Neural Architecture Search: {Survey} and Taxonomy},
    url = {https://doi.org/10.24963/ijcai.2021/592},
    year = {2021}
}

@inproceedings{imani2016resistive,
    author = {Imani, Mohsen and Rahimi, Abbas and S. Rosing, Tajana},
    booktitle = {Proceedings of the 2016 Design, Automation \&amp; Test in Europe Conference \&amp; Exhibition (DATE)},
    doi = {10.3850/9783981537079_0454},
    organization = {IEEE},
    pages = {1327--1332},
    publisher = {Research Publishing Services},
    source = {Crossref},
    title = {Resistive Configurable Associative Memory for Approximate Computing},
    url = {https://doi.org/10.3850/9783981537079_0454},
    year = {2016}
}

@misc{intquantfordeepinf,
    author = {Wu and Judd, Zhang and Isaev, Micikevicius},
    journal = {ArXiv preprint},
    title = {Integer Quantization for Deep Learning Inference: {Principles} and Empirical Evaluation)},
    url = {https://arxiv.org/abs/2004.09602},
    volume = {abs/2004.09602},
    year = {2020}
}

@article{irimia-vladu_green_2014,
    abstract = {{\textquotedblleft}Green{\textquotedblright} electronics represents not only a novel scientific term but also an emerging area of research aimed at identifying compounds of natural origin and establishing economically efficient routes for the production of synthetic materials that have applicability in environmentally safe (biodegradable) and/or biocompatible devices. The ultimate goal of this research is to create paths for the production of human- and environmentally friendly electronics in general and the integration of such electronic circuits with living tissue in particular. Researching into the emerging class of {\textquotedblleft}green{\textquotedblright} electronics may help fulfill not only the original promise of organic electronics that is to deliver low-cost and energy efficient materials and devices but also achieve unimaginable functionalities for electronics, for example benign integration into life and environment. This Review will highlight recent research advancements in this emerging group of materials and their integration in unconventional organic electronic devices.},
    author = {Irimia-Vladu, Mihai},
    doi = {10.1039/c3cs60235d},
    issn = {0306-0012, 1460-4744},
    journal = {Chem. Soc. Rev.},
    note = {Publisher: The Royal Society of Chemistry},
    number = {2},
    pages = {588--610},
    publisher = {Royal Society of Chemistry (RSC)},
    source = {Crossref},
    title = {{{\textquotedblleft}Green{\textquotedblright}} electronics: {Biodegradable} and biocompatible materials and devices for sustainable future},
    url = {https://doi.org/10.1039/c3cs60235d},
    volume = {43},
    year = {2014}
}

@inproceedings{jacob2018quantization,
    author = {Benoit Jacob and
Skirmantas Kligys and
Bo Chen and
Menglong Zhu and
Matthew Tang and
Andrew G. Howard and
Hartwig Adam and
Dmitry Kalenichenko},
    bibsource = {dblp computer science bibliography, https://dblp.org},
    biburl = {https://dblp.org/rec/conf/cvpr/JacobKCZTHAK18.bib},
    booktitle = {2018 {IEEE} Conference on Computer Vision and Pattern Recognition,
{CVPR} 2018, Salt Lake City, UT, USA, June 18-22, 2018},
    doi = {10.1109/CVPR.2018.00286},
    pages = {2704--2713},
    publisher = {{IEEE} Computer Society},
    timestamp = {Wed, 06 Feb 2019 00:00:00 +0100},
    title = {Quantization and Training of Neural Networks for Efficient Integer-Arithmetic-Only
Inference},
    url = {http://openaccess.thecvf.com/content\_cvpr\_2018/html/Jacob\_Quantization\_and\_Training\_CVPR\_2018\_paper.html},
    year = {2018}
}

@article{janapa2023edge,
    author = {Janapa Reddi, Vijay and Elium, Alexander and Hymel, Shawn and Tischler, David and Situnayake, Daniel and Ward, Carl and Moreau, Louis and Plunkett, Jenny and Kelcey, Matthew and Baaijens, Mathijs and others},
    journal = {Proceedings of Machine Learning and Systems},
    title = {Edge Impulse: {An} {MLOps} Platform for Tiny Machine Learning},
    volume = {5},
    year = {2023}
}

@book{jha2014rare,
    author = {Jha, A.R.},
    doi = {10.1201/b17045},
    isbn = {9780429070808},
    publisher = {CRC Press},
    source = {Crossref},
    subtitle = {Properties and Applications},
    title = {Rare Earth Materials},
    url = {https://doi.org/10.1201/b17045},
    year = {2014}
}

@book{jhaRareEarthMaterials2014,
    author = {Jha, A.R.},
    doi = {10.1201/b17045},
    isbn = {9780429070808},
    publisher = {CRC Press},
    source = {Crossref},
    subtitle = {Properties and Applications},
    title = {Rare Earth Materials},
    url = {https://doi.org/10.1201/b17045},
    year = {2014}
}

@misc{jia_dissecting_2018,
    author = {Jia, Zhe and Maggioni, Marco and Staiger, Benjamin and Scarpazza, Daniele P.},
    journal = {ArXiv preprint},
    title = {Dissecting the {NVIDIA} {Volta} {GPU} Architecture via Microbenchmarking},
    url = {https://arxiv.org/abs/1804.06826},
    volume = {abs/1804.06826},
    year = {2018}
}

@inproceedings{jia2014caffe,
    author = {Jia, Yangqing and Shelhamer, Evan and Donahue, Jeff and Karayev, Sergey and Long, Jonathan and Girshick, Ross and Guadarrama, Sergio and Darrell, Trevor},
    booktitle = {Proceedings of the 22nd ACM international conference on Multimedia},
    doi = {10.1145/2647868.2654889},
    pages = {675--678},
    publisher = {ACM},
    source = {Crossref},
    subtitle = {Convolutional Architecture for Fast Feature Embedding},
    title = {Caffe},
    url = {https://doi.org/10.1145/2647868.2654889},
    year = {2014}
}

@inproceedings{jia2019beyond,
    author = {Zhihao Jia and
Matei Zaharia and
Alex Aiken},
    bibsource = {dblp computer science bibliography, https://dblp.org},
    biburl = {https://dblp.org/rec/conf/mlsys/JiaZA19.bib},
    booktitle = {Proceedings of Machine Learning and Systems 2019, MLSys 2019, Stanford,
CA, USA, March 31 - April 2, 2019},
    editor = {Ameet Talwalkar and
Virginia Smith and
Matei Zaharia},
    publisher = {mlsys.org},
    timestamp = {Thu, 18 Jun 2020 01:00:00 +0200},
    title = {Beyond Data and Model Parallelism for Deep Neural Networks},
    url = {https://proceedings.mlsys.org/book/265.pdf},
    year = {2019}
}

@article{jia2023life,
    author = {Jia, Zhenge and Li, Dawei and Xu, Xiaowei and Li, Na and Hong, Feng and Ping, Lichuan and Shi, Yiyu},
    doi = {10.1038/s42256-023-00659-9},
    issn = {2522-5839},
    journal = {Nature Machine Intelligence},
    number = {5},
    pages = {554--555},
    publisher = {Springer Science and Business Media LLC},
    source = {Crossref},
    title = {Life-threatening ventricular arrhythmia detection challenge in implantable cardioverter{\textendash}defibrillators},
    url = {https://doi.org/10.1038/s42256-023-00659-9},
    volume = {5},
    year = {2023}
}

@misc{jiang2019accuracy,
    archiveprefix = {arXiv},
    author = {Jiang, Weiwen and Zhang, Xinyi and Sha, Edwin H. -M. and Yang, Lei and Zhuge, Qingfeng and Shi, Yiyu and Hu, Jingtong},
    eprint = {1901.11211},
    primaryclass = {cs.DC},
    title = {Accuracy vs. Efficiency: {Achieving} Both through {FPGA}-Implementation Aware Neural Architecture Search},
    year = {2019}
}

@inproceedings{Johnson-Roberson_Barto_Mehta_Sridhar_Rosaen_Vasudevan_2017,
    author = {Johnson-Roberson, Matthew and Barto, Charles and Mehta, Rounak and Sridhar, Sharath Nittur and Rosaen, Karl and Vasudevan, Ram},
    bdsk-url-1 = {https://doi.org/10.1109/icra.2017.7989092},
    booktitle = {2017 IEEE International Conference on Robotics and Automation (ICRA)},
    doi = {10.1109/icra.2017.7989092},
    journal = {2017 IEEE International Conference on Robotics and Automation (ICRA)},
    publisher = {IEEE},
    source = {Crossref},
    title = {Driving in the Matrix: {Can} virtual worlds replace human-generated annotations for real world tasks?},
    url = {https://doi.org/10.1109/icra.2017.7989092},
    year = {2017}
}

@article{jordan_machine_2015,
    author = {Jordan, M. I. and Mitchell, T. M.},
    bdsk-url-1 = {https://www.science.org/doi/10.1126/science.aaa8415},
    bdsk-url-2 = {https://doi.org/10.1126/science.aaa8415},
    doi = {10.1126/science.aaa8415},
    file = {Jordan and Mitchell - 2015 - Machine learning Trends, perspectives, and prospe.pdf:/Users/alex/Zotero/storage/RGU3CQ4Q/Jordan and Mitchell - 2015 - Machine learning Trends, perspectives, and prospe.pdf:application/pdf},
    issn = {0036-8075, 1095-9203},
    journal = {Science},
    language = {en},
    number = {6245},
    pages = {255--260},
    publisher = {American Association for the Advancement of Science (AAAS)},
    shorttitle = {Machine learning},
    source = {Crossref},
    title = {Machine learning: {Trends,} perspectives, and prospects},
    url = {https://doi.org/10.1126/science.aaa8415},
    urldate = {2023-10-25},
    volume = {349},
    year = {2015}
}

@inproceedings{jouppi2017datacenter,
    abstract = {Many architects believe that major improvements in cost-energy-performance must now come from domain-specific hardware. This paper evaluates a custom ASIC{\textemdash}called a Tensor Processing Unit (TPU) {\textemdash} deployed in datacenters since 2015 that accelerates the inference phase of neural networks (NN). The heart of the TPU is a 65,536 8-bit MAC matrix multiply unit that offers a peak throughput of 92 TeraOps/second (TOPS) and a large (28 MiB) software-managed on-chip memory. The TPU's deterministic execution model is a better match to the 99th-percentile response-time requirement of our NN applications than are the time-varying optimizations of CPUs and GPUs that help average throughput more than guaranteed latency. The lack of such features helps explain why, despite having myriad MACs and a big memory, the TPU is relatively small and low power. We compare the TPU to a server-class Intel Haswell CPU and an Nvidia K80 GPU, which are contemporaries deployed in the same datacenters. Our workload, written in the high-level TensorFlow framework, uses production NN applications (MLPs, CNNs, and LSTMs) that represent 95\% of our datacenters' NN inference demand. Despite low utilization for some applications, the TPU is on average about 15X {\textendash} 30X faster than its contemporary GPU or CPU, with TOPS/Watt about 30X {\textendash} 80X higher. Moreover, using the CPU's GDDR5 memory in the TPU would triple achieved TOPS and raise TOPS/Watt to nearly 70X the GPU and 200X the CPU.},
    address = {New York, NY, USA},
    author = {Jouppi, Norman P. and Young, Cliff and Patil, Nishant and Patterson, David and Agrawal, Gaurav and Bajwa, Raminder and Bates, Sarah and Bhatia, Suresh and Boden, Nan and Borchers, Al and Boyle, Rick and Cantin, Pierre-luc and Chao, Clifford and Clark, Chris and Coriell, Jeremy and Daley, Mike and Dau, Matt and Dean, Jeffrey and Gelb, Ben and Ghaemmaghami, Tara Vazir and Gottipati, Rajendra and Gulland, William and Hagmann, Robert and Ho, C. Richard and Hogberg, Doug and Hu, John and Hundt, Robert and Hurt, Dan and Ibarz, Julian and Jaffey, Aaron and Jaworski, Alek and Kaplan, Alexander and Khaitan, Harshit and Killebrew, Daniel and Koch, Andy and Kumar, Naveen and Lacy, Steve and Laudon, James and Law, James and Le, Diemthu and Leary, Chris and Liu, Zhuyuan and Lucke, Kyle and Lundin, Alan and MacKean, Gordon and Maggiore, Adriana and Mahony, Maire and Miller, Kieran and Nagarajan, Rahul and Narayanaswami, Ravi and Ni, Ray and Nix, Kathy and Norrie, Thomas and Omernick, Mark and Penukonda, Narayana and Phelps, Andy and Ross, Jonathan and Ross, Matt and Salek, Amir and Samadiani, Emad and Severn, Chris and Sizikov, Gregory and Snelham, Matthew and Souter, Jed and Steinberg, Dan and Swing, Andy and Tan, Mercedes and Thorson, Gregory and Tian, Bo and Toma, Horia and Tuttle, Erick and Vasudevan, Vijay and Walter, Richard and Wang, Walter and Wilcox, Eric and Yoon, Doe Hyun},
    bdsk-url-1 = {https://doi.org/10.1145/3079856.3080246},
    booktitle = {Proceedings of the 44th Annual International Symposium on Computer Architecture},
    doi = {10.1145/3079856.3080246},
    isbn = {9781450348928},
    keywords = {accelerator, neural network, MLP, TPU, CNN, deep learning, domain-specific architecture, GPU, TensorFlow, DNN, RNN, LSTM},
    location = {Toronto, ON, Canada},
    numpages = {12},
    pages = {1--12},
    publisher = {ACM},
    series = {ISCA '17},
    source = {Crossref},
    title = {In-Datacenter Performance Analysis of a Tensor Processing Unit},
    url = {https://doi.org/10.1145/3079856.3080246},
    year = {2017}
}

@inproceedings{Jouppi2023TPUv4,
    abstract = {In response to innovations in machine learning (ML) models, production workloads changed radically and rapidly. TPU v4 is the fifth Google domain specific architecture (DSA) and its third supercomputer for such ML models. Optical circuit switches (OCSes) dynamically reconfigure its interconnect topology to improve scale, availability, utilization, modularity, deployment, security, power, and performance; users can pick a twisted 3D torus topology if desired. Much cheaper, lower power, and faster than Infiniband, OCSes and underlying optical components are lt;5\% of system cost and lt;3\% of system power. Each TPU v4 includes SparseCores, dataflow processors that accelerate models that rely on embeddings by 5x{\textendash}7x yet use only 5\% of die area and power. Deployed since 2020, TPU v4 outperforms TPU v3 by 2.1x and improves performance/Watt by 2.7x. The TPU v4 supercomputer is 4x larger at 4096 chips and thus nearly 10x faster overall, which along with OCS flexibility and availability allows a large language model to train at an average of ~60\% of peak FLOPS/second. For similar sized systems, it is ~4.3x{\textendash}4.5x faster than the Graphcore IPU Bow and is 1.2x{\textendash}1.7x faster and uses 1.3x{\textendash}1.9x less power than the Nvidia A100. TPU v4s inside the energy-optimized warehouse scale computers of Google Cloud use ~2{\textendash}6x less energy and produce ~20x less CO2e than contemporary DSAs in typical on-premise data centers.},
    address = {New York, NY, USA},
    articleno = {82},
    author = {Jouppi, Norm and Kurian, George and Li, Sheng and Ma, Peter and Nagarajan, Rahul and Nai, Lifeng and Patil, Nishant and Subramanian, Suvinay and Swing, Andy and Towles, Brian and Young, Clifford and Zhou, Xiang and Zhou, Zongwei and Patterson, David A},
    bdsk-url-1 = {https://doi.org/10.1145/3579371.3589350},
    booktitle = {Proceedings of the 50th Annual International Symposium on Computer Architecture},
    doi = {10.1145/3579371.3589350},
    isbn = {9798400700958},
    keywords = {warehouse scale computer, embeddings, supercomputer, domain specific architecture, reconfigurable, TPU, large language model, power usage effectiveness, CO2 equivalent emissions, energy, optical interconnect, IPU, machine learning, GPU, carbon emissions},
    location = {Orlando, FL, USA},
    numpages = {14},
    publisher = {ACM},
    series = {ISCA '23},
    source = {Crossref},
    title = {{TPU} v4: {An} Optically Reconfigurable Supercomputer for Machine Learning with Hardware Support for Embeddings},
    url = {https://doi.org/10.1145/3579371.3589350},
    year = {2023}
}

@book{joye2012fault,
    author = {Joye, Marc and Tunstall, Michael},
    date-added = {2023-11-22 16:35:24 -0500},
    date-modified = {2023-11-22 16:36:20 -0500},
    doi = {10.1007/978-3-642-29656-7},
    isbn = {9783642296550, 9783642296567},
    issn = {1619-7100},
    publisher = {Springer Berlin Heidelberg},
    source = {Crossref},
    title = {Fault Analysis in Cryptography},
    url = {https://doi.org/10.1007/978-3-642-29656-7},
    year = {2012}
}

@inproceedings{kaiming,
    author = {Kaiming He and
Xiangyu Zhang and
Shaoqing Ren and
Jian Sun},
    bibsource = {dblp computer science bibliography, https://dblp.org},
    biburl = {https://dblp.org/rec/conf/iccv/HeZRS15.bib},
    booktitle = {2015 {IEEE} International Conference on Computer Vision, {ICCV} 2015,
Santiago, Chile, December 7-13, 2015},
    doi = {10.1109/ICCV.2015.123},
    pages = {1026--1034},
    publisher = {{IEEE} Computer Society},
    timestamp = {Wed, 17 Apr 2019 01:00:00 +0200},
    title = {Delving Deep into Rectifiers: Surpassing Human-Level Performance on
ImageNet Classification},
    url = {https://doi.org/10.1109/ICCV.2015.123},
    year = {2015}
}

@inproceedings{kairouz2015secure,
    author = {Peter Kairouz and
Sewoong Oh and
Pramod Viswanath},
    bibsource = {dblp computer science bibliography, https://dblp.org},
    biburl = {https://dblp.org/rec/conf/nips/KairouzOV15.bib},
    booktitle = {Advances in Neural Information Processing Systems 28: Annual Conference
on Neural Information Processing Systems 2015, December 7-12, 2015,
Montreal, Quebec, Canada},
    editor = {Corinna Cortes and
Neil D. Lawrence and
Daniel D. Lee and
Masashi Sugiyama and
Roman Garnett},
    pages = {2008--2016},
    timestamp = {Thu, 21 Jan 2021 00:00:00 +0100},
    title = {Secure Multi-party Differential Privacy},
    url = {https://proceedings.neurips.cc/paper/2015/hash/a01610228fe998f515a72dd730294d87-Abstract.html},
    year = {2015}
}

@article{karargyris2023federated,
    author = {Karargyris, Alexandros and Umeton, Renato and Sheller, Micah J and Aristizabal, Alejandro and George, Johnu and Wuest, Anna and Pati, Sarthak and Kassem, Hasan and Zenk, Maximilian and Baid, Ujjwal and others},
    doi = {10.1038/s42256-023-00652-2},
    issn = {2522-5839},
    journal = {Nature Machine Intelligence},
    number = {7},
    pages = {799--810},
    publisher = {Springer Science and Business Media LLC},
    source = {Crossref},
    title = {Federated benchmarking of medical artificial intelligence with {MedPerf}},
    url = {https://doi.org/10.1038/s42256-023-00652-2},
    volume = {5},
    year = {2023}
}

@inproceedings{kaur2020interpreting,
    author = {Harmanpreet Kaur and
Harsha Nori and
Samuel Jenkins and
Rich Caruana and
Hanna M. Wallach and
Jennifer Wortman Vaughan},
    bibsource = {dblp computer science bibliography, https://dblp.org},
    biburl = {https://dblp.org/rec/conf/chi/KaurNJCWV20.bib},
    booktitle = {{CHI} '20: {CHI} Conference on Human Factors in Computing Systems,
Honolulu, HI, USA, April 25-30, 2020},
    doi = {10.1145/3313831.3376219},
    editor = {Regina Bernhaupt and
Florian 'Floyd' Mueller and
David Verweij and
Josh Andres and
Joanna McGrenere and
Andy Cockburn and
Ignacio Avellino and
Alix Goguey and
Pernille Bj{\o}n and
Shengdong Zhao and
Briane Paul Samson and
Rafal Kocielnik},
    pages = {1--14},
    publisher = {{ACM}},
    timestamp = {Tue, 12 May 2020 01:00:00 +0200},
    title = {Interpreting Interpretability: Understanding Data Scientists' Use
of Interpretability Tools for Machine Learning},
    url = {https://doi.org/10.1145/3313831.3376219},
    year = {2020}
}

@inproceedings{khan2021knowledgeadaptation,
    author = {Mohammad Emtiyaz Khan and
Siddharth Swaroop},
    bibsource = {dblp computer science bibliography, https://dblp.org},
    biburl = {https://dblp.org/rec/conf/nips/KhanS21.bib},
    booktitle = {Advances in Neural Information Processing Systems 34: Annual Conference
on Neural Information Processing Systems 2021, NeurIPS 2021, December
6-14, 2021, virtual},
    editor = {Marc'Aurelio Ranzato and
Alina Beygelzimer and
Yann N. Dauphin and
Percy Liang and
Jennifer Wortman Vaughan},
    pages = {19757--19770},
    timestamp = {Tue, 03 May 2022 01:00:00 +0200},
    title = {Knowledge-Adaptation Priors},
    url = {https://proceedings.neurips.cc/paper/2021/hash/a4380923dd651c195b1631af7c829187-Abstract.html},
    year = {2021}
}

@inproceedings{kiela2021dynabench,
    address = {Online},
    author = {Kiela, Douwe  and
Bartolo, Max  and
Nie, Yixin  and
Kaushik, Divyansh  and
Geiger, Atticus  and
Wu, Zhengxuan  and
Vidgen, Bertie  and
Prasad, Grusha  and
Singh, Amanpreet  and
Ringshia, Pratik  and
Ma, Zhiyi  and
Thrush, Tristan  and
Riedel, Sebastian  and
Waseem, Zeerak  and
Stenetorp, Pontus  and
Jia, Robin  and
Bansal, Mohit  and
Potts, Christopher  and
Williams, Adina},
    booktitle = {Proceedings of the 2021 Conference of the North American Chapter of the Association for Computational Linguistics: Human Language Technologies},
    doi = {10.18653/v1/2021.naacl-main.324},
    pages = {4110--4124},
    publisher = {Association for Computational Linguistics},
    title = {Dynabench: Rethinking Benchmarking in {NLP}},
    url = {https://aclanthology.org/2021.naacl-main.324},
    year = {2021}
}

@article{kim2018chemical,
    author = {Kim, Sunju and Yoon, Chungsik and Ham, Seunghon and Park, Jihoon and Kwon, Ohun and Park, Donguk and Choi, Sangjun and Kim, Seungwon and Ha, Kwonchul and Kim, Won},
    doi = {10.1080/10773525.2018.1519957},
    issn = {1077-3525, 2049-3967},
    journal = {Int. J. Occup. Env. Heal.},
    number = {3-4},
    pages = {109--118},
    publisher = {Informa UK Limited},
    source = {Crossref},
    title = {Chemical use in the semiconductor manufacturing industry},
    url = {https://doi.org/10.1080/10773525.2018.1519957},
    volume = {24},
    year = {2018}
}

@inproceedings{kim2018interpretability,
    author = {Been Kim and
Martin Wattenberg and
Justin Gilmer and
Carrie J. Cai and
James Wexler and
Fernanda B. Vi{\'{e}}gas and
Rory Sayres},
    bibsource = {dblp computer science bibliography, https://dblp.org},
    biburl = {https://dblp.org/rec/conf/icml/KimWGCWVS18.bib},
    booktitle = {Proceedings of the 35th International Conference on Machine Learning,
{ICML} 2018, Stockholmsm{\"{a}}ssan, Stockholm, Sweden, July 10-15,
2018},
    editor = {Jennifer G. Dy and
Andreas Krause},
    pages = {2673--2682},
    publisher = {{PMLR}},
    series = {Proceedings of Machine Learning Research},
    timestamp = {Wed, 03 Apr 2019 01:00:00 +0200},
    title = {Interpretability Beyond Feature Attribution: Quantitative Testing
with Concept Activation Vectors {(TCAV)}},
    url = {http://proceedings.mlr.press/v80/kim18d.html},
    volume = {80},
    year = {2018}
}

@article{kimChemicalUseSemiconductor2018,
    author = {Kim, Sunju and Yoon, Chungsik and Ham, Seunghon and Park, Jihoon and Kwon, Ohun and Park, Donguk and Choi, Sangjun and Kim, Seungwon and Ha, Kwonchul and Kim, Won},
    doi = {10.1080/10773525.2018.1519957},
    issn = {1077-3525, 2049-3967},
    journal = {Int. J. Occup. Env. Heal.},
    number = {3-4},
    pages = {109--118},
    publisher = {Informa UK Limited},
    source = {Crossref},
    title = {Chemical use in the semiconductor manufacturing industry},
    url = {https://doi.org/10.1080/10773525.2018.1519957},
    volume = {24},
    year = {2018}
}

@inproceedings{kocher1996timing,
    author = {Kocher, Paul C},
    booktitle = {Advances in Cryptology{\textemdash}CRYPTO{\textquoteright}96: 16th Annual International Cryptology Conference Santa Barbara, California, USA August 18{\textendash}22, 1996 Proceedings 16},
    organization = {Springer},
    pages = {104--113},
    title = {Timing attacks on implementations of Diffie-Hellman, {RSA,} {DSS,} and other systems},
    year = {1996}
}

@inproceedings{kocher1999differential,
    author = {Kocher, Paul and Jaffe, Joshua and Jun, Benjamin},
    booktitle = {Advances in Cryptology{\textemdash}CRYPTO'99: 19th Annual International Cryptology Conference Santa Barbara, California, USA, August 15{\textendash}19, 1999 Proceedings 19},
    date-added = {2023-11-22 16:55:28 -0500},
    date-modified = {2023-11-22 16:56:18 -0500},
    organization = {Springer},
    pages = {388--397},
    title = {Differential power analysis},
    year = {1999}
}

@article{Kocher2011Intro,
    author = {Kocher, Paul and Jaffe, Joshua and Jun, Benjamin and Rohatgi, Pankaj},
    date-added = {2023-11-22 16:58:42 -0500},
    date-modified = {2023-11-22 17:00:36 -0500},
    doi = {10.1007/s13389-011-0006-y},
    issn = {2190-8508, 2190-8516},
    journal = {Journal of Cryptographic Engineering},
    number = {1},
    pages = {5--27},
    publisher = {Springer Science and Business Media LLC},
    source = {Crossref},
    title = {Introduction to differential power analysis},
    url = {https://doi.org/10.1007/s13389-011-0006-y},
    volume = {1},
    year = {2011}
}

@inproceedings{Kocher2018spectre,
    author = {Kocher, Paul and Horn, Jann and Fogh, Anders and Genkin, Daniel and Gruss, Daniel and Haas, Werner and Hamburg, Mike and Lipp, Moritz and Mangard, Stefan and Prescher, Thomas and Schwarz, Michael and Yarom, Yuval},
    booktitle = {2019 IEEE Symposium on Security and Privacy (SP)},
    date-added = {2023-11-22 16:33:35 -0500},
    date-modified = {2023-11-22 16:34:01 -0500},
    doi = {10.1109/sp.2019.00002},
    publisher = {IEEE},
    source = {Crossref},
    title = {Spectre Attacks: {Exploiting} Speculative Execution},
    url = {https://doi.org/10.1109/sp.2019.00002},
    year = {2019}
}

@inproceedings{koh2020concept,
    author = {Pang Wei Koh and
Thao Nguyen and
Yew Siang Tang and
Stephen Mussmann and
Emma Pierson and
Been Kim and
Percy Liang},
    bibsource = {dblp computer science bibliography, https://dblp.org},
    biburl = {https://dblp.org/rec/conf/icml/KohNTMPKL20.bib},
    booktitle = {Proceedings of the 37th International Conference on Machine Learning,
{ICML} 2020, 13-18 July 2020, Virtual Event},
    pages = {5338--5348},
    publisher = {{PMLR}},
    series = {Proceedings of Machine Learning Research},
    timestamp = {Tue, 15 Dec 2020 00:00:00 +0100},
    title = {Concept Bottleneck Models},
    url = {http://proceedings.mlr.press/v119/koh20a.html},
    volume = {119},
    year = {2020}
}

@inproceedings{koh2021wilds,
    author = {Pang Wei Koh and
Shiori Sagawa and
Henrik Marklund and
Sang Michael Xie and
Marvin Zhang and
Akshay Balsubramani and
Weihua Hu and
Michihiro Yasunaga and
Richard Lanas Phillips and
Irena Gao and
Tony Lee and
Etienne David and
Ian Stavness and
Wei Guo and
Berton Earnshaw and
Imran S. Haque and
Sara M. Beery and
Jure Leskovec and
Anshul Kundaje and
Emma Pierson and
Sergey Levine and
Chelsea Finn and
Percy Liang},
    bibsource = {dblp computer science bibliography, https://dblp.org},
    biburl = {https://dblp.org/rec/conf/icml/KohSMXZBHYPGLDS21.bib},
    booktitle = {Proceedings of the 38th International Conference on Machine Learning,
{ICML} 2021, 18-24 July 2021, Virtual Event},
    editor = {Marina Meila and
Tong Zhang},
    pages = {5637--5664},
    publisher = {{PMLR}},
    series = {Proceedings of Machine Learning Research},
    timestamp = {Tue, 13 Dec 2022 00:00:00 +0100},
    title = {{WILDS:} {A} Benchmark of in-the-Wild Distribution Shifts},
    url = {http://proceedings.mlr.press/v139/koh21a.html},
    volume = {139},
    year = {2021}
}

@article{kolda_tensor_2009,
    abstract = {This survey provides an overview of higher-order tensor decompositions, their applications, and available software. A tensor is a multidimensional or N -way array. Decompositions of higher-order tensors (i.e., N -way arrays with N 3) have applications in psychometrics, chemometrics, signal processing, numerical linear algebra, computer vision, numerical analysis, data mining, neuroscience, graph analysis, and elsewhere. Two particular tensor decompositions can be considered to be higher-order extensions of the matrix singular value decomposition: CANDECOMP/PARAFAC (CP) decomposes a tensor as a sum of rank-one tensors, and the Tucker decomposition is a higher-order form of principal component analysis. There are many other tensor decompositions, including INDSCAL, PARAFAC2, CANDELINC, DEDICOM, and PARATUCK2 as well as nonnegative variants of all of the above. The N-way Toolbox, Tensor Toolbox, and Multilinear Engine are examples of software packages for working with tensors.},
    author = {Kolda, Tamara G. and Bader, Brett W.},
    bdsk-url-1 = {http://epubs.siam.org/doi/10.1137/07070111X},
    bdsk-url-2 = {https://doi.org/10.1137/07070111X},
    doi = {10.1137/07070111x},
    file = {Kolda and Bader - 2009 - Tensor Decompositions and Applications.pdf:/Users/jeffreyma/Zotero/storage/Q7ZG2267/Kolda and Bader - 2009 - Tensor Decompositions and Applications.pdf:application/pdf},
    issn = {0036-1445, 1095-7200},
    journal = {SIAM Rev.},
    language = {en},
    number = {3},
    pages = {455--500},
    publisher = {Society for Industrial \& Applied Mathematics (SIAM)},
    source = {Crossref},
    title = {Tensor Decompositions and Applications},
    url = {https://doi.org/10.1137/07070111x},
    urldate = {2023-10-20},
    volume = {51},
    year = {2009}
}

@article{koshti2011cumulative,
    author = {Koshti, VV},
    journal = {International journal of physics and mathematical sciences},
    number = {1},
    pages = {28--32},
    title = {Cumulative sum control chart},
    volume = {1},
    year = {2011}
}

@misc{krishna2023raman,
    archiveprefix = {arXiv},
    author = {Krishna, Adithya and Nudurupati, Srikanth Rohit and G, Chandana D and Dwivedi, Pritesh and van Schaik, Andr\'e and Mehendale, Mahesh and Thakur, Chetan Singh},
    eprint = {2306.06493},
    primaryclass = {cs.NE},
    title = {{RAMAN:} {A} Re-configurable and Sparse {tinyML} Accelerator for Inference on Edge},
    year = {2023}
}

@article{krishnamoorthi2018quantizing,
    author = {Krishnamoorthi, Raghuraman},
    journal = {ArXiv preprint},
    title = {Quantizing deep convolutional networks for efficient inference: {A} whitepaper},
    url = {https://arxiv.org/abs/1806.08342},
    volume = {abs/1806.08342},
    year = {2018}
}

@article{Krishnan_Rajpurkar_Topol_2022,
    author = {Krishnan, Rayan and Rajpurkar, Pranav and Topol, Eric J.},
    bdsk-url-1 = {https://doi.org/10.1038/s41551-022-00914-1},
    doi = {10.1038/s41551-022-00914-1},
    issn = {2157-846X},
    journal = {Nat. Biomed. Eng.},
    number = {12},
    pages = {1346--1352},
    publisher = {Springer Science and Business Media LLC},
    source = {Crossref},
    title = {Self-supervised learning in medicine and healthcare},
    url = {https://doi.org/10.1038/s41551-022-00914-1},
    volume = {6},
    year = {2022}
}

@inproceedings{krishnan2023archgym,
    author = {Krishnan, Srivatsan and Yazdanbakhsh, Amir and Prakash, Shvetank and Jabbour, Jason and Uchendu, Ikechukwu and Ghosh, Susobhan and Boroujerdian, Behzad and Richins, Daniel and Tripathy, Devashree and Faust, Aleksandra and Janapa Reddi, Vijay},
    booktitle = {Proceedings of the 50th Annual International Symposium on Computer Architecture},
    doi = {10.1145/3579371.3589049},
    pages = {1--16},
    publisher = {ACM},
    source = {Crossref},
    title = {{ArchGym:} {An} Open-Source Gymnasium for Machine Learning Assisted Architecture Design},
    url = {https://doi.org/10.1145/3579371.3589049},
    year = {2023}
}

@inproceedings{krizhevsky2012imagenet,
    author = {Alex Krizhevsky and
Ilya Sutskever and
Geoffrey E. Hinton},
    bibsource = {dblp computer science bibliography, https://dblp.org},
    biburl = {https://dblp.org/rec/conf/nips/KrizhevskySH12.bib},
    booktitle = {Advances in Neural Information Processing Systems 25: 26th Annual
Conference on Neural Information Processing Systems 2012. Proceedings
of a meeting held December 3-6, 2012, Lake Tahoe, Nevada, United States},
    editor = {Peter L. Bartlett and
Fernando C. N. Pereira and
Christopher J. C. Burges and
L{\'{e}}on Bottou and
Kilian Q. Weinberger},
    pages = {1106--1114},
    timestamp = {Thu, 21 Jan 2021 00:00:00 +0100},
    title = {ImageNet Classification with Deep Convolutional Neural Networks},
    url = {https://proceedings.neurips.cc/paper/2012/hash/c399862d3b9d6b76c8436e924a68c45b-Abstract.html},
    year = {2012}
}

@inproceedings{kung1979systolic,
    author = {Kung, Hsiang Tsung and Leiserson, Charles E},
    booktitle = {Sparse Matrix Proceedings 1978},
    organization = {Society for industrial and applied mathematics Philadelphia, PA, USA},
    pages = {256--282},
    title = {Systolic arrays (for {VLSI)}},
    volume = {1},
    year = {1979}
}

@misc{kung2018packing,
    archiveprefix = {arXiv},
    author = {Kung, H. T. and McDanel, Bradley and Zhang, Sai Qian},
    eprint = {1811.04770},
    primaryclass = {cs.LG},
    title = {Packing Sparse Convolutional Neural Networks for Efficient Systolic Array Implementations: {Column} Combining Under Joint Optimization},
    year = {2018}
}

@incollection{kurkova_survey_2018,
    address = {Cham},
    author = {Tan, Chuanqi and Sun, Fuchun and Kong, Tao and Zhang, Wenchang and Yang, Chao and Liu, Chunfang},
    bdsk-url-1 = {http://link.springer.com/10.1007/978-3-030-01424-7\_27},
    bdsk-url-2 = {https://doi.org/10.1007/978-3-030-01424-7\_27},
    booktitle = {Artificial Neural Networks and Machine Learning {\textendash} ICANN 2018},
    doi = {10.1007/978-3-030-01424-7_27},
    editor = {K\r{u}rkov\'a, V\v{e}ra and Manolopoulos, Yannis and Hammer, Barbara and Iliadis, Lazaros and Maglogiannis, Ilias},
    file = {Tan et al. - 2018 - A Survey on Deep Transfer Learning.pdf:/Users/alex/Zotero/storage/5NZ36SGB/Tan et al. - 2018 - A Survey on Deep Transfer Learning.pdf:application/pdf},
    isbn = {9783030014230, 9783030014247},
    issn = {0302-9743, 1611-3349},
    language = {en},
    note = {Series Title: Lecture Notes in Computer Science},
    pages = {270--279},
    publisher = {Springer International Publishing},
    source = {Crossref},
    title = {A Survey on Deep Transfer Learning},
    url = {https://doi.org/10.1007/978-3-030-01424-7_27},
    urldate = {2023-10-26},
    volume = {11141},
    year = {2018}
}

@inproceedings{kurth2023fourcastnet,
    author = {Kurth, Thorsten and Subramanian, Shashank and Harrington, Peter and Pathak, Jaideep and Mardani, Morteza and Hall, David and Miele, Andrea and Kashinath, Karthik and Anandkumar, Anima},
    booktitle = {Proceedings of the Platform for Advanced Scientific Computing Conference},
    doi = {10.1145/3592979.3593412},
    pages = {1--11},
    publisher = {ACM},
    source = {Crossref},
    title = {{FourCastNet:} {Accelerating} Global High-Resolution Weather Forecasting Using Adaptive {Fourier} Neural Operators},
    url = {https://doi.org/10.1145/3592979.3593412},
    year = {2023}
}

@misc{kuzmin2022fp8,
    archiveprefix = {arXiv},
    author = {Kuzmin, Andrey and Baalen, Mart Van and Ren, Yuwei and Nagel, Markus and Peters, Jorn and Blankevoort, Tijmen},
    eprint = {2208.09225},
    primaryclass = {cs.LG},
    title = {{FP8} Quantization: {The} Power of the Exponent},
    year = {2022}
}

@misc{kwon_tinytrain_2023,
    author = {Kwon, Young D. and Li, Rui and Venieris, Stylianos I. and Chauhan, Jagmohan and Lane, Nicholas D. and Mascolo, Cecilia},
    journal = {ArXiv preprint},
    title = {Machine and Deep Learning Using {MATLAB}},
    url = {https://arxiv.org/abs/2307.09988},
    volume = {abs/2307.09988},
    year = {2023}
}

@article{kwon2022flexible,
    author = {Kwon, Sun Hwa and Dong, Lin},
    doi = {10.1016/j.nanoen.2022.107632},
    issn = {2211-2855},
    journal = {Nano Energy},
    pages = {107632},
    publisher = {Elsevier BV},
    source = {Crossref},
    title = {Flexible sensors and machine learning for heart monitoring},
    url = {https://doi.org/10.1016/j.nanoen.2022.107632},
    volume = {102},
    year = {2022}
}

@article{kwon2023tinytrain,
    author = {Kwon, Young D and Li, Rui and Venieris, Stylianos I and Chauhan, Jagmohan and Lane, Nicholas D and Mascolo, Cecilia},
    journal = {ArXiv preprint},
    title = {{TinyTrain:} {Deep} Neural Network Training at the Extreme Edge},
    url = {https://arxiv.org/abs/2307.09988},
    volume = {abs/2307.09988},
    year = {2023}
}

@article{lai2018cmsis,
    author = {Lai, Liangzhen and Suda, Naveen and Chandra, Vikas},
    journal = {ArXiv preprint},
    title = {Cmsis-nn: {Efficient} neural network kernels for arm cortex-m cpus},
    url = {https://arxiv.org/abs/1801.06601},
    volume = {abs/1801.06601},
    year = {2018}
}

@misc{lai2018cmsisnn,
    archiveprefix = {arXiv},
    author = {Lai, Liangzhen and Suda, Naveen and Chandra, Vikas},
    eprint = {1801.06601},
    primaryclass = {cs.NE},
    title = {{CMSIS}-{NN:} {Efficient} Neural Network Kernels for Arm Cortex-M {CPUs}},
    year = {2018}
}

@inproceedings{lakkaraju2020fool,
    author = {Lakkaraju, Himabindu and Bastani, Osbert},
    booktitle = {Proceedings of the AAAI/ACM Conference on AI, Ethics, and Society},
    doi = {10.1145/3375627.3375833},
    pages = {79--85},
    publisher = {ACM},
    source = {Crossref},
    subtitle = {Manipulating User Trust via Misleading Black Box Explanations},
    title = {{''How} do I fool you?''},
    url = {https://doi.org/10.1145/3375627.3375833},
    year = {2020}
}

@article{lam2023learning,
    author = {Lam, Remi and Sanchez-Gonzalez, Alvaro and Willson, Matthew and Wirnsberger, Peter and Fortunato, Meire and Alet, Ferran and Ravuri, Suman and Ewalds, Timo and Eaton-Rosen, Zach and Hu, Weihua and Merose, Alexander and Hoyer, Stephan and Holland, George and Vinyals, Oriol and Stott, Jacklynn and Pritzel, Alexander and Mohamed, Shakir and Battaglia, Peter},
    doi = {10.1126/science.adi2336},
    issn = {0036-8075, 1095-9203},
    journal = {Science},
    pages = {eadi2336},
    publisher = {American Association for the Advancement of Science (AAAS)},
    source = {Crossref},
    title = {Learning skillful medium-range global weather forecasting},
    url = {https://doi.org/10.1126/science.adi2336},
    year = {2023}
}

@article{lannelongueGreenAlgorithmsQuantifying2021,
    author = {Lannelongue, Lo{\"\i}c and Grealey, Jason and Inouye, Michael},
    doi = {10.1002/advs.202100707},
    issn = {2198-3844, 2198-3844},
    journal = {Adv. Sci.},
    language = {en},
    number = {12},
    pages = {2100707},
    publisher = {Wiley},
    shorttitle = {Green Algorithms},
    source = {Crossref},
    title = {Green Algorithms: {Quantifying} the Carbon Footprint of Computation},
    url = {https://doi.org/10.1002/advs.202100707},
    urldate = {2023-12-01},
    volume = {8},
    year = {2021}
}

@article{lecocq2022mitigation,
    author = {Winkler, Harald and Lecocq, Franck and Lofgren, Hans and Vilari\~no, Maria Virginia and Kartha, Sivan and Portugal-Pereira, Joana},
    doi = {10.1007/s44168-022-00026-1},
    issn = {2731-3263},
    journal = {Climate Action},
    number = {1},
    publisher = {Springer Science and Business Media LLC},
    source = {Crossref},
    title = {Examples of shifting development pathways: {Lessons} on how to enable broader, deeper, and faster climate action},
    url = {https://doi.org/10.1007/s44168-022-00026-1},
    volume = {1},
    year = {2022}
}

@inproceedings{lecun_optimal_1989,
    abstract = {We have used information-theoretic ideas to derive a class of prac(cid:173) tical and nearly optimal schemes for adapting the size of a neural network. By removing unimportant weights from a network, sev(cid:173) eral improvements can be expected: better generalization, fewer training examples required, and improved speed of learning and/or classification. The basic idea is to use second-derivative informa(cid:173) tion to make a tradeoff between network complexity and training set error. Experiments confirm the usefulness of the methods on a real-world application.},
    author = {LeCun, Yann and Denker, John and Solla, Sara},
    bdsk-url-1 = {https://proceedings.neurips.cc/paper/1989/hash/6c9882bbac1c7093bd25041881277658-Abstract.html},
    booktitle = {Advances in Neural Information Processing Systems},
    file = {Full Text PDF:/Users/jeffreyma/Zotero/storage/BYHQQSST/LeCun et al. - 1989 - Optimal Brain Damage.pdf:application/pdf},
    journal = {Adv Neural Inf Process Syst},
    publisher = {Morgan-Kaufmann},
    title = {Optimal Brain Damage},
    url = {https://proceedings.neurips.cc/paper/1989/hash/6c9882bbac1c7093bd25041881277658-Abstract.html},
    urldate = {2023-10-20},
    volume = {2},
    year = {1989}
}

@article{lecun1989optimal,
    author = {LeCun, Yann and Denker, John and Solla, Sara},
    journal = {Adv Neural Inf Process Syst},
    title = {Optimal brain damage},
    volume = {2},
    year = {1989}
}

@inproceedings{li2014communication,
    author = {Mu Li and
David G. Andersen and
Alexander J. Smola and
Kai Yu},
    bibsource = {dblp computer science bibliography, https://dblp.org},
    biburl = {https://dblp.org/rec/conf/nips/LiASY14.bib},
    booktitle = {Advances in Neural Information Processing Systems 27: Annual Conference
on Neural Information Processing Systems 2014, December 8-13 2014,
Montreal, Quebec, Canada},
    editor = {Zoubin Ghahramani and
Max Welling and
Corinna Cortes and
Neil D. Lawrence and
Kilian Q. Weinberger},
    pages = {19--27},
    timestamp = {Thu, 21 Jan 2021 00:00:00 +0100},
    title = {Communication Efficient Distributed Machine Learning with the Parameter
Server},
    url = {https://proceedings.neurips.cc/paper/2014/hash/1ff1de774005f8da13f42943881c655f-Abstract.html},
    year = {2014}
}

@inproceedings{li2016lightrnn,
    author = {Xiang Li and
Tao Qin and
Jian Yang and
Tie{-}Yan Liu},
    bibsource = {dblp computer science bibliography, https://dblp.org},
    biburl = {https://dblp.org/rec/conf/nips/LiQYHL16.bib},
    booktitle = {Advances in Neural Information Processing Systems 29: Annual Conference
on Neural Information Processing Systems 2016, December 5-10, 2016,
Barcelona, Spain},
    editor = {Daniel D. Lee and
Masashi Sugiyama and
Ulrike von Luxburg and
Isabelle Guyon and
Roman Garnett},
    pages = {4385--4393},
    timestamp = {Thu, 21 Jan 2021 00:00:00 +0100},
    title = {LightRNN: Memory and Computation-Efficient Recurrent Neural Networks},
    url = {https://proceedings.neurips.cc/paper/2016/hash/c3e4035af2a1cde9f21e1ae1951ac80b-Abstract.html},
    year = {2016}
}

@article{li2017deep,
    author = {Li, Yuxi},
    journal = {ArXiv preprint},
    title = {Deep reinforcement learning: {An} overview},
    url = {https://arxiv.org/abs/1701.07274},
    volume = {abs/1701.07274},
    year = {2017}
}

@article{li2017learning,
    author = {Li, Zhizhong and Hoiem, Derek},
    doi = {10.1109/tpami.2017.2773081},
    issn = {0162-8828, 2160-9292, 1939-3539},
    journal = {IEEE Trans. Pattern Anal. Mach. Intell.},
    number = {12},
    pages = {2935--2947},
    publisher = {Institute of Electrical and Electronics Engineers (IEEE)},
    source = {Crossref},
    title = {Learning without Forgetting},
    url = {https://doi.org/10.1109/tpami.2017.2773081},
    volume = {40},
    year = {2018}
}

@article{li2019edge,
    author = {Li, En and Zeng, Liekang and Zhou, Zhi and Chen, Xu},
    doi = {10.1109/twc.2019.2946140},
    issn = {1536-1276, 1558-2248},
    journal = {IEEE Trans. Wireless Commun.},
    number = {1},
    pages = {447--457},
    publisher = {Institute of Electrical and Electronics Engineers (IEEE)},
    source = {Crossref},
    title = {Edge {AI:} {On-demand} Accelerating Deep Neural Network Inference via Edge Computing},
    url = {https://doi.org/10.1109/twc.2019.2946140},
    volume = {19},
    year = {2020}
}

@inproceedings{Li2020Additive,
    author = {Yuhang Li and
Xin Dong and
Wei Wang},
    bibsource = {dblp computer science bibliography, https://dblp.org},
    biburl = {https://dblp.org/rec/conf/iclr/LiDW20.bib},
    booktitle = {8th International Conference on Learning Representations, {ICLR} 2020,
Addis Ababa, Ethiopia, April 26-30, 2020},
    publisher = {OpenReview.net},
    timestamp = {Tue, 18 Aug 2020 01:00:00 +0200},
    title = {Additive Powers-of-Two Quantization: An Efficient Non-uniform Discretization
for Neural Networks},
    url = {https://openreview.net/forum?id=BkgXT24tDS},
    year = {2020}
}

@article{Li2020Federated,
    author = {Li, Tian and Sahu, Anit Kumar and Talwalkar, Ameet and Smith, Virginia},
    date-added = {2023-11-22 19:15:13 -0500},
    date-modified = {2023-11-22 19:17:19 -0500},
    doi = {10.1109/msp.2020.2975749},
    issn = {1053-5888, 1558-0792},
    journal = {IEEE Signal Process Mag.},
    number = {3},
    pages = {50--60},
    publisher = {Institute of Electrical and Electronics Engineers (IEEE)},
    source = {Crossref},
    title = {Federated Learning: {Challenges,} Methods, and Future Directions},
    url = {https://doi.org/10.1109/msp.2020.2975749},
    volume = {37},
    year = {2020}
}

@misc{liao_can_2023,
    author = {Liao, Zhu and Qu\'etu, Victor and Nguyen, Van-Tam and Tartaglione, Enzo},
    journal = {ArXiv preprint},
    title = {Can Unstructured Pruning Reduce the Depth in Deep Neural Networks?},
    url = {https://arxiv.org/abs/2308.06619},
    volume = {abs/2308.06619},
    year = {2023}
}

@misc{ligozat2022unraveling,
    archiveprefix = {arXiv},
    author = {Ligozat, Anne-Laure and Lef\`evre, Julien and Bugeau, Aur\'elie and Combaz, Jacques},
    eprint = {2110.11822},
    primaryclass = {cs.AI},
    title = {Unraveling the Hidden Environmental Impacts of {AI} Solutions for Environment},
    year = {2022}
}

@misc{lin_-device_2022,
    author = {Lin, Ji and Zhu, Ligeng and Chen, Wei-Ming and Wang, Wei-Chen and Gan, Chuang and Han, Song},
    journal = {ArXiv preprint},
    title = {On-Device Training Under {256KB} Memory},
    url = {https://arxiv.org/abs/2206.15472},
    volume = {abs/2206.15472},
    year = {2022}
}

@inproceedings{lin_mcunet_2020,
    author = {Ji Lin and
Wei{-}Ming Chen and
Yujun Lin and
John Cohn and
Chuang Gan and
Song Han},
    bibsource = {dblp computer science bibliography, https://dblp.org},
    biburl = {https://dblp.org/rec/conf/nips/LinCLCG020.bib},
    booktitle = {Advances in Neural Information Processing Systems 33: Annual Conference
on Neural Information Processing Systems 2020, NeurIPS 2020, December
6-12, 2020, virtual},
    editor = {Hugo Larochelle and
Marc'Aurelio Ranzato and
Raia Hadsell and
Maria{-}Florina Balcan and
Hsuan{-}Tien Lin},
    timestamp = {Thu, 11 Feb 2021 00:00:00 +0100},
    title = {MCUNet: Tiny Deep Learning on IoT Devices},
    url = {https://proceedings.neurips.cc/paper/2020/hash/86c51678350f656dcc7f490a43946ee5-Abstract.html},
    year = {2020}
}

@inproceedings{lin2014microsoft,
    author = {Lin, Tsung-Yi and Maire, Michael and Belongie, Serge and Hays, James and Perona, Pietro and Ramanan, Deva and Doll\'ar, Piotr and Zitnick, C Lawrence},
    booktitle = {Computer Vision{\textendash}ECCV 2014: 13th European Conference, Zurich, Switzerland, September 6-12, 2014, Proceedings, Part V 13},
    organization = {Springer},
    pages = {740--755},
    title = {Microsoft coco: {Common} objects in context},
    year = {2014}
}

@inproceedings{lin2020mcunet,
    author = {Ji Lin and
Wei{-}Ming Chen and
Yujun Lin and
John Cohn and
Chuang Gan and
Song Han},
    bibsource = {dblp computer science bibliography, https://dblp.org},
    biburl = {https://dblp.org/rec/conf/nips/LinCLCG020.bib},
    booktitle = {Advances in Neural Information Processing Systems 33: Annual Conference
on Neural Information Processing Systems 2020, NeurIPS 2020, December
6-12, 2020, virtual},
    editor = {Hugo Larochelle and
Marc'Aurelio Ranzato and
Raia Hadsell and
Maria{-}Florina Balcan and
Hsuan{-}Tien Lin},
    timestamp = {Thu, 11 Feb 2021 00:00:00 +0100},
    title = {MCUNet: Tiny Deep Learning on IoT Devices},
    url = {https://proceedings.neurips.cc/paper/2020/hash/86c51678350f656dcc7f490a43946ee5-Abstract.html},
    year = {2020}
}

@article{lin2022device,
    author = {Lin, Ji and Zhu, Ligeng and Chen, Wei-Ming and Wang, Wei-Chen and Gan, Chuang and Han, Song},
    journal = {Adv. Neur. In.},
    pages = {22941--22954},
    title = {On-device training under 256kb memory},
    volume = {35},
    year = {2022}
}

@inproceedings{lin2022ondevice,
    author = {Zhu, Ligeng and Hu, Lanxiang and Lin, Ji and Chen, Wei-Ming and Wang, Wei-Chen and Gan, Chuang and Han, Song},
    booktitle = {56th Annual IEEE/ACM International Symposium on Microarchitecture},
    doi = {10.1145/3613424.3614307},
    publisher = {ACM},
    source = {Crossref},
    title = {{PockEngine:} {Sparse} and Efficient Fine-tuning in a Pocket},
    url = {https://doi.org/10.1145/3613424.3614307},
    year = {2023}
}

@article{lin2023awq,
    author = {Lin, Ji and Tang, Jiaming and Tang, Haotian and Yang, Shang and Dang, Xingyu and Han, Song},
    journal = {arXiv},
    title = {{AWQ:} {Activation-aware} Weight Quantization for {LLM} Compression and Acceleration},
    year = {2023}
}

@book{lindgren2023handbook,
    author = {Lindgren, Simon},
    publisher = {Edward Elgar Publishing},
    title = {Handbook of Critical Studies of Artificial Intelligence},
    year = {2023}
}

@article{lindholm_nvidia_2008,
    abstract = {To enable flexible, programmable graphics and high-performance computing, NVIDIA has developed the Tesla scalable unified graphics and parallel computing architecture. Its scalable parallel array of processors is massively multithreaded and programmable in C or via graphics APIs.},
    author = {Lindholm, Erik and Nickolls, John and Oberman, Stuart and Montrym, John},
    bdsk-url-1 = {https://ieeexplore.ieee.org/document/4523358},
    bdsk-url-2 = {https://doi.org/10.1109/MM.2008.31},
    doi = {10.1109/mm.2008.31},
    issn = {0272-1732},
    journal = {IEEE Micro},
    note = {Conference Name: IEEE Micro},
    number = {2},
    pages = {39--55},
    publisher = {Institute of Electrical and Electronics Engineers (IEEE)},
    shorttitle = {NVIDIA Tesla},
    source = {Crossref},
    title = {{NVIDIA} Tesla: {A} Unified Graphics and Computing Architecture},
    url = {https://doi.org/10.1109/mm.2008.31},
    urldate = {2023-11-07},
    volume = {28},
    year = {2008}
}

@inproceedings{Lipp2018meltdown,
    author = {Kocher, Paul and Horn, Jann and Fogh, Anders and Genkin, Daniel and Gruss, Daniel and Haas, Werner and Hamburg, Mike and Lipp, Moritz and Mangard, Stefan and Prescher, Thomas and Schwarz, Michael and Yarom, Yuval},
    booktitle = {2019 IEEE Symposium on Security and Privacy (SP)},
    date-added = {2023-11-22 16:32:26 -0500},
    date-modified = {2023-11-22 16:33:08 -0500},
    doi = {10.1109/sp.2019.00002},
    publisher = {IEEE},
    source = {Crossref},
    title = {Spectre Attacks: {Exploiting} Speculative Execution},
    url = {https://doi.org/10.1109/sp.2019.00002},
    year = {2019}
}

@article{loh20083d,
    author = {Loh, Gabriel H.},
    doi = {10.1145/1394608.1382159},
    issn = {0163-5964},
    journal = {ACM SIGARCH Computer Architecture News},
    number = {3},
    pages = {453--464},
    publisher = {Association for Computing Machinery (ACM)},
    source = {Crossref},
    title = {{3D}-Stacked Memory Architectures for Multi-core Processors},
    url = {https://doi.org/10.1145/1394608.1382159},
    volume = {36},
    year = {2008}
}

@inproceedings{long2020ai,
    author = {Duri Long and
Brian Magerko},
    bibsource = {dblp computer science bibliography, https://dblp.org},
    biburl = {https://dblp.org/rec/conf/chi/LongM20.bib},
    booktitle = {{CHI} '20: {CHI} Conference on Human Factors in Computing Systems,
Honolulu, HI, USA, April 25-30, 2020},
    doi = {10.1145/3313831.3376727},
    editor = {Regina Bernhaupt and
Florian 'Floyd' Mueller and
David Verweij and
Josh Andres and
Joanna McGrenere and
Andy Cockburn and
Ignacio Avellino and
Alix Goguey and
Pernille Bj{\o}n and
Shengdong Zhao and
Briane Paul Samson and
Rafal Kocielnik},
    pages = {1--16},
    publisher = {{ACM}},
    timestamp = {Tue, 12 May 2020 01:00:00 +0200},
    title = {What is {AI} Literacy? Competencies and Design Considerations},
    url = {https://doi.org/10.1145/3313831.3376727},
    year = {2020}
}

@inproceedings{lou2013accurate,
    author = {Yin Lou and
Rich Caruana and
Johannes Gehrke and
Giles Hooker},
    bibsource = {dblp computer science bibliography, https://dblp.org},
    biburl = {https://dblp.org/rec/conf/kdd/LouCGH13.bib},
    booktitle = {The 19th {ACM} {SIGKDD} International Conference on Knowledge Discovery
and Data Mining, {KDD} 2013, Chicago, IL, USA, August 11-14, 2013},
    doi = {10.1145/2487575.2487579},
    editor = {Inderjit S. Dhillon and
Yehuda Koren and
Rayid Ghani and
Ted E. Senator and
Paul Bradley and
Rajesh Parekh and
Jingrui He and
Robert L. Grossman and
Ramasamy Uthurusamy},
    pages = {623--631},
    publisher = {{ACM}},
    timestamp = {Fri, 25 Dec 2020 00:00:00 +0100},
    title = {Accurate intelligible models with pairwise interactions},
    url = {https://doi.org/10.1145/2487575.2487579},
    year = {2013}
}

@article{lowy2021fermi,
    author = {Lowy, Andrew and Pavan, Rakesh and Baharlouei, Sina and Razaviyayn, Meisam and Beirami, Ahmad},
    title = {Fermi: {Fair} empirical risk minimization via exponential R\'enyi mutual information},
    year = {2021}
}

@misc{lu_notes_2016,
    author = {Lu, Yuan and Yang, Jie},
    journal = {ArXiv preprint},
    title = {Notes on Low-rank Matrix Factorization},
    url = {https://arxiv.org/abs/1507.00333},
    volume = {abs/1507.00333},
    year = {2015}
}

@inproceedings{luebke2008cuda,
    author = {Luebke, David},
    bdsk-url-1 = {https://doi.org/10.1109/ISBI.2008.4541126},
    booktitle = {2008 5th IEEE International Symposium on Biomedical Imaging: From Nano to Macro},
    doi = {10.1109/isbi.2008.4541126},
    number = {},
    pages = {836--838},
    publisher = {IEEE},
    source = {Crossref},
    title = {{CUDA:} {Scalable} parallel programming for high-performance scientific computing},
    url = {https://doi.org/10.1109/isbi.2008.4541126},
    volume = {},
    year = {2008}
}

@inproceedings{lundberg2017unified,
    author = {Scott M. Lundberg and
Su{-}In Lee},
    bibsource = {dblp computer science bibliography, https://dblp.org},
    biburl = {https://dblp.org/rec/conf/nips/LundbergL17.bib},
    booktitle = {Advances in Neural Information Processing Systems 30: Annual Conference
on Neural Information Processing Systems 2017, December 4-9, 2017,
Long Beach, CA, {USA}},
    editor = {Isabelle Guyon and
Ulrike von Luxburg and
Samy Bengio and
Hanna M. Wallach and
Rob Fergus and
S. V. N. Vishwanathan and
Roman Garnett},
    pages = {4765--4774},
    timestamp = {Thu, 21 Jan 2021 00:00:00 +0100},
    title = {A Unified Approach to Interpreting Model Predictions},
    url = {https://proceedings.neurips.cc/paper/2017/hash/8a20a8621978632d76c43dfd28b67767-Abstract.html},
    year = {2017}
}

@article{maass1997networks,
    author = {Maass, Wolfgang},
    doi = {10.1016/s0893-6080(97)00011-7},
    issn = {0893-6080},
    journal = {Neural Networks},
    number = {9},
    pages = {1659--1671},
    publisher = {Elsevier BV},
    source = {Crossref},
    title = {Networks of spiking neurons: {The} third generation of neural network models},
    url = {https://doi.org/10.1016/s0893-6080(97)00011-7},
    volume = {10},
    year = {1997}
}

@article{MAL-083,
    author = {Kairouz, Peter and McMahan, H. Brendan and Avent, Brendan and Bellet, Aur\'elien and Bennis, Mehdi and Nitin Bhagoji, Arjun and Bonawitz, Kallista and Charles, Zachary and Cormode, Graham and Cummings, Rachel and D{\textquoteright}Oliveira, Rafael G. L. and Eichner, Hubert and El Rouayheb, Salim and Evans, David and Gardner, Josh and Garrett, Zachary and Gasc\'on, Adri\`a and Ghazi, Badih and Gibbons, Phillip B. and Gruteser, Marco and Harchaoui, Zaid and He, Chaoyang and He, Lie and Huo, Zhouyuan and Hutchinson, Ben and Hsu, Justin and Jaggi, Martin and Javidi, Tara and Joshi, Gauri and Khodak, Mikhail and Konecn\'y, Jakub and Korolova, Aleksandra and Koushanfar, Farinaz and Koyejo, Sanmi and Lepoint, Tancr\`ede and Liu, Yang and Mittal, Prateek and Mohri, Mehryar and Nock, Richard and \"Ozg\"ur, Ayfer and Pagh, Rasmus and Qi, Hang and Ramage, Daniel and Raskar, Ramesh and Raykova, Mariana and Song, Dawn and Song, Weikang and Stich, Sebastian U. and Sun, Ziteng and Suresh, Ananda Theertha and Tram\`er, Florian and Vepakomma, Praneeth and Wang, Jianyu and Xiong, Li and Xu, Zheng and Yang, Qiang and Yu, Felix X. and Yu, Han and Zhao, Sen},
    bdsk-url-1 = {http://dx.doi.org/10.1561/2200000083},
    date-added = {2023-11-22 19:14:08 -0500},
    date-modified = {2023-11-22 19:14:08 -0500},
    doi = {10.1561/2200000083},
    issn = {1935-8237, 1935-8245},
    journal = {Foundations and Trends{\textregistered} in Machine Learning},
    number = {1{\textendash}2},
    pages = {1--210},
    publisher = {Now Publishers},
    source = {Crossref},
    title = {Advances and Open Problems in Federated Learning},
    url = {https://doi.org/10.1561/2200000083},
    volume = {14},
    year = {2021}
}

@article{markovic2020,
    author = {Markovi\'c, Danijela and Mizrahi, Alice and Querlioz, Damien and Grollier, Julie},
    doi = {10.1038/s42254-020-0208-2},
    issn = {2522-5820},
    journal = {Nature Reviews Physics},
    number = {9},
    pages = {499--510},
    publisher = {Springer Science and Business Media LLC},
    source = {Crossref},
    title = {Physics for neuromorphic computing},
    url = {https://doi.org/10.1038/s42254-020-0208-2},
    volume = {2},
    year = {2020}
}

@article{martin1993myth,
    author = {Martin, C. Dianne},
    doi = {10.1145/255950.153587},
    issn = {0001-0782, 1557-7317},
    journal = {Commun. ACM},
    number = {4},
    pages = {120--133},
    publisher = {Association for Computing Machinery (ACM)},
    source = {Crossref},
    title = {The myth of the awesome thinking machine},
    url = {https://doi.org/10.1145/255950.153587},
    volume = {36},
    year = {1993}
}

@article{maslej2023artificial,
    author = {Maslej, Nestor and Fattorini, Loredana and Brynjolfsson, Erik and Etchemendy, John and Ligett, Katrina and Lyons, Terah and Manyika, James and Ngo, Helen and Niebles, Juan Carlos and Parli, Vanessa and others},
    journal = {ArXiv preprint},
    title = {Artificial intelligence index report 2023},
    url = {https://arxiv.org/abs/2310.03715},
    volume = {abs/2310.03715},
    year = {2023}
}

@article{mattson2020mlperf,
    author = {Mattson, Peter and Reddi, Vijay Janapa and Cheng, Christine and Coleman, Cody and Diamos, Greg and Kanter, David and Micikevicius, Paulius and Patterson, David and Schmuelling, Guenther and Tang, Hanlin and Wei, Gu-Yeon and Wu, Carole-Jean},
    doi = {10.1109/mm.2020.2974843},
    issn = {0272-1732, 1937-4143},
    journal = {IEEE Micro},
    number = {2},
    pages = {8--16},
    publisher = {Institute of Electrical and Electronics Engineers (IEEE)},
    source = {Crossref},
    title = {{MLPerf:} {An} Industry Standard Benchmark Suite for Machine Learning Performance},
    url = {https://doi.org/10.1109/mm.2020.2974843},
    volume = {40},
    year = {2020}
}

@article{maxime2016impact,
    abstract = {This paper studies government subsidies for green technology adoption while considering the manufacturing industry's response. Government subsidies offered directly to consumers impact the supplier's production and pricing decisions. Our analysis expands the current understanding of the price-setting newsvendor model, incorporating the external influence from the government, who is now an additional player in the system. We quantify how demand uncertainty impacts the various players (government, industry, and consumers) when designing policies. We further show that, for convex demand functions, an increase in demand uncertainty leads to higher production quantities and lower prices, resulting in lower profits for the supplier. With this in mind, one could expect consumer surplus to increase with uncertainty. In fact, we show that this is not always the case and that the uncertainty impact on consumer surplus depends on the trade-off between lower prices and the possibility of underserving customers with high valuations. We also show that when policy makers such as governments ignore demand uncertainty when designing consumer subsidies, they can significantly miss the desired adoption target level. From a coordination perspective, we demonstrate that the decentralized decisions are also optimal for a central planner managing jointly the supplier and the government. As a result, subsidies provide a coordination mechanism.},
    author = {Cohen, Maxime C. and Lobel, Ruben and Perakis, Georgia},
    doi = {10.1287/mnsc.2015.2173},
    issn = {0025-1909, 1526-5501},
    journal = {Manage. Sci.},
    number = {5},
    pages = {1235--1258},
    publisher = {Institute for Operations Research and the Management Sciences (INFORMS)},
    source = {Crossref},
    title = {The Impact of Demand Uncertainty on Consumer Subsidies for Green Technology Adoption},
    url = {https://doi.org/10.1287/mnsc.2015.2173},
    urldate = {2023-12-01},
    volume = {62},
    year = {2016}
}

@incollection{mccarthy1981epistemological,
    author = {McCarthy, John},
    booktitle = {Readings in Artificial Intelligence},
    doi = {10.1016/b978-0-934613-03-3.50035-0},
    pages = {459--465},
    publisher = {Elsevier},
    source = {Crossref},
    title = {Epistemological Problems Of Artificial Intelligence},
    url = {https://doi.org/10.1016/b978-0-934613-03-3.50035-0},
    year = {1981}
}

@inproceedings{mcmahan2017communication,
    author = {Brendan McMahan and
Eider Moore and
Daniel Ramage and
Seth Hampson and
Blaise Ag{\"{u}}era y Arcas},
    bibsource = {dblp computer science bibliography, https://dblp.org},
    biburl = {https://dblp.org/rec/conf/aistats/McMahanMRHA17.bib},
    booktitle = {Proceedings of the 20th International Conference on Artificial Intelligence
and Statistics, {AISTATS} 2017, 20-22 April 2017, Fort Lauderdale,
FL, {USA}},
    editor = {Aarti Singh and
Xiaojin (Jerry) Zhu},
    pages = {1273--1282},
    publisher = {{PMLR}},
    series = {Proceedings of Machine Learning Research},
    timestamp = {Wed, 03 Apr 2019 01:00:00 +0200},
    title = {Communication-Efficient Learning of Deep Networks from Decentralized
Data},
    url = {http://proceedings.mlr.press/v54/mcmahan17a.html},
    volume = {54},
    year = {2017}
}

@inproceedings{mcmahan2023communicationefficient,
    author = {Brendan McMahan and
Eider Moore and
Daniel Ramage and
Seth Hampson and
Blaise Ag{\"{u}}era y Arcas},
    bibsource = {dblp computer science bibliography, https://dblp.org},
    biburl = {https://dblp.org/rec/conf/aistats/McMahanMRHA17.bib},
    booktitle = {Proceedings of the 20th International Conference on Artificial Intelligence
and Statistics, {AISTATS} 2017, 20-22 April 2017, Fort Lauderdale,
FL, {USA}},
    editor = {Aarti Singh and
Xiaojin (Jerry) Zhu},
    pages = {1273--1282},
    publisher = {{PMLR}},
    series = {Proceedings of Machine Learning Research},
    timestamp = {Wed, 03 Apr 2019 01:00:00 +0200},
    title = {Communication-Efficient Learning of Deep Networks from Decentralized
Data},
    url = {http://proceedings.mlr.press/v54/mcmahan17a.html},
    volume = {54},
    year = {2017}
}

@article{miller2000optical,
    author = {Miller, D.A.B.},
    doi = {10.1109/2944.902184},
    issn = {1077-260X, 1558-4542},
    journal = {\#IEEE\_J\_JSTQE\#},
    number = {6},
    pages = {1312--1317},
    publisher = {Institute of Electrical and Electronics Engineers (IEEE)},
    source = {Crossref},
    title = {Optical interconnects to silicon},
    url = {https://doi.org/10.1109/2944.902184},
    volume = {6},
    year = {2000}
}

@article{miller2015remote,
    author = {Miller, Charlie and Valasek, Chris},
    date-added = {2023-11-22 17:11:27 -0500},
    date-modified = {2023-11-22 17:12:18 -0500},
    journal = {Black Hat USA},
    number = {S 91},
    pages = {1--91},
    title = {Remote exploitation of an unaltered passenger vehicle},
    volume = {2015},
    year = {2015}
}

@article{miller2019lessons,
    author = {Miller, Charlie},
    date-added = {2023-11-22 16:12:04 -0500},
    date-modified = {2023-11-22 16:13:31 -0500},
    doi = {10.1109/mdat.2018.2863106},
    issn = {2168-2356, 2168-2364},
    journal = {IEEE Design \&amp; Test},
    number = {6},
    pages = {7--9},
    publisher = {Institute of Electrical and Electronics Engineers (IEEE)},
    source = {Crossref},
    title = {Lessons learned from hacking a car},
    url = {https://doi.org/10.1109/mdat.2018.2863106},
    volume = {36},
    year = {2019}
}

@article{mills1997overview,
    author = {Mills, Andrew and Le Hunte, Stephen},
    doi = {10.1016/s1010-6030(97)00118-4},
    issn = {1010-6030},
    journal = {J. Photochem. Photobiol., A},
    number = {1},
    pages = {1--35},
    publisher = {Elsevier BV},
    source = {Crossref},
    title = {An overview of semiconductor photocatalysis},
    url = {https://doi.org/10.1016/s1010-6030(97)00118-4},
    volume = {108},
    year = {1997}
}

@article{mittal2021survey,
    author = {Mittal, Sparsh and Verma, Gaurav and Kaushik, Brajesh and Khanday, Farooq A.},
    doi = {10.1016/j.sysarc.2021.102276},
    issn = {1383-7621},
    journal = {J. Syst. Architect.},
    pages = {102276},
    publisher = {Elsevier BV},
    source = {Crossref},
    title = {A survey of {SRAM}-based in-memory computing techniques and applications},
    url = {https://doi.org/10.1016/j.sysarc.2021.102276},
    volume = {119},
    year = {2021}
}

@article{modha2023neural,
    author = {Modha, Dharmendra S. and Akopyan, Filipp and Andreopoulos, Alexander and Appuswamy, Rathinakumar and Arthur, John V. and Cassidy, Andrew S. and Datta, Pallab and DeBole, Michael V. and Esser, Steven K. and Otero, Carlos Ortega and Sawada, Jun and Taba, Brian and Amir, Arnon and Bablani, Deepika and Carlson, Peter J. and Flickner, Myron D. and Gandhasri, Rajamohan and Garreau, Guillaume J. and Ito, Megumi and Klamo, Jennifer L. and Kusnitz, Jeffrey A. and McClatchey, Nathaniel J. and McKinstry, Jeffrey L. and Nakamura, Yutaka and Nayak, Tapan K. and Risk, William P. and Schleupen, Kai and Shaw, Ben and Sivagnaname, Jay and Smith, Daniel F. and Terrizzano, Ignacio and Ueda, Takanori},
    doi = {10.1126/science.adh1174},
    issn = {0036-8075, 1095-9203},
    journal = {Science},
    number = {6668},
    pages = {329--335},
    publisher = {American Association for the Advancement of Science (AAAS)},
    source = {Crossref},
    title = {Neural inference at the frontier of energy, space, and time},
    url = {https://doi.org/10.1126/science.adh1174},
    volume = {382},
    year = {2023}
}

@article{monyei2018electrons,
    author = {Monyei, Chukwuka G. and Jenkins, Kirsten E.H.},
    doi = {10.1016/j.erss.2018.06.015},
    issn = {2214-6296},
    journal = {Energy Research \&amp; Social Science},
    pages = {48--51},
    publisher = {Elsevier BV},
    source = {Crossref},
    title = {Electrons have no identity: {Setting} right misrepresentations in Google and Apple{\textquoteright}s clean energy purchasing},
    url = {https://doi.org/10.1016/j.erss.2018.06.015},
    volume = {46},
    year = {2018}
}

@article{moshawrab2023reviewing,
    author = {Moshawrab, Mohammad and Adda, Mehdi and Bouzouane, Abdenour and Ibrahim, Hussein and Raad, Ali},
    doi = {10.3390/electronics12102287},
    issn = {2079-9292},
    journal = {Electronics},
    number = {10},
    pages = {2287},
    publisher = {MDPI AG},
    source = {Crossref},
    title = {Reviewing Federated Learning Aggregation Algorithms; Strategies, Contributions, Limitations and Future Perspectives},
    url = {https://doi.org/10.3390/electronics12102287},
    volume = {12},
    year = {2023}
}

@article{muhammad2022survey,
    author = {Muhammad, Awais and Bae, Sung-Ho},
    doi = {10.1109/access.2022.3216291},
    issn = {2169-3536},
    journal = {\#IEEE\_O\_ACC\#},
    pages = {118815--118830},
    publisher = {Institute of Electrical and Electronics Engineers (IEEE)},
    source = {Crossref},
    title = {A Survey on Efficient Methods for Adversarial Robustness},
    url = {https://doi.org/10.1109/access.2022.3216291},
    volume = {10},
    year = {2022}
}

@inproceedings{munshi2009opencl,
    author = {Munshi, Aaftab},
    bdsk-url-1 = {https://doi.org/10.1109/HOTCHIPS.2009.7478342},
    booktitle = {2009 IEEE Hot Chips 21 Symposium (HCS)},
    doi = {10.1109/hotchips.2009.7478342},
    number = {},
    pages = {1--314},
    publisher = {IEEE},
    source = {Crossref},
    title = {The {OpenCL} specification},
    url = {https://doi.org/10.1109/hotchips.2009.7478342},
    volume = {},
    year = {2009}
}

@article{musk2019integrated,
    author = {Musk, Elon and others},
    doi = {10.2196/16194},
    issn = {1438-8871},
    journal = {J. Med. Internet Res.},
    number = {10},
    pages = {e16194},
    publisher = {JMIR Publications Inc.},
    source = {Crossref},
    title = {An Integrated Brain-Machine Interface Platform With Thousands of Channels},
    url = {https://doi.org/10.2196/16194},
    volume = {21},
    year = {2019}
}

@book{nakano2021geopolitics,
    author = {Nakano, Jane},
    publisher = {JSTOR},
    title = {The geopolitics of critical minerals supply chains},
    year = {2021}
}

@article{narayanan2006break,
    author = {Narayanan, Arvind and Shmatikov, Vitaly},
    date-added = {2023-11-22 16:16:19 -0500},
    date-modified = {2023-11-22 16:16:59 -0500},
    journal = {arXiv preprint cs/0610105},
    title = {How to break anonymity of the netflix prize dataset},
    year = {2006}
}

@misc{nas,
    archiveprefix = {arXiv},
    author = {Zoph, Barret and Le, Quoc V.},
    doi = {10.1002/9781394217519.ch17},
    eprint = {1611.01578},
    isbn = {9781394217489, 9781394217519},
    pages = {367--392},
    primaryclass = {cs.LG},
    publisher = {Wiley},
    source = {Crossref},
    title = {Cybernetical Intelligence},
    url = {https://doi.org/10.1002/9781394217519.ch17},
    year = {2023}
}

@article{ng2021ai,
    author = {Ng, Davy Tsz Kit and Leung, Jac Ka Lok and Chu, Kai Wah Samuel and Qiao, Maggie Shen},
    journal = {Proceedings of the Association for Information Science and Technology},
    number = {1},
    pages = {504--509},
    publisher = {Wiley Online Library},
    title = {{AI} literacy: {Definition,} teaching, evaluation and ethical issues},
    volume = {58},
    year = {2021}
}

@article{ngo2022alignment,
    author = {Ngo, Richard and Chan, Lawrence and Mindermann, S\"oren},
    journal = {ArXiv preprint},
    title = {The alignment problem from a deep learning perspective},
    url = {https://arxiv.org/abs/2209.00626},
    volume = {abs/2209.00626},
    year = {2022}
}

@inproceedings{nguyen2023re,
    author = {Nguyen, Ngoc-Bao and Chandrasegaran, Keshigeyan and Abdollahzadeh, Milad and Cheung, Ngai-Man},
    booktitle = {2023 IEEE/CVF Conference on Computer Vision and Pattern Recognition (CVPR)},
    doi = {10.1109/cvpr52729.2023.01572},
    pages = {16384--16393},
    publisher = {IEEE},
    source = {Crossref},
    title = {Re-Thinking Model Inversion Attacks Against Deep Neural Networks},
    url = {https://doi.org/10.1109/cvpr52729.2023.01572},
    year = {2023}
}

@misc{noauthor_amd_nodate,
    bdsk-url-1 = {https://www.amd.com/en/graphics/radeon-rx-graphics},
    title = {{AMD} Radeon {RX} 7000 Series Desktop Graphics Cards},
    url = {https://www.amd.com/en/graphics/radeon-rx-graphics},
    urldate = {2023-11-07}
}

@misc{noauthor_deep_nodate,
    author = {Gu, Ivy},
    bdsk-url-1 = {https://ivygdy.medium.com/deep-learning-model-compression-ii-546352ea9453},
    title = {Deep Learning Model Compression (ii) by Ivy Gu Medium},
    url = {https://ivygdy.medium.com/deep-learning-model-compression-ii-546352ea9453},
    urldate = {2023-10-20},
    year = {2023}
}

@misc{noauthor_evolution_2023,
    abstract = {To complement the extensive perspective of another Market Update feature article on DSP Products and Applications, published in the November 2020 edition, audioXpress was honored to have the valuable contribution from one of the main suppliers in the field. In this article, Youval Nachum, CEVA's Senior Product Marketing Manager, writes about \&quot;The Evolution of Audio DSPs,\&quot; discussing how DSP technology has evolved, its impact on the user experience, and what the future of DSP has in store for us.},
    bdsk-url-1 = {https://audioxpress.com/article/the-evolution-of-audio-dsps},
    journal = {audioXpress},
    language = {en},
    title = {The Evolution of Audio {DSPs}},
    url = {https://audioxpress.com/article/the-evolution-of-audio-dsps},
    urldate = {2023-11-07},
    year = {2023}
}

@misc{noauthor_fpga_nodate,
    bdsk-url-1 = {https://www.intel.com/content/www/us/en/docs/oneapi-fpga-add-on/optimization-guide/2023-1/fpga-architecture-overview.html},
    title = {{FPGA} Architecture Overview},
    url = {https://www.intel.com/content/www/us/en/docs/oneapi-fpga-add-on/optimization-guide/2023-1/fpga-architecture-overview.html},
    urldate = {2023-11-07}
}

@misc{noauthor_google_2023,
    abstract = {Tensor G3 on Pixel 8 and Pixel 8 Pro is more helpful, more efficient and more powerful.},
    bdsk-url-1 = {https://blog.google/products/pixel/google-tensor-g3-pixel-8/},
    journal = {Google},
    language = {en-us},
    shorttitle = {Google Tensor G3},
    title = {Google Tensor G3: {The} new chip that gives your Pixel an {AI} upgrade},
    url = {https://blog.google/products/pixel/google-tensor-g3-pixel-8/},
    urldate = {2023-11-07},
    year = {2023}
}

@misc{noauthor_hexagon_nodate,
    abstract = {The Hexagon DSP processor has both CPU and DSP functionality to support deeply embedded processing needs of the mobile platform for both multimedia and modem functions.},
    bdsk-url-1 = {https://developer.qualcomm.com/software/hexagon-dsp-sdk/dsp-processor},
    journal = {Qualcomm Developer Network},
    language = {en},
    title = {Hexagon {DSP} {SDK} Processor},
    url = {https://developer.qualcomm.com/software/hexagon-dsp-sdk/dsp-processor},
    urldate = {2023-11-07}
}

@misc{noauthor_integrated_2023,
    abstract = {An integrated circuit (also known as an IC, a chip, or a microchip) is a set of electronic circuits on one small flat piece of semiconductor material, usually silicon. Large numbers of miniaturized transistors and other electronic components are integrated together on the chip. This results in circuits that are orders of magnitude smaller, faster, and less expensive than those constructed of discrete components, allowing a large transistor count. The IC's mass production capability, reliability, and building-block approach to integrated circuit design have ensured the rapid adoption of standardized ICs in place of designs using discrete transistors. ICs are now used in virtually all electronic equipment and have revolutionized the world of electronics. Computers, mobile phones and other home appliances are now essential parts of the structure of modern societies, made possible by the small size and low cost of ICs such as modern computer processors and microcontrollers. Very-large-scale integration was made practical by technological advancements in semiconductor device fabrication. Since their origins in the 1960s, the size, speed, and capacity of chips have progressed enormously, driven by technical advances that fit more and more transistors on chips of the same size {\textendash} a modern chip may have many billions of transistors in an area the size of a human fingernail. These advances, roughly following Moore's law, make the computer chips of today possess millions of times the capacity and thousands of times the speed of the computer chips of the early 1970s. ICs have three main advantages over discrete circuits: size, cost and performance. The size and cost is low because the chips, with all their components, are printed as a unit by photolithography rather than being constructed one transistor at a time. Furthermore, packaged ICs use much less material than discrete circuits. Performance is high because the IC's components switch quickly and consume comparatively little power because of their small size and proximity. The main disadvantage of ICs is the high initial cost of designing them and the enormous capital cost of factory construction. This high initial cost means ICs are only commercially viable when high production volumes are anticipated.},
    bdsk-url-1 = {https://en.wikipedia.org/w/index.php?title=Integrated\_circuit oldid=1183537457},
    copyright = {Creative Commons Attribution-ShareAlike License},
    journal = {Wikipedia},
    language = {en},
    note = {Page Version ID: 1183537457},
    title = {Integrated circuit},
    url = {https://en.wikipedia.org/w/index.php?title=Integrated_circuit&oldid=1183537457},
    urldate = {2023-11-07},
    year = {2023}
}

@misc{noauthor_intel_nodate,
    abstract = {Find out how Intel{\textregistered} Arc Graphics unlock lifelike gaming and seamless content creation.},
    bdsk-url-1 = {https://www.intel.com/content/www/us/en/products/details/discrete-gpus/arc.html},
    journal = {Intel},
    language = {en},
    title = {Intel{\textregistered} Arc{\texttrademark} Graphics Overview},
    url = {https://www.intel.com/content/www/us/en/products/details/discrete-gpus/arc.html},
    urldate = {2023-11-07}
}

@misc{noauthor_introduction_nodate,
    author = {Hegde, Sumant},
    bdsk-url-1 = {https://www.analyticsvidhya.com/blog/2021/11/an-introduction-to-separable-convolutions/},
    title = {An Introduction to Separable Convolutions - Analytics Vidhya},
    url = {https://www.analyticsvidhya.com/blog/2021/11/an-introduction-to-separable-convolutions/},
    urldate = {2023-10-20},
    year = {2023}
}

@misc{noauthor_knowledge_nodate,
    author = {IntelLabs},
    bdsk-url-1 = {https://intellabs.github.io/distiller/knowledge\_distillation.html},
    title = {Knowledge Distillation - Neural Network Distiller},
    url = {https://intellabs.github.io/distiller/knowledge_distillation.html},
    urldate = {2023-10-20},
    year = {2023}
}

@misc{noauthor_project_nodate,
    bdsk-url-1 = {https://www.microsoft.com/en-us/research/project/project-catapult/},
    title = {Project Catapult - Microsoft Research},
    url = {https://www.microsoft.com/en-us/research/project/project-catapult/},
    urldate = {2023-11-07}
}

@misc{noauthor_what_nodate,
    abstract = {What is an FPGA - Field Programmable Gate Arrays are semiconductor devices that are based around a matrix of configurable logic blocks (CLBs) connected via programmable interconnects. FPGAs can be reprogrammed to desired application or functionality requirements after manufacturing.},
    bdsk-url-1 = {https://www.xilinx.com/products/silicon-devices/fpga/what-is-an-fpga.html},
    journal = {AMD},
    language = {en},
    shorttitle = {What is an FPGA?},
    title = {What is an {FPGA?} Field Programmable Gate Array},
    url = {https://www.xilinx.com/products/silicon-devices/fpga/what-is-an-fpga.html},
    urldate = {2023-11-07}
}

@misc{noauthor_who_nodate,
    bdsk-url-1 = {https://computerhistory.org/blog/who-invented-the-microprocessor/},
    title = {Who Invented the Microprocessor? - {CHM}},
    url = {https://computerhistory.org/blog/who-invented-the-microprocessor/},
    urldate = {2023-11-07}
}

@inproceedings{Norman2017TPUv1,
    abstract = {Many architects believe that major improvements in cost-energy-performance must now come from domain-specific hardware. This paper evaluates a custom ASIC{\textemdash}called a Tensor Processing Unit (TPU) {\textemdash} deployed in datacenters since 2015 that accelerates the inference phase of neural networks (NN). The heart of the TPU is a 65,536 8-bit MAC matrix multiply unit that offers a peak throughput of 92 TeraOps/second (TOPS) and a large (28 MiB) software-managed on-chip memory. The TPU's deterministic execution model is a better match to the 99th-percentile response-time requirement of our NN applications than are the time-varying optimizations of CPUs and GPUs that help average throughput more than guaranteed latency. The lack of such features helps explain why, despite having myriad MACs and a big memory, the TPU is relatively small and low power. We compare the TPU to a server-class Intel Haswell CPU and an Nvidia K80 GPU, which are contemporaries deployed in the same datacenters. Our workload, written in the high-level TensorFlow framework, uses production NN applications (MLPs, CNNs, and LSTMs) that represent 95\% of our datacenters' NN inference demand. Despite low utilization for some applications, the TPU is on average about 15X {\textendash} 30X faster than its contemporary GPU or CPU, with TOPS/Watt about 30X {\textendash} 80X higher. Moreover, using the CPU's GDDR5 memory in the TPU would triple achieved TOPS and raise TOPS/Watt to nearly 70X the GPU and 200X the CPU.},
    address = {New York, NY, USA},
    author = {Jouppi, Norman P. and Young, Cliff and Patil, Nishant and Patterson, David and Agrawal, Gaurav and Bajwa, Raminder and Bates, Sarah and Bhatia, Suresh and Boden, Nan and Borchers, Al and Boyle, Rick and Cantin, Pierre-luc and Chao, Clifford and Clark, Chris and Coriell, Jeremy and Daley, Mike and Dau, Matt and Dean, Jeffrey and Gelb, Ben and Ghaemmaghami, Tara Vazir and Gottipati, Rajendra and Gulland, William and Hagmann, Robert and Ho, C. Richard and Hogberg, Doug and Hu, John and Hundt, Robert and Hurt, Dan and Ibarz, Julian and Jaffey, Aaron and Jaworski, Alek and Kaplan, Alexander and Khaitan, Harshit and Killebrew, Daniel and Koch, Andy and Kumar, Naveen and Lacy, Steve and Laudon, James and Law, James and Le, Diemthu and Leary, Chris and Liu, Zhuyuan and Lucke, Kyle and Lundin, Alan and MacKean, Gordon and Maggiore, Adriana and Mahony, Maire and Miller, Kieran and Nagarajan, Rahul and Narayanaswami, Ravi and Ni, Ray and Nix, Kathy and Norrie, Thomas and Omernick, Mark and Penukonda, Narayana and Phelps, Andy and Ross, Jonathan and Ross, Matt and Salek, Amir and Samadiani, Emad and Severn, Chris and Sizikov, Gregory and Snelham, Matthew and Souter, Jed and Steinberg, Dan and Swing, Andy and Tan, Mercedes and Thorson, Gregory and Tian, Bo and Toma, Horia and Tuttle, Erick and Vasudevan, Vijay and Walter, Richard and Wang, Walter and Wilcox, Eric and Yoon, Doe Hyun},
    bdsk-url-1 = {https://doi.org/10.1145/3079856.3080246},
    booktitle = {Proceedings of the 44th Annual International Symposium on Computer Architecture},
    doi = {10.1145/3079856.3080246},
    isbn = {9781450348928},
    keywords = {accelerator, neural network, MLP, TPU, CNN, deep learning, domain-specific architecture, GPU, TensorFlow, DNN, RNN, LSTM},
    location = {Toronto, ON, Canada},
    numpages = {12},
    pages = {1--12},
    publisher = {ACM},
    series = {ISCA '17},
    source = {Crossref},
    title = {In-Datacenter Performance Analysis of a Tensor Processing Unit},
    url = {https://doi.org/10.1145/3079856.3080246},
    year = {2017}
}

@article{Norrie2021TPUv2_3,
    author = {Norrie, Thomas and Patil, Nishant and Yoon, Doe Hyun and Kurian, George and Li, Sheng and Laudon, James and Young, Cliff and Jouppi, Norman and Patterson, David},
    bdsk-url-1 = {https://doi.org/10.1109/MM.2021.3058217},
    doi = {10.1109/mm.2021.3058217},
    issn = {0272-1732, 1937-4143},
    journal = {IEEE Micro},
    number = {2},
    pages = {56--63},
    publisher = {Institute of Electrical and Electronics Engineers (IEEE)},
    source = {Crossref},
    title = {The Design Process for Google's Training Chips: {Tpuv2} and {TPUv3}},
    url = {https://doi.org/10.1109/mm.2021.3058217},
    volume = {41},
    year = {2021}
}

@article{Northcutt_Athalye_Mueller_2021,
    author = {Northcutt, Curtis G and Athalye, Anish and Mueller, Jonas},
    bdsk-url-1 = {nbsp;},
    doi = {nbsp; https://doi.org/10.48550/arXiv.2103.14749 arXiv-issued DOI via DataCite},
    journal = {arXiv},
    title = {Pervasive Label Errors in Test Sets Destabilize Machine Learning Benchmarks},
    year = {2021}
}

@article{obarBiggestLieInternet2018,
    address = {Rochester, NY},
    author = {Obar, Jonathan A.},
    doi = {10.2139/ssrn.2757465},
    issn = {1556-5068},
    journal = {SSRN Electronic Journal},
    language = {en},
    publisher = {Elsevier BV},
    source = {Crossref},
    title = {The Biggest Lie on the Internet: {Ignoring} the Privacy Policies and Terms of Service Policies of Social Networking Services},
    type = {SSRN Scholarly Paper},
    url = {https://doi.org/10.2139/ssrn.2757465},
    urldate = {2023-04-20},
    year = {2016}
}

@article{obermeyer2019dissecting,
    author = {Obermeyer, Ziad and Powers, Brian and Vogeli, Christine and Mullainathan, Sendhil},
    doi = {10.1126/science.aax2342},
    issn = {0036-8075, 1095-9203},
    journal = {Science},
    number = {6464},
    pages = {447--453},
    publisher = {American Association for the Advancement of Science (AAAS)},
    source = {Crossref},
    title = {Dissecting racial bias in an algorithm used to manage the health of populations},
    url = {https://doi.org/10.1126/science.aax2342},
    volume = {366},
    year = {2019}
}

@techreport{oecd22,
    author = {Oecd},
    doi = {10.1787/7babf571-en},
    institution = {Organisation for Economic Co-Operation and Development (OECD)},
    issn = {2071-6826},
    number = {341},
    source = {Crossref},
    subtitle = {The AI footprint},
    title = {Measuring the environmental impacts of artificial intelligence compute and applications},
    url = {https://doi.org/10.1787/7babf571-en},
    year = {2022}
}

@article{olah2020zoom,
    author = {Olah, Chris and Cammarata, Nick and Schubert, Ludwig and Goh, Gabriel and Petrov, Michael and Carter, Shan},
    doi = {10.23915/distill.00024.001},
    issn = {2476-0757},
    journal = {Distill},
    number = {3},
    pages = {e00024--001},
    publisher = {Distill Working Group},
    source = {Crossref},
    title = {Zoom In: {An} Introduction to Circuits},
    url = {https://doi.org/10.23915/distill.00024.001},
    volume = {5},
    year = {2020}
}

@article{oliynyk2023know,
    author = {Oliynyk, Daryna and Mayer, Rudolf and Rauber, Andreas},
    date-added = {2023-11-22 16:18:21 -0500},
    date-modified = {2023-11-22 16:20:44 -0500},
    doi = {10.1145/3595292},
    issn = {0360-0300, 1557-7341},
    journal = {ACM Comput. Surv.},
    keywords = {model stealing, Machine learning, model extraction},
    number = {14s},
    pages = {1--41},
    publisher = {Association for Computing Machinery (ACM)},
    source = {Crossref},
    title = {I Know What You Trained Last Summer: {A} Survey on Stealing Machine Learning Models and Defences},
    url = {https://doi.org/10.1145/3595292},
    volume = {55},
    year = {2023}
}

@inproceedings{ooko2021tinyml,
    author = {Ooko, Samson Otieno and Muyonga Ogore, Marvin and Nsenga, Jimmy and Zennaro, Marco},
    booktitle = {2021 IEEE Globecom Workshops (GC Wkshps)},
    doi = {10.1109/gcwkshps52748.2021.9682107},
    organization = {IEEE},
    pages = {1--6},
    publisher = {IEEE},
    source = {Crossref},
    title = {{TinyML} in Africa: {Opportunities} and Challenges},
    url = {https://doi.org/10.1109/gcwkshps52748.2021.9682107},
    year = {2021}
}

@article{oprea2022poisoning,
    author = {Oprea, Alina and Singhal, Anoop and Vassilev, Apostol},
    doi = {10.1109/mc.2022.3190787},
    issn = {0018-9162, 1558-0814},
    journal = {Computer},
    number = {11},
    pages = {94--99},
    publisher = {Institute of Electrical and Electronics Engineers (IEEE)},
    source = {Crossref},
    title = {Poisoning Attacks Against Machine Learning: {Can} Machine Learning Be Trustworthy?},
    url = {https://doi.org/10.1109/mc.2022.3190787},
    volume = {55},
    year = {2022}
}

@misc{ou_low_2023,
    author = {Ou, Xinwei and Chen, Zhangxin and Zhu, Ce and Liu, Yipeng},
    journal = {ArXiv preprint},
    title = {Low Rank Optimization for Efficient Deep Learning: {Making} A Balance between Compact Architecture and Fast Training},
    url = {https://arxiv.org/abs/2303.13635},
    volume = {abs/2303.13635},
    year = {2023}
}

@article{pan_survey_2010,
    author = {Pan, Sinno Jialin and Yang, Qiang},
    bdsk-url-1 = {http://ieeexplore.ieee.org/document/5288526/},
    bdsk-url-2 = {https://doi.org/10.1109/TKDE.2009.191},
    doi = {10.1109/tkde.2009.191},
    file = {Pan and Yang - 2010 - A Survey on Transfer Learning.pdf:/Users/alex/Zotero/storage/T3H8E5K8/Pan and Yang - 2010 - A Survey on Transfer Learning.pdf:application/pdf},
    issn = {1041-4347},
    journal = {IEEE Trans. Knowl. Data Eng.},
    language = {en},
    number = {10},
    pages = {1345--1359},
    publisher = {Institute of Electrical and Electronics Engineers (IEEE)},
    source = {Crossref},
    title = {A Survey on Transfer Learning},
    url = {https://doi.org/10.1109/tkde.2009.191},
    urldate = {2023-10-25},
    volume = {22},
    year = {2010}
}

@article{pan2009survey,
    author = {Pan, Sinno Jialin and Yang, Qiang},
    doi = {10.1109/tkde.2009.191},
    issn = {1041-4347},
    journal = {IEEE Trans. Knowl. Data Eng.},
    number = {10},
    pages = {1345--1359},
    publisher = {Institute of Electrical and Electronics Engineers (IEEE)},
    source = {Crossref},
    title = {A Survey on Transfer Learning},
    url = {https://doi.org/10.1109/tkde.2009.191},
    volume = {22},
    year = {2010}
}

@inproceedings{papernot2017practical,
    author = {Papernot, Nicolas and McDaniel, Patrick and Goodfellow, Ian and Jha, Somesh and Celik, Z. Berkay and Swami, Ananthram},
    booktitle = {Proceedings of the 2017 ACM on Asia Conference on Computer and Communications Security},
    doi = {10.1145/3052973.3053009},
    pages = {506--519},
    publisher = {ACM},
    source = {Crossref},
    title = {Practical Black-Box Attacks against Machine Learning},
    url = {https://doi.org/10.1145/3052973.3053009},
    year = {2017}
}

@article{parisi_continual_2019,
    author = {Parisi, German I. and Kemker, Ronald and Part, Jose L. and Kanan, Christopher and Wermter, Stefan},
    bdsk-url-1 = {https://linkinghub.elsevier.com/retrieve/pii/S0893608019300231},
    bdsk-url-2 = {https://doi.org/10.1016/j.neunet.2019.01.012},
    doi = {10.1016/j.neunet.2019.01.012},
    file = {Parisi et al. - 2019 - Continual lifelong learning with neural networks .pdf:/Users/alex/Zotero/storage/TCGHD5TW/Parisi et al. - 2019 - Continual lifelong learning with neural networks .pdf:application/pdf},
    issn = {0893-6080},
    journal = {Neural Networks},
    language = {en},
    pages = {54--71},
    publisher = {Elsevier BV},
    shorttitle = {Continual lifelong learning with neural networks},
    source = {Crossref},
    title = {Continual lifelong learning with neural networks: {A} review},
    url = {https://doi.org/10.1016/j.neunet.2019.01.012},
    urldate = {2023-10-26},
    volume = {113},
    year = {2019}
}

@article{parrish2023adversarial,
    author = {Parrish, Alicia and Kirk, Hannah Rose and Quaye, Jessica and Rastogi, Charvi and Bartolo, Max and Inel, Oana and Ciro, Juan and Mosquera, Rafael and Howard, Addison and Cukierski, Will and Sculley, D. and Reddi, Vijay Janapa and Aroyo, Lora},
    journal = {ArXiv preprint},
    title = {Adversarial Nibbler: {A} Data-Centric Challenge for Improving the Safety of Text-to-Image Models},
    url = {https://arxiv.org/abs/2305.14384},
    volume = {abs/2305.14384},
    year = {2023}
}

@inproceedings{paszke2019pytorch,
    author = {Adam Paszke and
Sam Gross and
Francisco Massa and
Adam Lerer and
James Bradbury and
Gregory Chanan and
Trevor Killeen and
Zeming Lin and
Natalia Gimelshein and
Luca Antiga and
Alban Desmaison and
Andreas K{\"{o}}pf and
Edward Yang and
Zachary DeVito and
Martin Raison and
Alykhan Tejani and
Sasank Chilamkurthy and
Benoit Steiner and
Lu Fang and
Junjie Bai and
Soumith Chintala},
    bibsource = {dblp computer science bibliography, https://dblp.org},
    biburl = {https://dblp.org/rec/conf/nips/PaszkeGMLBCKLGA19.bib},
    booktitle = {Advances in Neural Information Processing Systems 32: Annual Conference
on Neural Information Processing Systems 2019, NeurIPS 2019, December
8-14, 2019, Vancouver, BC, Canada},
    editor = {Hanna M. Wallach and
Hugo Larochelle and
Alina Beygelzimer and
Florence d'Alch{\'{e}}{-}Buc and
Emily B. Fox and
Roman Garnett},
    pages = {8024--8035},
    timestamp = {Thu, 21 Jan 2021 00:00:00 +0100},
    title = {PyTorch: An Imperative Style, High-Performance Deep Learning Library},
    url = {https://proceedings.neurips.cc/paper/2019/hash/bdbca288fee7f92f2bfa9f7012727740-Abstract.html},
    year = {2019}
}

@book{patterson2016computer,
    author = {Patterson, David A and Hennessy, John L},
    publisher = {Morgan kaufmann},
    title = {Computer organization and design {ARM} edition: {The} hardware software interface},
    year = {2016}
}

@article{patterson2022carbon,
    author = {Patterson, David and Gonzalez, Joseph and Holzle, Urs and Le, Quoc and Liang, Chen and Munguia, Lluis-Miquel and Rothchild, Daniel and So, David R. and Texier, Maud and Dean, Jeff},
    doi = {10.1109/mc.2022.3148714},
    issn = {0018-9162, 1558-0814},
    journal = {Computer},
    number = {7},
    pages = {18--28},
    publisher = {Institute of Electrical and Electronics Engineers (IEEE)},
    source = {Crossref},
    title = {The Carbon Footprint of Machine Learning Training Will Plateau, Then Shrink},
    url = {https://doi.org/10.1109/mc.2022.3148714},
    volume = {55},
    year = {2022}
}

@misc{Perrigo_2023,
    author = {Perrigo, Billy},
    bdsk-url-1 = {https://time.com/6247678/openai-chatgpt-kenya-workers/},
    journal = {Time},
    publisher = {Time},
    title = {{OpenAI} used {Kenyan} workers on less than 2 per hour: {Exclusive}},
    url = {https://time.com/6247678/openai-chatgpt-kenya-workers/},
    year = {2023}
}

@article{peters2018designing,
    author = {Peters, Dorian and Calvo, Rafael A. and Ryan, Richard M.},
    doi = {10.3389/fpsyg.2018.00797},
    issn = {1664-1078},
    journal = {Front. Psychol.},
    pages = {797},
    publisher = {Frontiers Media SA},
    source = {Crossref},
    title = {Designing for Motivation, Engagement and Wellbeing in Digital Experience},
    url = {https://doi.org/10.3389/fpsyg.2018.00797},
    volume = {9},
    year = {2018}
}

@article{phillips2020four,
    author = {Phillips, P Jonathon and Hahn, Carina A and Fontana, Peter C and Broniatowski, David A and Przybocki, Mark A},
    journal = {Gaithersburg, Maryland},
    title = {Four principles of explainable artificial intelligence},
    volume = {18},
    year = {2020}
}

@article{plasma,
    author = {Attia, Zachi I. and Sugrue, Alan and Asirvatham, Samuel J. and Ackerman, Michael J. and Kapa, Suraj and Friedman, Paul A. and Noseworthy, Peter A.},
    bdsk-url-1 = {https://doi.org/10.1371/journal.pone.0201059},
    doi = {10.1371/journal.pone.0201059},
    issn = {1932-6203},
    journal = {PLoS One},
    number = {8},
    pages = {e0201059},
    publisher = {Public Library of Science (PLoS)},
    source = {Crossref},
    title = {Noninvasive assessment of dofetilide plasma concentration using a deep learning (neural network) analysis of the surface electrocardiogram: {A} proof of concept study},
    url = {https://doi.org/10.1371/journal.pone.0201059},
    volume = {13},
    year = {2018}
}

@article{poff2002aquatic,
    author = {LeRoy Poff, N and Brinson, MM and Day, JW},
    journal = {Pew Center on Global Climate Change},
    title = {Aquatic ecosystems \& Global climate change},
    year = {2002}
}

@inproceedings{Prakash_2023,
    author = {Prakash, Shvetank and Callahan, Tim and Bushagour, Joseph and Banbury, Colby and Green, Alan V. and Warden, Pete and Ansell, Tim and Reddi, Vijay Janapa},
    journal = {ArXiv preprint},
    title = {{CFU} Playground: {Full-stack} Open-Source Framework for Tiny Machine Learning {(TinyML)} Acceleration on {FPGAs}},
    url = {https://arxiv.org/abs/2201.01863},
    volume = {abs/2201.01863},
    year = {2022}
}

@inproceedings{prakash_cfu_2023,
    author = {Prakash, Shvetank and Callahan, Tim and Bushagour, Joseph and Banbury, Colby and Green, Alan V. and Warden, Pete and Ansell, Tim and Reddi, Vijay Janapa},
    journal = {ArXiv preprint},
    title = {{CFU} Playground: {Full-stack} Open-Source Framework for Tiny Machine Learning {(TinyML)} Acceleration on {FPGAs}},
    url = {https://arxiv.org/abs/2201.01863},
    volume = {abs/2201.01863},
    year = {2022}
}

@misc{prakash2023tinyml,
    author = {Prakash, Shvetank and Stewart, Matthew and Banbury, Colby and Mazumder, Mark and Warden, Pete and Plancher, Brian and Reddi, Vijay Janapa},
    journal = {ArXiv preprint},
    title = {Is {TinyML} Sustainable? Assessing the Environmental Impacts of Machine Learning on Microcontrollers},
    url = {https://arxiv.org/abs/2301.11899},
    volume = {abs/2301.11899},
    year = {2023}
}

@article{preparednesspublic,
    author = {Preparedness, Emergency},
    title = {Public Health Law}
}

@inproceedings{Pushkarna_Zaldivar_Kjartansson_2022,
    author = {Pushkarna, Mahima and Zaldivar, Andrew and Kjartansson, Oddur},
    bdsk-url-1 = {https://doi.org/10.1145/3531146.3533231},
    booktitle = {2022 ACM Conference on Fairness, Accountability, and Transparency},
    doi = {10.1145/3531146.3533231},
    journal = {2022 ACM Conference on Fairness, Accountability, and Transparency},
    publisher = {ACM},
    source = {Crossref},
    title = {Data Cards: {Purposeful} and Transparent Dataset Documentation for Responsible {AI}},
    url = {https://doi.org/10.1145/3531146.3533231},
    year = {2022}
}

@article{putnam_reconfigurable_2014,
    abstract = {Datacenter workloads demand high computational capabilities, flexibility, power efficiency, and low cost. It is challenging to improve all of these factors simultaneously. To advance datacenter capabilities beyond what commodity server designs can provide, we have designed and built a composable, reconfigurablefabric to accelerate portions of large-scale software services. Each instantiation of the fabric consists of a 6x8 2-D torus of high-end Stratix V FPGAs embedded into a half-rack of 48 machines. One FPGA is placed into each server, accessible through PCIe, and wired directly to other FPGAs with pairs of 10 Gb SAS cables In this paper, we describe a medium-scale deployment of this fabric on a bed of 1,632 servers, and measure its efficacy in accelerating the Bing web search engine. We describe the requirements and architecture of the system, detail the critical engineering challenges and solutions needed to make the system robust in the presence of failures, and measure the performance, power, and resilience of the system when ranking candidate documents. Under high load, the largescale reconfigurable fabric improves the ranking throughput of each server by a factor of 95\% for a fixed latency distribution{\textemdash} or, while maintaining equivalent throughput, reduces the tail latency by 29\%},
    author = {Putnam, Andrew and Caulfield, Adrian M. and Chung, Eric S. and Chiou, Derek and Constantinides, Kypros and Demme, John and Esmaeilzadeh, Hadi and Fowers, Jeremy and Gopal, Gopi Prashanth and Gray, Jan and Haselman, Michael and Hauck, Scott and Heil, Stephen and Hormati, Amir and Kim, Joo-Young and Lanka, Sitaram and Larus, James and Peterson, Eric and Pope, Simon and Smith, Aaron and Thong, Jason and Xiao, Phillip Yi and Burger, Doug},
    bdsk-url-1 = {https://dl.acm.org/doi/10.1145/2678373.2665678},
    bdsk-url-2 = {https://doi.org/10.1145/2678373.2665678},
    doi = {10.1145/2678373.2665678},
    issn = {0163-5964},
    journal = {ACM SIGARCH Computer Architecture News},
    language = {en},
    number = {3},
    pages = {13--24},
    publisher = {Association for Computing Machinery (ACM)},
    source = {Crossref},
    title = {A reconfigurable fabric for accelerating large-scale datacenter services},
    url = {https://doi.org/10.1145/2678373.2665678},
    urldate = {2023-11-07},
    volume = {42},
    year = {2014}
}

@article{qi_efficient_2021,
    abstract = {Nowadays, deep neural networks (DNNs) have been rapidly deployed to realize a number of functionalities like sensing, imaging, classification, recognition, etc. However, the computational-intensive requirement of DNNs makes it difficult to be applicable for resource-limited Internet of Things (IoT) devices. In this paper, we propose a novel pruning-based paradigm that aims to reduce the computational cost of DNNs, by uncovering a more compact structure and learning the effective weights therein, on the basis of not compromising the expressive capability of DNNs. In particular, our algorithm can achieve efficient end-to-end training that transfers a redundant neural network to a compact one with a specifically targeted compression rate directly. We comprehensively evaluate our approach on various representative benchmark datasets and compared with typical advanced convolutional neural network (CNN) architectures. The experimental results verify the superior performance and robust effectiveness of our scheme. For example, when pruning VGG on CIFAR-10, our proposed scheme is able to significantly reduce its FLOPs (floating-point operations) and number of parameters with a proportion of 76.2\% and 94.1\%, respectively, while still maintaining a satisfactory accuracy. To sum up, our scheme could facilitate the integration of DNNs into the common machine-learning-based IoT framework and establish distributed training of neural networks in both cloud and edge.},
    author = {Qi, Chen and Shen, Shibo and Li, Rongpeng and Zhao, Zhifeng and Liu, Qing and Liang, Jing and Zhang, Honggang},
    bdsk-url-1 = {https://doi.org/10.1186/s13634-021-00744-4},
    doi = {10.1186/s13634-021-00744-4},
    file = {Full Text PDF:/Users/jeffreyma/Zotero/storage/AGWCC5VS/Qi et al. - 2021 - An efficient pruning scheme of deep neural network.pdf:application/pdf},
    issn = {1687-6180},
    journal = {EURASIP Journal on Advances in Signal Processing},
    number = {1},
    publisher = {Springer Science and Business Media LLC},
    source = {Crossref},
    title = {An efficient pruning scheme of deep neural networks for Internet of Things applications},
    url = {https://doi.org/10.1186/s13634-021-00744-4},
    volume = {2021},
    year = {2021}
}

@misc{quantdeep,
    author = {Krishnamoorthi},
    journal = {ArXiv preprint},
    title = {Quantizing deep convolutional networks for efficient inference: {A} whitepaper},
    url = {https://arxiv.org/abs/1806.08342},
    volume = {abs/1806.08342},
    year = {2018}
}

@inproceedings{raina_large-scale_2009,
    author = {Rajat Raina and
Anand Madhavan and
Andrew Y. Ng},
    bibsource = {dblp computer science bibliography, https://dblp.org},
    biburl = {https://dblp.org/rec/conf/icml/RainaMN09.bib},
    booktitle = {Proceedings of the 26th Annual International Conference on Machine
Learning, {ICML} 2009, Montreal, Quebec, Canada, June 14-18, 2009},
    doi = {10.1145/1553374.1553486},
    editor = {Andrea Pohoreckyj Danyluk and
L{\'{e}}on Bottou and
Michael L. Littman},
    pages = {873--880},
    publisher = {{ACM}},
    series = {{ACM} International Conference Proceeding Series},
    timestamp = {Wed, 14 Nov 2018 00:00:00 +0100},
    title = {Large-scale deep unsupervised learning using graphics processors},
    url = {https://doi.org/10.1145/1553374.1553486},
    volume = {382},
    year = {2009}
}

@inproceedings{ramaswamy2023overlooked,
    author = {Ramaswamy, Vikram V. and Kim, Sunnie S. Y. and Fong, Ruth and Russakovsky, Olga},
    booktitle = {2023 IEEE/CVF Conference on Computer Vision and Pattern Recognition (CVPR)},
    doi = {10.1109/cvpr52729.2023.01052},
    pages = {10932--10941},
    publisher = {IEEE},
    source = {Crossref},
    title = {Overlooked Factors in Concept-Based Explanations: {Dataset} Choice, Concept Learnability, and Human Capability},
    url = {https://doi.org/10.1109/cvpr52729.2023.01052},
    year = {2023}
}

@article{ramaswamy2023ufo,
    author = {Ramaswamy, Vikram V and Kim, Sunnie SY and Fong, Ruth and Russakovsky, Olga},
    journal = {ArXiv preprint},
    title = {{UFO:} {A} unified method for controlling Understandability and Faithfulness Objectives in concept-based explanations for {CNNs}},
    url = {https://arxiv.org/abs/2303.15632},
    volume = {abs/2303.15632},
    year = {2023}
}

@article{ramcharan2017deep,
    author = {Ramcharan, Amanda and Baranowski, Kelsee and McCloskey, Peter and Ahmed, Babuali and Legg, James and Hughes, David P.},
    doi = {10.3389/fpls.2017.01852},
    issn = {1664-462X},
    journal = {Front. Plant Sci.},
    pages = {1852},
    publisher = {Frontiers Media SA},
    source = {Crossref},
    title = {Deep Learning for Image-Based Cassava Disease Detection},
    url = {https://doi.org/10.3389/fpls.2017.01852},
    volume = {8},
    year = {2017}
}

@inproceedings{ramesh2021zero,
    author = {Aditya Ramesh and
Mikhail Pavlov and
Gabriel Goh and
Scott Gray and
Chelsea Voss and
Alec Radford and
Mark Chen and
Ilya Sutskever},
    bibsource = {dblp computer science bibliography, https://dblp.org},
    biburl = {https://dblp.org/rec/conf/icml/RameshPGGVRCS21.bib},
    booktitle = {Proceedings of the 38th International Conference on Machine Learning,
{ICML} 2021, 18-24 July 2021, Virtual Event},
    editor = {Marina Meila and
Tong Zhang},
    pages = {8821--8831},
    publisher = {{PMLR}},
    series = {Proceedings of Machine Learning Research},
    timestamp = {Wed, 25 Aug 2021 01:00:00 +0200},
    title = {Zero-Shot Text-to-Image Generation},
    url = {http://proceedings.mlr.press/v139/ramesh21a.html},
    volume = {139},
    year = {2021}
}

@article{Ranganathan2011-dc,
    author = {Ranganathan, Parthasarathy},
    doi = {10.1109/mc.2011.18},
    issn = {0018-9162},
    journal = {Computer},
    number = {1},
    pages = {39--48},
    publisher = {Institute of Electrical and Electronics Engineers (IEEE)},
    source = {Crossref},
    title = {From Microprocessors to Nanostores: {Rethinking} Data-Centric Systems},
    url = {https://doi.org/10.1109/mc.2011.18},
    volume = {44},
    year = {2011}
}

@inproceedings{Rashmi2018Secure,
    author = {R.V., Rashmi and A., Karthikeyan},
    booktitle = {2018 Second International Conference on Electronics, Communication and Aerospace Technology (ICECA)},
    date-added = {2023-11-22 17:50:16 -0500},
    date-modified = {2023-11-22 17:51:39 -0500},
    doi = {10.1109/iceca.2018.8474730},
    pages = {291--298},
    publisher = {IEEE},
    source = {Crossref},
    title = {Secure boot of Embedded Applications - A Review},
    url = {https://doi.org/10.1109/iceca.2018.8474730},
    year = {2018}
}

@inproceedings{Ratner_Hancock_Dunnmon_Goldman_R_2018,
    author = {Ratner, Alex and Hancock, Braden and Dunnmon, Jared and Goldman, Roger and R\'e, Christopher},
    booktitle = {Proceedings of the Second Workshop on Data Management for End-To-End Machine Learning},
    doi = {10.1145/3209889.3209898},
    journal = {Proceedings of the Second Workshop on Data Management for End-To-End Machine Learning},
    publisher = {ACM},
    source = {Crossref},
    subtitle = {Weak Supervision for Multi-Task Learning},
    title = {Snorkel {MeTaL}},
    url = {https://doi.org/10.1145/3209889.3209898},
    year = {2018}
}

@inproceedings{reddi2020mlperf,
    author = {Reddi, Vijay Janapa and Cheng, Christine and Kanter, David and Mattson, Peter and Schmuelling, Guenther and Wu, Carole-Jean and Anderson, Brian and Breughe, Maximilien and Charlebois, Mark and Chou, William and Chukka, Ramesh and Coleman, Cody and Davis, Sam and Deng, Pan and Diamos, Greg and Duke, Jared and Fick, Dave and Gardner, J. Scott and Hubara, Itay and Idgunji, Sachin and Jablin, Thomas B. and Jiao, Jeff and John, Tom St. and Kanwar, Pankaj and Lee, David and Liao, Jeffery and Lokhmotov, Anton and Massa, Francisco and Meng, Peng and Micikevicius, Paulius and Osborne, Colin and Pekhimenko, Gennady and Rajan, Arun Tejusve Raghunath and Sequeira, Dilip and Sirasao, Ashish and Sun, Fei and Tang, Hanlin and Thomson, Michael and Wei, Frank and Wu, Ephrem and Xu, Lingjie and Yamada, Koichi and Yu, Bing and Yuan, George and Zhong, Aaron and Zhang, Peizhao and Zhou, Yuchen},
    booktitle = {2020 ACM/IEEE 47th Annual International Symposium on Computer Architecture (ISCA)},
    doi = {10.1109/isca45697.2020.00045},
    organization = {IEEE},
    pages = {446--459},
    publisher = {IEEE},
    source = {Crossref},
    title = {{MLPerf} Inference Benchmark},
    url = {https://doi.org/10.1109/isca45697.2020.00045},
    year = {2020}
}

@inproceedings{ribeiro2016should,
    author = {Ribeiro, Marco Tulio and Singh, Sameer and Guestrin, Carlos},
    booktitle = {Proceedings of the 22nd ACM SIGKDD international conference on knowledge discovery and data mining},
    pages = {1135--1144},
    title = {{\textquotedblright} Why should i trust you?{\textquotedblright} Explaining the predictions of any classifier},
    year = {2016}
}

@misc{rmsprop,
    author = {Hinton, Geoffrey},
    howpublished = {University Lecture},
    institution = {University of Toronto},
    title = {Overview of Minibatch Gradient Descent},
    year = {2017}
}

@inproceedings{Rombach22cvpr,
    author = {Rombach, Robin and Blattmann, Andreas and Lorenz, Dominik and Esser, Patrick and Ommer, Bjorn},
    booktitle = {2022 IEEE/CVF Conference on Computer Vision and Pattern Recognition (CVPR)},
    doi = {10.1109/cvpr52688.2022.01042},
    publisher = {IEEE},
    source = {Crossref},
    title = {High-Resolution Image Synthesis with Latent Diffusion Models},
    url = {https://doi.org/10.1109/cvpr52688.2022.01042},
    year = {2022}
}

@book{rosenblatt1957perceptron,
    author = {Rosenblatt, Frank},
    publisher = {Cornell Aeronautical Laboratory},
    title = {The perceptron, a perceiving and recognizing automaton Project Para},
    year = {1957}
}

@article{roskies2002neuroethics,
    author = {Roskies, Adina},
    doi = {10.1016/s0896-6273(02)00763-8},
    issn = {0896-6273},
    journal = {Neuron},
    number = {1},
    pages = {21--23},
    publisher = {Elsevier BV},
    source = {Crossref},
    title = {Neuroethics for the New Millenium},
    url = {https://doi.org/10.1016/s0896-6273(02)00763-8},
    volume = {35},
    year = {2002}
}

@inproceedings{ross2018improving,
    author = {Andrew Slavin Ross and
Finale Doshi{-}Velez},
    bibsource = {dblp computer science bibliography, https://dblp.org},
    biburl = {https://dblp.org/rec/conf/aaai/RossD18.bib},
    booktitle = {Proceedings of the Thirty-Second {AAAI} Conference on Artificial Intelligence,
(AAAI-18), the 30th innovative Applications of Artificial Intelligence
(IAAI-18), and the 8th {AAAI} Symposium on Educational Advances in
Artificial Intelligence (EAAI-18), New Orleans, Louisiana, USA, February
2-7, 2018},
    editor = {Sheila A. McIlraith and
Kilian Q. Weinberger},
    pages = {1660--1669},
    publisher = {{AAAI} Press},
    timestamp = {Mon, 22 Oct 2018 01:00:00 +0200},
    title = {Improving the Adversarial Robustness and Interpretability of Deep
Neural Networks by Regularizing Their Input Gradients},
    url = {https://www.aaai.org/ocs/index.php/AAAI/AAAI18/paper/view/17337},
    year = {2018}
}

@inproceedings{rouhani2017tinydl,
    author = {Darvish Rouhani, Bita and Mirhoseini, Azalia and Koushanfar, Farinaz},
    bdsk-url-1 = {https://doi.org/10.1109/ISCAS.2017.8050343},
    booktitle = {2017 IEEE International Symposium on Circuits and Systems (ISCAS)},
    doi = {10.1109/iscas.2017.8050343},
    pages = {1--4},
    publisher = {IEEE},
    source = {Crossref},
    title = {{TinyDL:} {Just-in-time} deep learning solution for constrained embedded systems},
    url = {https://doi.org/10.1109/iscas.2017.8050343},
    year = {2017}
}

@article{ruder2016overview,
    author = {Ruder, Sebastian},
    journal = {ArXiv preprint},
    title = {An overview of gradient descent optimization algorithms},
    url = {https://arxiv.org/abs/1609.04747},
    volume = {abs/1609.04747},
    year = {2016}
}

@article{rudin2019stop,
    author = {Rudin, Cynthia},
    doi = {10.1038/s42256-019-0048-x},
    issn = {2522-5839},
    journal = {Nature Machine Intelligence},
    number = {5},
    pages = {206--215},
    publisher = {Springer Science and Business Media LLC},
    source = {Crossref},
    title = {Stop explaining black box machine learning models for high stakes decisions and use interpretable models instead},
    url = {https://doi.org/10.1038/s42256-019-0048-x},
    volume = {1},
    year = {2019}
}

@article{rumelhart1986learning,
    author = {Rumelhart, David E. and Hinton, Geoffrey E. and Williams, Ronald J.},
    doi = {10.1038/323533a0},
    issn = {0028-0836, 1476-4687},
    journal = {Nature},
    number = {6088},
    pages = {533--536},
    publisher = {Springer Science and Business Media LLC},
    source = {Crossref},
    title = {Learning representations by back-propagating errors},
    url = {https://doi.org/10.1038/323533a0},
    volume = {323},
    year = {1986}
}

@article{russell2021human,
    author = {Russell, Stuart},
    journal = {Human-like machine intelligence},
    pages = {3--23},
    publisher = {Oxford University Press Oxford},
    title = {Human-compatible artificial intelligence},
    year = {2021}
}

@inproceedings{ruvolo_ella_nodate,
    author = {Paul Ruvolo and
Eric Eaton},
    bibsource = {dblp computer science bibliography, https://dblp.org},
    biburl = {https://dblp.org/rec/conf/icml/RuvoloE13.bib},
    booktitle = {Proceedings of the 30th International Conference on Machine Learning,
{ICML} 2013, Atlanta, GA, USA, 16-21 June 2013},
    pages = {507--515},
    publisher = {JMLR.org},
    series = {{JMLR} Workshop and Conference Proceedings},
    timestamp = {Wed, 29 May 2019 01:00:00 +0200},
    title = {{ELLA:} An Efficient Lifelong Learning Algorithm},
    url = {http://proceedings.mlr.press/v28/ruvolo13.html},
    volume = {28},
    year = {2013}
}

@article{ryan2000self,
    author = {Ryan, Richard M. and Deci, Edward L.},
    doi = {10.1037/0003-066x.55.1.68},
    issn = {1935-990X, 0003-066X},
    journal = {Am. Psychol.},
    number = {1},
    pages = {68--78},
    publisher = {American Psychological Association (APA)},
    source = {Crossref},
    title = {Self-determination theory and the facilitation of intrinsic motivation, social development, and well-being.},
    url = {https://doi.org/10.1037/0003-066x.55.1.68},
    volume = {55},
    year = {2000}
}

@article{samajdar2018scale,
    author = {Samajdar, Ananda and Zhu, Yuhao and Whatmough, Paul and Mattina, Matthew and Krishna, Tushar},
    journal = {ArXiv preprint},
    title = {Scale-sim: {Systolic} cnn accelerator simulator},
    url = {https://arxiv.org/abs/1811.02883},
    volume = {abs/1811.02883},
    year = {2018}
}

@article{scaling_laws_NLM,
    author = {Kaplan, Jared and McCandlish, Sam and Henighan, Tom and Brown, Tom B. and Chess, Benjamin and Child, Rewon and Gray, Scott and Radford, Alec and Wu, Jeffrey and Amodei, Dario},
    journal = {ArXiv preprint},
    title = {Scaling Laws for Neural Language Models},
    url = {https://arxiv.org/abs/2001.08361},
    volume = {abs/2001.08361},
    year = {2020}
}

@article{schafer2023notorious,
    author = {Sch\"afer, Mike S.},
    doi = {10.22323/2.22020402},
    issn = {1824-2049},
    journal = {Journal of Science Communication},
    number = {02},
    pages = {Y02},
    publisher = {Sissa Medialab Srl},
    source = {Crossref},
    title = {The Notorious {GPT:} {Science} communication in the age of artificial intelligence},
    url = {https://doi.org/10.22323/2.22020402},
    volume = {22},
    year = {2023}
}

@article{schuman2022,
    author = {Schuman, Catherine D. and Kulkarni, Shruti R. and Parsa, Maryam and Mitchell, J. Parker and Date, Prasanna and Kay, Bill},
    doi = {10.1038/s43588-021-00184-y},
    issn = {2662-8457},
    journal = {Nature Computational Science},
    number = {1},
    pages = {10--19},
    publisher = {Springer Science and Business Media LLC},
    source = {Crossref},
    title = {Opportunities for neuromorphic computing algorithms and applications},
    url = {https://doi.org/10.1038/s43588-021-00184-y},
    volume = {2},
    year = {2022}
}

@article{schwartz2020green,
    author = {Schwartz, Roy and Dodge, Jesse and Smith, Noah A. and Etzioni, Oren},
    doi = {10.1145/3381831},
    issn = {0001-0782, 1557-7317},
    journal = {Commun. ACM},
    number = {12},
    pages = {54--63},
    publisher = {Association for Computing Machinery (ACM)},
    source = {Crossref},
    title = {Green {AI}},
    url = {https://doi.org/10.1145/3381831},
    volume = {63},
    year = {2020}
}

@inproceedings{schwartz2021deployment,
    author = {Schwartz, Daniel and Selman, Jonathan Michael Gomes and Wrege, Peter and Paepcke, Andreas},
    booktitle = {2021 20th IEEE International Conference on Machine Learning and Applications (ICMLA)},
    doi = {10.1109/icmla52953.2021.00170},
    organization = {IEEE},
    pages = {1035--1042},
    publisher = {IEEE},
    source = {Crossref},
    title = {Deployment of Embedded Edge-{AI} for Wildlife Monitoring in Remote Regions},
    url = {https://doi.org/10.1109/icmla52953.2021.00170},
    year = {2021}
}

@inproceedings{schwartzDeploymentEmbeddedEdgeAI2021,
    author = {Schwartz, Daniel and Selman, Jonathan Michael Gomes and Wrege, Peter and Paepcke, Andreas},
    booktitle = {2021 20th IEEE International Conference on Machine Learning and Applications (ICMLA)},
    doi = {10.1109/icmla52953.2021.00170},
    organization = {IEEE},
    pages = {1035--1042},
    publisher = {IEEE},
    source = {Crossref},
    title = {Deployment of Embedded Edge-{AI} for Wildlife Monitoring in Remote Regions},
    url = {https://doi.org/10.1109/icmla52953.2021.00170},
    year = {2021}
}

@inproceedings{schwarzschild2021just,
    author = {Avi Schwarzschild and
Micah Goldblum and
Arjun Gupta and
John P. Dickerson and
Tom Goldstein},
    bibsource = {dblp computer science bibliography, https://dblp.org},
    biburl = {https://dblp.org/rec/conf/icml/SchwarzschildGG21.bib},
    booktitle = {Proceedings of the 38th International Conference on Machine Learning,
{ICML} 2021, 18-24 July 2021, Virtual Event},
    editor = {Marina Meila and
Tong Zhang},
    pages = {9389--9398},
    publisher = {{PMLR}},
    series = {Proceedings of Machine Learning Research},
    timestamp = {Wed, 25 Aug 2021 01:00:00 +0200},
    title = {Just How Toxic is Data Poisoning? {A} Unified Benchmark for Backdoor
and Data Poisoning Attacks},
    url = {http://proceedings.mlr.press/v139/schwarzschild21a.html},
    volume = {139},
    year = {2021}
}

@inproceedings{sculley2015hidden,
    author = {Sambasivan, Nithya and Kapania, Shivani and Highfill, Hannah and Akrong, Diana and Paritosh, Praveen and Aroyo, Lora M},
    booktitle = {Proceedings of the 2021 CHI Conference on Human Factors in Computing Systems},
    doi = {10.1145/3411764.3445518},
    publisher = {ACM},
    source = {Crossref},
    title = {{{\textquotedblleft}Everyone} wants to do the model work, not the data work{\textquotedblright}: {Data} Cascades in High-Stakes {AI}},
    url = {https://doi.org/10.1145/3411764.3445518},
    year = {2021}
}

@inproceedings{see_compression_2016,
    address = {Berlin, Germany},
    author = {See, Abigail  and
Luong, Minh-Thang  and
Manning, Christopher D.},
    booktitle = {Proceedings of the 20th {SIGNLL} Conference on Computational Natural Language Learning},
    doi = {10.18653/v1/K16-1029},
    pages = {291--301},
    publisher = {Association for Computational Linguistics},
    title = {Compression of Neural Machine Translation Models via Pruning},
    url = {https://aclanthology.org/K16-1029},
    year = {2016}
}

@misc{segal1999opengl,
    author = {Segal, Mark and Akeley, Kurt},
    title = {The {OpenGL} graphics system: {A} specification (version 1.1)},
    year = {1999}
}

@article{segura2018ethical,
    author = {Segura Anaya, L. H. and Alsadoon, Abeer and Costadopoulos, N. and Prasad, P. W. C.},
    doi = {10.1007/s11948-017-9872-8},
    issn = {1353-3452, 1471-5546},
    journal = {Sci. Eng. Ethics},
    number = {1},
    pages = {1--28},
    publisher = {Springer Science and Business Media LLC},
    source = {Crossref},
    title = {Ethical Implications of User Perceptions of Wearable Devices},
    url = {https://doi.org/10.1007/s11948-017-9872-8},
    volume = {24},
    year = {2017}
}

@inproceedings{seide2016cntk,
    author = {Seide, Frank and Agarwal, Amit},
    booktitle = {Proceedings of the 22nd ACM SIGKDD International Conference on Knowledge Discovery and Data Mining},
    doi = {10.1145/2939672.2945397},
    pages = {2135--2135},
    publisher = {ACM},
    source = {Crossref},
    subtitle = {Microsoft's Open-Source Deep-Learning Toolkit},
    title = {Cntk},
    url = {https://doi.org/10.1145/2939672.2945397},
    year = {2016}
}

@inproceedings{selvaraju2017grad,
    author = {Ramprasaath R. Selvaraju and
Michael Cogswell and
Abhishek Das and
Ramakrishna Vedantam and
Devi Parikh and
Dhruv Batra},
    bibsource = {dblp computer science bibliography, https://dblp.org},
    biburl = {https://dblp.org/rec/conf/iccv/SelvarajuCDVPB17.bib},
    booktitle = {{IEEE} International Conference on Computer Vision, {ICCV} 2017, Venice,
Italy, October 22-29, 2017},
    doi = {10.1109/ICCV.2017.74},
    pages = {618--626},
    publisher = {{IEEE} Computer Society},
    timestamp = {Fri, 25 Dec 2020 00:00:00 +0100},
    title = {Grad-CAM: Visual Explanations from Deep Networks via Gradient-Based
Localization},
    url = {https://doi.org/10.1109/ICCV.2017.74},
    year = {2017}
}

@misc{sevilla_compute_2022,
    author = {Sevilla, Jaime and Heim, Lennart and Ho, Anson and Besiroglu, Tamay and Hobbhahn, Marius and Villalobos, Pablo},
    journal = {ArXiv preprint},
    title = {Compute Trends Across Three Eras of Machine Learning},
    url = {https://arxiv.org/abs/2202.05924},
    volume = {abs/2202.05924},
    year = {2022}
}

@article{seyedzadeh2018machine,
    author = {Seyedzadeh, Saleh and Rahimian, Farzad Pour and Glesk, Ivan and Roper, Marc},
    doi = {10.1186/s40327-018-0064-7},
    issn = {2213-7459},
    journal = {Visualization in Engineering},
    number = {1},
    pages = {1--20},
    publisher = {Springer Science and Business Media LLC},
    source = {Crossref},
    title = {Machine learning for estimation of building energy consumption and performance: {A} review},
    url = {https://doi.org/10.1186/s40327-018-0064-7},
    volume = {6},
    year = {2018}
}

@article{sgd,
    author = {Robbins, Herbert and Monro, Sutton},
    doi = {10.1214/aoms/1177729586},
    issn = {0003-4851},
    journal = {The Annals of Mathematical Statistics},
    number = {3},
    pages = {400--407},
    publisher = {Institute of Mathematical Statistics},
    source = {Crossref},
    title = {A Stochastic Approximation Method},
    url = {https://doi.org/10.1214/aoms/1177729586},
    volume = {22},
    year = {1951}
}

@article{shalev2017formal,
    author = {Shalev-Shwartz, Shai and Shammah, Shaked and Shashua, Amnon},
    journal = {ArXiv preprint},
    title = {On a formal model of safe and scalable self-driving cars},
    url = {https://arxiv.org/abs/1708.06374},
    volume = {abs/1708.06374},
    year = {2017}
}

@article{shamir1979share,
    author = {Shamir, Adi},
    doi = {10.1145/359168.359176},
    issn = {0001-0782, 1557-7317},
    journal = {Commun. ACM},
    number = {11},
    pages = {612--613},
    publisher = {Association for Computing Machinery (ACM)},
    source = {Crossref},
    title = {How to share a secret},
    url = {https://doi.org/10.1145/359168.359176},
    volume = {22},
    year = {1979}
}

@article{shan2023prompt,
    author = {Shan, Shawn and Ding, Wenxin and Passananti, Josephine and Zheng, Haitao and Zhao, Ben Y},
    journal = {ArXiv preprint},
    title = {Prompt-Specific Poisoning Attacks on Text-to-Image Generative Models},
    url = {https://arxiv.org/abs/2310.13828},
    volume = {abs/2310.13828},
    year = {2023}
}

@article{shastri2021photonics,
    author = {Shastri, Bhavin J. and Tait, Alexander N. and Ferreira de Lima, T. and Pernice, Wolfram H. P. and Bhaskaran, Harish and Wright, C. D. and Prucnal, Paul R.},
    doi = {10.1038/s41566-020-00754-y},
    issn = {1749-4885, 1749-4893},
    journal = {Nat. Photonics},
    number = {2},
    pages = {102--114},
    publisher = {Springer Science and Business Media LLC},
    source = {Crossref},
    title = {Photonics for artificial intelligence and neuromorphic computing},
    url = {https://doi.org/10.1038/s41566-020-00754-y},
    volume = {15},
    year = {2021}
}

@inproceedings{Sheng_Zhang_2019,
    author = {Victor S. Sheng and
Jing Zhang},
    bibsource = {dblp computer science bibliography, https://dblp.org},
    biburl = {https://dblp.org/rec/conf/aaai/Sheng019.bib},
    booktitle = {The Thirty-Third {AAAI} Conference on Artificial Intelligence, {AAAI}
2019, The Thirty-First Innovative Applications of Artificial Intelligence
Conference, {IAAI} 2019, The Ninth {AAAI} Symposium on Educational
Advances in Artificial Intelligence, {EAAI} 2019, Honolulu, Hawaii,
USA, January 27 - February 1, 2019},
    doi = {10.1609/aaai.v33i01.33019837},
    pages = {9837--9843},
    publisher = {{AAAI} Press},
    timestamp = {Wed, 25 Sep 2019 01:00:00 +0200},
    title = {Machine Learning with Crowdsourcing: {A} Brief Summary of the Past
Research and Future Directions},
    url = {https://doi.org/10.1609/aaai.v33i01.33019837},
    year = {2019}
}

@misc{Sheth_2022,
    author = {Sheth, Dhruv},
    bdsk-url-1 = {https://www.hackster.io/dhruvsheth\_/eletect-tinyml-and-iot-based-smart-wildlife-tracker-c03e5a},
    journal = {Hackster.io},
    title = {Eletect - {TinyML} and {IOT} based Smart Wildlife Tracker},
    url = {https://www.hackster.io/dhruvsheth_/eletect-tinyml-and-iot-based-smart-wildlife-tracker-c03e5a},
    year = {2022}
}

@inproceedings{shi2022data,
    author = {Shi, Hongrui and Radu, Valentin},
    booktitle = {Proceedings of the 2nd European Workshop on Machine Learning and Systems},
    doi = {10.1145/3517207.3526980},
    pages = {72--78},
    publisher = {ACM},
    source = {Crossref},
    title = {Data selection for efficient model update in federated learning},
    url = {https://doi.org/10.1145/3517207.3526980},
    year = {2022}
}

@book{shneiderman2022human,
    author = {Shneiderman, Ben},
    publisher = {Oxford University Press},
    title = {Human-centered {AI}},
    year = {2022}
}

@inproceedings{shokri2017membership,
    author = {Shokri, Reza and Stronati, Marco and Song, Congzheng and Shmatikov, Vitaly},
    booktitle = {2017 IEEE Symposium on Security and Privacy (SP)},
    doi = {10.1109/sp.2017.41},
    organization = {IEEE},
    pages = {3--18},
    publisher = {IEEE},
    source = {Crossref},
    title = {Membership Inference Attacks Against Machine Learning Models},
    url = {https://doi.org/10.1109/sp.2017.41},
    year = {2017}
}

@article{silvestro2022improving,
    author = {Silvestro, Daniele and Goria, Stefano and Sterner, Thomas and Antonelli, Alexandre},
    doi = {10.1038/s41893-022-00851-6},
    issn = {2398-9629},
    journal = {Nature Sustainability},
    number = {5},
    pages = {415--424},
    publisher = {Springer Science and Business Media LLC},
    source = {Crossref},
    title = {Improving biodiversity protection through artificial intelligence},
    url = {https://doi.org/10.1038/s41893-022-00851-6},
    volume = {5},
    year = {2022}
}

@inproceedings{skorobogatov2003optical,
    author = {Skorobogatov, Sergei P and Anderson, Ross J},
    booktitle = {Cryptographic Hardware and Embedded Systems-CHES 2002: 4th International Workshop Redwood Shores, CA, USA, August 13{\textendash}15, 2002 Revised Papers 4},
    organization = {Springer},
    pages = {2--12},
    title = {Optical fault induction attacks},
    year = {2003}
}

@inproceedings{skorobogatov2009local,
    author = {Skorobogatov, Sergei},
    booktitle = {2009 IEEE International Workshop on Hardware-Oriented Security and Trust},
    doi = {10.1109/hst.2009.5225028},
    organization = {IEEE},
    pages = {1--6},
    publisher = {IEEE},
    source = {Crossref},
    title = {Local heating attacks on Flash memory devices},
    url = {https://doi.org/10.1109/hst.2009.5225028},
    year = {2009}
}

@article{smestad2023systematic,
    author = {Smestad, Carl and Li, Jingyue},
    journal = {ArXiv preprint},
    title = {A Systematic Literature Review on Client Selection in Federated Learning},
    url = {https://arxiv.org/abs/2306.04862},
    volume = {abs/2306.04862},
    year = {2023}
}

@article{smilkov2017smoothgrad,
    author = {Smilkov, Daniel and Thorat, Nikhil and Kim, Been and Vi\'egas, Fernanda and Wattenberg, Martin},
    journal = {ArXiv preprint},
    title = {Smoothgrad: {Removing} noise by adding noise},
    url = {https://arxiv.org/abs/1706.03825},
    volume = {abs/1706.03825},
    year = {2017}
}

@misc{smoothquant,
    author = {Xiao and Lin, Seznec and Wu, Demouth and Han},
    journal = {ArXiv preprint},
    title = {{SmoothQuant:} {Accurate} and Efficient Post-Training Quantization for Large Language Models},
    url = {https://arxiv.org/abs/2211.10438},
    volume = {abs/2211.10438},
    year = {2022}
}

@article{soufleri2023synthetic,
    author = {Soufleri, Efstathia and Saha, Gobinda and Roy, Kaushik},
    journal = {ArXiv preprint},
    title = {Synthetic Dataset Generation for Privacy-Preserving Machine Learning},
    url = {https://arxiv.org/abs/2210.03205},
    volume = {abs/2210.03205},
    year = {2022}
}

@inproceedings{strubell2019energy,
    address = {Florence, Italy},
    author = {Strubell, Emma  and
Ganesh, Ananya  and
McCallum, Andrew},
    booktitle = {Proceedings of the 57th Annual Meeting of the Association for Computational Linguistics},
    doi = {10.18653/v1/P19-1355},
    pages = {3645--3650},
    publisher = {Association for Computational Linguistics},
    title = {Energy and Policy Considerations for Deep Learning in {NLP}},
    url = {https://aclanthology.org/P19-1355},
    year = {2019}
}

@inproceedings{suda2016throughput,
    author = {Suda, Naveen and Chandra, Vikas and Dasika, Ganesh and Mohanty, Abinash and Ma, Yufei and Vrudhula, Sarma and Seo, Jae-sun and Cao, Yu},
    booktitle = {Proceedings of the 2016 ACM/SIGDA International Symposium on Field-Programmable Gate Arrays},
    doi = {10.1145/2847263.2847276},
    pages = {16--25},
    publisher = {ACM},
    source = {Crossref},
    title = {Throughput-Optimized {OpenCL}-based {FPGA} Accelerator for Large-Scale Convolutional Neural Networks},
    url = {https://doi.org/10.1145/2847263.2847276},
    year = {2016}
}

@misc{surveyofquant,
    author = {Gholami and Kim, Dong and Yao, Mahoney and Keutzer},
    journal = {ArXiv preprint},
    title = {A Survey of Quantization Methods for Efficient Neural Network Inference)},
    url = {https://arxiv.org/abs/2103.13630},
    volume = {abs/2103.13630},
    year = {2021}
}

@article{Sze2017-ak,
    abstract = {Deep neural networks (DNNs) are currently widely used for many artificial intelligence (AI) applications including computer vision, speech recognition, and robotics. While DNNs deliver state-of-the-art accuracy on many AI tasks, it comes at the cost of high computational complexity. Accordingly, techniques that enable efficient processing of DNNs to improve energy efficiency and throughput without sacrificing application accuracy or increasing hardware cost are critical to the wide deployment of DNNs in AI systems. This article aims to provide a comprehensive tutorial and survey about the recent advances towards the goal of enabling efficient processing of DNNs. Specifically, it will provide an overview of DNNs, discuss various hardware platforms and architectures that support DNNs, and highlight key trends in reducing the computation cost of DNNs either solely via hardware design changes or via joint hardware design and DNN algorithm changes. It will also summarize various development resources that enable researchers and practitioners to quickly get started in this field, and highlight important benchmarking metrics and design considerations that should be used for evaluating the rapidly growing number of DNN hardware designs, optionally including algorithmic co-designs, being proposed in academia and industry. The reader will take away the following concepts from this article: understand the key design considerations for DNNs; be able to evaluate different DNN hardware implementations with benchmarks and comparison metrics; understand the trade-offs between various hardware architectures and platforms; be able to evaluate the utility of various DNN design techniques for efficient processing; and understand recent implementation trends and opportunities.},
    archiveprefix = {arXiv},
    author = {Sze, Vivienne and Chen, Yu-Hsin and Yang, Tien-Ju and Emer, Joel S.},
    copyright = {http://arxiv.org/licenses/nonexclusive-distrib/1.0/},
    doi = {10.1109/jproc.2017.2761740},
    eprint = {1703.09039},
    issn = {0018-9219, 1558-2256},
    journal = {Proc. IEEE},
    number = {12},
    pages = {2295--2329},
    primaryclass = {cs.CV},
    publisher = {Institute of Electrical and Electronics Engineers (IEEE)},
    source = {Crossref},
    title = {Efficient Processing of Deep Neural Networks: {A} Tutorial and Survey},
    url = {https://doi.org/10.1109/jproc.2017.2761740},
    volume = {105},
    year = {2017}
}

@article{sze2017efficient,
    author = {Sze, Vivienne and Chen, Yu-Hsin and Yang, Tien-Ju and Emer, Joel S.},
    doi = {10.1109/jproc.2017.2761740},
    issn = {0018-9219, 1558-2256},
    journal = {Proc. IEEE},
    number = {12},
    pages = {2295--2329},
    publisher = {Institute of Electrical and Electronics Engineers (IEEE)},
    source = {Crossref},
    title = {Efficient Processing of Deep Neural Networks: {A} Tutorial and Survey},
    url = {https://doi.org/10.1109/jproc.2017.2761740},
    volume = {105},
    year = {2017}
}

@inproceedings{szegedy2013intriguing,
    author = {Christian Szegedy and
Wojciech Zaremba and
Ilya Sutskever and
Joan Bruna and
Dumitru Erhan and
Ian J. Goodfellow and
Rob Fergus},
    bibsource = {dblp computer science bibliography, https://dblp.org},
    biburl = {https://dblp.org/rec/journals/corr/SzegedyZSBEGF13.bib},
    booktitle = {2nd International Conference on Learning Representations, {ICLR} 2014,
Banff, AB, Canada, April 14-16, 2014, Conference Track Proceedings},
    editor = {Yoshua Bengio and
Yann LeCun},
    timestamp = {Thu, 25 Jul 2019 01:00:00 +0200},
    title = {Intriguing properties of neural networks},
    url = {http://arxiv.org/abs/1312.6199},
    year = {2014}
}

@inproceedings{tan_efficientnet_2020,
    author = {Mingxing Tan and
Quoc V. Le},
    bibsource = {dblp computer science bibliography, https://dblp.org},
    biburl = {https://dblp.org/rec/conf/icml/TanL19.bib},
    booktitle = {Proceedings of the 36th International Conference on Machine Learning,
{ICML} 2019, 9-15 June 2019, Long Beach, California, {USA}},
    editor = {Kamalika Chaudhuri and
Ruslan Salakhutdinov},
    pages = {6105--6114},
    publisher = {{PMLR}},
    series = {Proceedings of Machine Learning Research},
    timestamp = {Tue, 11 Jun 2019 01:00:00 +0200},
    title = {EfficientNet: Rethinking Model Scaling for Convolutional Neural Networks},
    url = {http://proceedings.mlr.press/v97/tan19a.html},
    volume = {97},
    year = {2019}
}

@inproceedings{tan2019mnasnet,
    author = {Mingxing Tan and
Bo Chen and
Ruoming Pang and
Vijay Vasudevan and
Mark Sandler and
Andrew Howard and
Quoc V. Le},
    bibsource = {dblp computer science bibliography, https://dblp.org},
    biburl = {https://dblp.org/rec/conf/cvpr/TanCPVSHL19.bib},
    booktitle = {{IEEE} Conference on Computer Vision and Pattern Recognition, {CVPR}
2019, Long Beach, CA, USA, June 16-20, 2019},
    doi = {10.1109/CVPR.2019.00293},
    pages = {2820--2828},
    publisher = {Computer Vision Foundation / {IEEE}},
    timestamp = {Tue, 12 Jan 2021 00:00:00 +0100},
    title = {MnasNet: Platform-Aware Neural Architecture Search for Mobile},
    url = {http://openaccess.thecvf.com/content\_CVPR\_2019/html/Tan\_MnasNet\_Platform-Aware\_Neural\_Architecture\_Search\_for\_Mobile\_CVPR\_2019\_paper.html},
    year = {2019}
}

@misc{tan2020efficientnet,
    archiveprefix = {arXiv},
    author = {Tan, Mingxing and Le, Quoc V.},
    doi = {10.1002/9781394205639.ch6},
    eprint = {1905.11946},
    isbn = {9781394205608, 9781394205639},
    pages = {111--131},
    primaryclass = {cs.LG},
    publisher = {Wiley},
    source = {Crossref},
    title = {Demystifying Deep Learning},
    url = {https://doi.org/10.1002/9781394205639.ch6},
    year = {2023}
}

@article{tang2022soft,
    author = {Tang, Xin and He, Yichun and Liu, Jia},
    doi = {10.1063/5.0069516},
    issn = {2688-4089},
    journal = {Biophysics Reviews},
    number = {1},
    publisher = {AIP Publishing},
    source = {Crossref},
    title = {Soft bioelectronics for cardiac interfaces},
    url = {https://doi.org/10.1063/5.0069516},
    volume = {3},
    year = {2022}
}

@article{tang2023flexible,
    author = {Tang, Xin and Shen, Hao and Zhao, Siyuan and Li, Na and Liu, Jia},
    doi = {10.1038/s41928-022-00913-9},
    issn = {2520-1131},
    journal = {Nature Electronics},
    number = {2},
    pages = {109--118},
    publisher = {Springer Science and Business Media LLC},
    source = {Crossref},
    title = {Flexible brain{\textendash}computer interfaces},
    url = {https://doi.org/10.1038/s41928-022-00913-9},
    volume = {6},
    year = {2023}
}

@article{tarun2023deep,
    author = {Tarun, Ayush K and Chundawat, Vikram S and Mandal, Murari and Kankanhalli, Mohan},
    journal = {ArXiv preprint},
    title = {Deep Regression Unlearning},
    url = {https://arxiv.org/abs/2210.08196},
    volume = {abs/2210.08196},
    year = {2022}
}

@misc{Team_2023,
    author = {Team, Snorkel},
    bdsk-url-1 = {https://snorkel.ai/},
    journal = {Snorkel AI},
    title = {Data-centric {AI} for the Enterprise},
    url = {https://snorkel.ai/},
    year = {2023}
}

@misc{Thefutur92:online,
    author = {ARM.com},
    howpublished = {https://www.arm.com/company/news/2023/02/arm-announces-q3-fy22-results},
    note = {(Accessed on 09/16/2023)},
    title = {The future is being built on Arm: {Market} diversification continues to drive strong royalty and licensing growth as ecosystem reaches quarter of a trillion chips milestone {\textendash} Arm{\textregistered}}
}

@misc{threefloat,
    author = {Google},
    bdsk-url-1 = {https://storage.googleapis.com/gweb-cloudblog-publish/images/Three\_floating-point\_formats.max-624x261.png},
    title = {Three Floating Point Formats},
    url = {https://storage.googleapis.com/gweb-cloudblog-publish/images/Three_floating-point_formats.max-624x261.png},
    urldate = {2023-10-20},
    year = {2023}
}

@article{tillFishDieoffsAre2019,
    author = {Till, Aaron and Rypel, Andrew L. and Bray, Andrew and Fey, Samuel B.},
    doi = {10.1038/s41558-019-0520-y},
    issn = {1758-678X, 1758-6798},
    journal = {Nat. Clim. Change},
    number = {8},
    pages = {637--641},
    publisher = {Springer Science and Business Media LLC},
    source = {Crossref},
    title = {Fish die-offs are concurrent with thermal extremes in north temperate lakes},
    url = {https://doi.org/10.1038/s41558-019-0520-y},
    volume = {9},
    year = {2019}
}

@article{tirtalistyani2022indonesia,
    author = {Tirtalistyani, Rose and Murtiningrum, Murtiningrum and Kanwar, Rameshwar S.},
    doi = {10.3390/su141912477},
    issn = {2071-1050},
    journal = {Sustainability},
    number = {19},
    pages = {12477},
    publisher = {MDPI AG},
    source = {Crossref},
    title = {{Indonesia} Rice Irrigation System: {Time} for Innovation},
    url = {https://doi.org/10.3390/su141912477},
    volume = {14},
    year = {2022}
}

@inproceedings{tokui2015chainer,
    author = {Tokui, Seiya and Okuta, Ryosuke and Akiba, Takuya and Niitani, Yusuke and Ogawa, Toru and Saito, Shunta and Suzuki, Shuji and Uenishi, Kota and Vogel, Brian and Yamazaki Vincent, Hiroyuki},
    booktitle = {Proceedings of the 25th ACM SIGKDD International Conference on Knowledge Discovery \&amp; Data Mining},
    doi = {10.1145/3292500.3330756},
    pages = {1--6},
    publisher = {ACM},
    source = {Crossref},
    subtitle = {A Deep Learning Framework for Accelerating the Research Cycle},
    title = {Chainer},
    url = {https://doi.org/10.1145/3292500.3330756},
    volume = {5},
    year = {2019}
}

@inproceedings{tramer2019adversarial,
    author = {Tram\`er, Florian and Dupr\'e, Pascal and Rusak, Gili and Pellegrino, Giancarlo and Boneh, Dan},
    booktitle = {Proceedings of the 2019 ACM SIGSAC Conference on Computer and Communications Security},
    doi = {10.1145/3319535.3354222},
    pages = {2005--2021},
    publisher = {ACM},
    source = {Crossref},
    subtitle = {Perceptual Ad Blocking meets Adversarial Machine Learning},
    title = {{AdVersarial}},
    url = {https://doi.org/10.1145/3319535.3354222},
    year = {2019}
}

@article{uddin_energy_2012,
    abstract = {The increasing demand for storage, networking and computation has driven intensification of large complex data centers that run many of today's Internet, financial, commercial and business applications. A data center comprises of many thousands of servers and can use as much energy as small city. Massive amount of computation power is required to drive and run these server farms resulting in many challenging like huge energy consumptions, emission of green house gases, backups and recovery; This paper proposes energy efficiency and low carbon enabler green IT framework for these large and complex server farms to save consumption of electricity and reduce the emission of green house gases to lower the effects of global warming. The framework uses latest energy saving techniques like virtualization, cloud computing and green metrics to achieve greener data centers. It comprises of five phase to properly implement green IT techniques to achieve green data centers. The proposed framework seamlessly divides data center components into different resource pools and then applies green metrics like Power Usage Effectiveness, Data Center Effectiveness and Carbon Emission Calculator to measure performance of individual components so that benchmarking values can be achieved and set as standard to be followed by data centers.},
    author = {Uddin, Mueen and Rahman, Azizah Abdul},
    doi = {10.1016/j.rser.2012.03.014},
    issn = {1364-0321},
    journal = {Renewable Sustainable Energy Rev.},
    keywords = {Energy efficiency, Energy efficient data centers, Global warming, Green IT, Green IT framework, Green metrics, Virtualization},
    number = {6},
    pages = {4078--4094},
    publisher = {Elsevier BV},
    source = {Crossref},
    title = {Energy efficiency and low carbon enabler green {IT} framework for data centers considering green metrics},
    url = {https://doi.org/10.1016/j.rser.2012.03.014},
    volume = {16},
    year = {2012}
}

@book{un_world_economic_forum_2019,
    author = {Un and Forum, World Economic},
    publisher = {PACE - Platform for Accelerating the Circular Economy},
    title = {A New Circular Vision for Electronics, Time for a Global Reboot},
    url = {https://www3.weforum.org/docs/WEF_A_New_Circular_Vision_for_Electronics.pdf},
    year = {2019}
}

@techreport{uptime,
    author = {Davis, Jacqueline and Bizo, Daniel and Lawrence, Andy and Rogers, Owen and Smolaks, Max},
    institution = {Uptime Institute},
    title = {Uptime Institute Global Data Center Survey 2022},
    year = {2022}
}

@article{USA_energy,
    author = {Shehabi, Arman and Smith, Sarah and Sartor, Dale and Brown, Richard and Herrlin, Magnus and Koomey, Jonathan and Masanet, Eric and Horner, Nathaniel and Azevedo, In\^es and Lintner, William},
    institution = {Berkeley Laboratory},
    title = {United states data center energy usage report},
    year = {2016}
}

@article{USA_footprint,
    author = {Siddik, Md Abu Bakar and Shehabi, Arman and Marston, Landon},
    doi = {10.1088/1748-9326/abfba1},
    issn = {1748-9326},
    journal = {Environ. Res. Lett.},
    number = {6},
    pages = {064017},
    publisher = {IOP Publishing},
    source = {Crossref},
    title = {The environmental footprint of data centers in the United States},
    url = {https://doi.org/10.1088/1748-9326/abfba1},
    volume = {16},
    year = {2021}
}

@article{van_de_ven_three_2022,
    author = {van de Ven, Gido M. and Tuytelaars, Tinne and Tolias, Andreas S.},
    bdsk-url-1 = {https://www.nature.com/articles/s42256-022-00568-3},
    bdsk-url-2 = {https://doi.org/10.1038/s42256-022-00568-3},
    doi = {10.1038/s42256-022-00568-3},
    file = {Van De Ven et al. - 2022 - Three types of incremental learning.pdf:/Users/alex/Zotero/storage/5ZAHXMQN/Van De Ven et al. - 2022 - Three types of incremental learning.pdf:application/pdf},
    issn = {2522-5839},
    journal = {Nature Machine Intelligence},
    language = {en},
    number = {12},
    pages = {1185--1197},
    publisher = {Springer Science and Business Media LLC},
    source = {Crossref},
    title = {Three types of incremental learning},
    url = {https://doi.org/10.1038/s42256-022-00568-3},
    urldate = {2023-10-26},
    volume = {4},
    year = {2022}
}

@inproceedings{vaswani2017attention,
    author = {Ashish Vaswani and
Noam Shazeer and
Niki Parmar and
Jakob Uszkoreit and
Llion Jones and
Aidan N. Gomez and
Lukasz Kaiser and
Illia Polosukhin},
    bibsource = {dblp computer science bibliography, https://dblp.org},
    biburl = {https://dblp.org/rec/conf/nips/VaswaniSPUJGKP17.bib},
    booktitle = {Advances in Neural Information Processing Systems 30: Annual Conference
on Neural Information Processing Systems 2017, December 4-9, 2017,
Long Beach, CA, {USA}},
    editor = {Isabelle Guyon and
Ulrike von Luxburg and
Samy Bengio and
Hanna M. Wallach and
Rob Fergus and
S. V. N. Vishwanathan and
Roman Garnett},
    pages = {5998--6008},
    timestamp = {Thu, 21 Jan 2021 00:00:00 +0100},
    title = {Attention is All you Need},
    url = {https://proceedings.neurips.cc/paper/2017/hash/3f5ee243547dee91fbd053c1c4a845aa-Abstract.html},
    year = {2017}
}

@misc{Vectorbo78:online,
    howpublished = {https://www.who.int/news-room/fact-sheets/detail/vector-borne-diseases},
    note = {(Accessed on 10/17/2023)},
    title = {Vector-borne diseases}
}

@misc{Verma_2022,
    author = {Verma, Team Dual\_Boot: Swapnil},
    bdsk-url-1 = {https://www.hackster.io/dual\_boot/elephant-ai-ba71e9},
    journal = {Hackster.io},
    title = {Elephant {AI}},
    url = {https://www.hackster.io/dual_boot/elephant-ai-ba71e9},
    year = {2022}
}

@article{verma2019memory,
    author = {Verma, Naveen and Jia, Hongyang and Valavi, Hossein and Tang, Yinqi and Ozatay, Murat and Chen, Lung-Yen and Zhang, Bonan and Deaville, Peter},
    doi = {10.1109/mssc.2019.2922889},
    issn = {1943-0582, 1943-0590},
    journal = {IEEE Solid-State Circuits Mag.},
    number = {3},
    pages = {43--55},
    publisher = {Institute of Electrical and Electronics Engineers (IEEE)},
    source = {Crossref},
    title = {In-Memory Computing: {Advances} and Prospects},
    url = {https://doi.org/10.1109/mssc.2019.2922889},
    volume = {11},
    year = {2019}
}

@misc{villalobos_machine_2022,
    author = {Villalobos, Pablo and Sevilla, Jaime and Besiroglu, Tamay and Heim, Lennart and Ho, Anson and Hobbhahn, Marius},
    journal = {ArXiv preprint},
    title = {Machine Learning Model Sizes and the Parameter Gap},
    url = {https://arxiv.org/abs/2207.02852},
    volume = {abs/2207.02852},
    year = {2022}
}

@misc{villalobos_trends_2022,
    author = {Villalobos, Pablo and Ho, Anson},
    bdsk-url-1 = {https://epochai.org/blog/trends-in-training-dataset-sizes},
    journal = {Epoch AI},
    title = {Trends in Training Dataset Sizes},
    url = {https://epochai.org/blog/trends-in-training-dataset-sizes},
    year = {2022}
}

@article{vinuesa2020role,
    author = {Vinuesa, Ricardo and Azizpour, Hossein and Leite, Iolanda and Balaam, Madeline and Dignum, Virginia and Domisch, Sami and Fell\"ander, Anna and Langhans, Simone Daniela and Tegmark, Max and Fuso Nerini, Francesco},
    doi = {10.1038/s41467-019-14108-y},
    issn = {2041-1723},
    journal = {Nat. Commun.},
    number = {1},
    pages = {1--10},
    publisher = {Springer Science and Business Media LLC},
    source = {Crossref},
    title = {The role of artificial intelligence in achieving the Sustainable Development Goals},
    url = {https://doi.org/10.1038/s41467-019-14108-y},
    volume = {11},
    year = {2020}
}

@article{Vivet2021,
    author = {Vivet, Pascal and Guthmuller, Eric and Thonnart, Yvain and Pillonnet, Gael and Fuguet, Cesar and Miro-Panades, Ivan and Moritz, Guillaume and Durupt, Jean and Bernard, Christian and Varreau, Didier and Pontes, Julian and Thuries, Sebastien and Coriat, David and Harrand, Michel and Dutoit, Denis and Lattard, Didier and Arnaud, Lucile and Charbonnier, Jean and Coudrain, Perceval and Garnier, Arnaud and Berger, Frederic and Gueugnot, Alain and Greiner, Alain and Meunier, Quentin L. and Farcy, Alexis and Arriordaz, Alexandre and Cheramy, Severine and Clermidy, Fabien},
    bdsk-url-1 = {https://doi.org/10.1109/JSSC.2020.3036341},
    doi = {10.1109/jssc.2020.3036341},
    issn = {0018-9200, 1558-173X},
    journal = {IEEE J. Solid-State Circuits},
    number = {1},
    pages = {79--97},
    publisher = {Institute of Electrical and Electronics Engineers (IEEE)},
    source = {Crossref},
    title = {{IntAct:} {A} 96-Core Processor With Six Chiplets {3D}-Stacked on an Active Interposer With Distributed Interconnects and Integrated Power Management},
    url = {https://doi.org/10.1109/jssc.2020.3036341},
    volume = {56},
    year = {2021}
}

@article{wachter2017counterfactual,
    author = {Wachter, Sandra and Mittelstadt, Brent and Russell, Chris},
    doi = {10.2139/ssrn.3063289},
    issn = {1556-5068},
    journal = {SSRN Electronic Journal},
    pages = {841},
    publisher = {Elsevier BV},
    source = {Crossref},
    title = {Counterfactual Explanations Without Opening the Black Box: {Automated} Decisions and the {GDPR}},
    url = {https://doi.org/10.2139/ssrn.3063289},
    volume = {31},
    year = {2017}
}

@article{wald1987semiconductor,
    author = {Wald, Peter H. and Jones, Jeffrey R.},
    doi = {10.1002/ajim.4700110209},
    issn = {0271-3586, 1097-0274},
    journal = {Am. J. Ind. Med.},
    number = {2},
    pages = {203--221},
    publisher = {Wiley},
    source = {Crossref},
    title = {Semiconductor manufacturing: {An} introduction to processes and hazards},
    url = {https://doi.org/10.1002/ajim.4700110209},
    volume = {11},
    year = {1987}
}

@article{waldSemiconductorManufacturingIntroduction1987,
    author = {Wald, Peter H. and Jones, Jeffrey R.},
    doi = {10.1002/ajim.4700110209},
    issn = {0271-3586, 1097-0274},
    journal = {Am. J. Ind. Med.},
    number = {2},
    pages = {203--221},
    publisher = {Wiley},
    source = {Crossref},
    title = {Semiconductor manufacturing: {An} introduction to processes and hazards},
    url = {https://doi.org/10.1002/ajim.4700110209},
    volume = {11},
    year = {1987}
}

@inproceedings{wang2020apq,
    author = {Tianzhe Wang and
Kuan Wang and
Han Cai and
Ji Lin and
Zhijian Liu and
Hanrui Wang and
Yujun Lin and
Song Han},
    bibsource = {dblp computer science bibliography, https://dblp.org},
    biburl = {https://dblp.org/rec/conf/cvpr/WangWCLL0LH20.bib},
    booktitle = {2020 {IEEE/CVF} Conference on Computer Vision and Pattern Recognition,
{CVPR} 2020, Seattle, WA, USA, June 13-19, 2020},
    doi = {10.1109/CVPR42600.2020.00215},
    pages = {2075--2084},
    publisher = {{IEEE}},
    timestamp = {Tue, 22 Dec 2020 00:00:00 +0100},
    title = {{APQ:} Joint Search for Network Architecture, Pruning and Quantization
Policy},
    url = {https://doi.org/10.1109/CVPR42600.2020.00215},
    year = {2020}
}

@article{wang2022interpretability,
    author = {Wang, LingFeng and Zhan, YaQing},
    doi = {10.1002/leap.1229},
    issn = {0953-1513, 1741-4857},
    journal = {Learn. Publ.},
    number = {3},
    pages = {213--219},
    publisher = {Wiley},
    source = {Crossref},
    title = {A conceptual peer review model for {arXiv} and other preprint databases},
    url = {https://doi.org/10.1002/leap.1229},
    volume = {32},
    year = {2019}
}

@article{warden2018speech,
    author = {Warden, Pete},
    journal = {ArXiv preprint},
    title = {Speech commands: {A} dataset for limited-vocabulary speech recognition},
    url = {https://arxiv.org/abs/1804.03209},
    volume = {abs/1804.03209},
    year = {2018}
}

@book{warden2019tinyml,
    author = {Warden, Pete and Situnayake, Daniel},
    publisher = {O'Reilly Media},
    title = {Tinyml: {Machine} learning with tensorflow lite on arduino and ultra-low-power microcontrollers},
    year = {2019}
}

@article{wearableinsulin,
    article-number = {719},
    author = {Psoma, Sotiria D. and Kanthou, Chryso},
    bdsk-url-1 = {https://www.mdpi.com/2079-6374/13/7/719},
    bdsk-url-2 = {https://doi.org/10.3390/bios13070719},
    doi = {10.3390/bios13070719},
    issn = {2079-6374},
    journal = {Biosensors},
    number = {7},
    pages = {719},
    publisher = {MDPI AG},
    pubmedid = {37504117},
    source = {Crossref},
    title = {Wearable Insulin Biosensors for Diabetes Management: {Advances} and Challenges},
    url = {https://doi.org/10.3390/bios13070719},
    volume = {13},
    year = {2023}
}

@inproceedings{weforum,
    author = {Challenge, WEF Net-Zero},
    booktitle = {World Economic Forum: Geneva, Switzerland},
    title = {The Supply Chain Opportunity},
    year = {2021}
}

@book{weik_survey_1955,
    author = {Weik, Martin H.},
    language = {en},
    publisher = {Ballistic Research Laboratories},
    title = {A Survey of Domestic Electronic Digital Computing Systems},
    year = {1955}
}

@article{weiss_survey_2016,
    author = {Weiss, Karl and Khoshgoftaar, Taghi M. and Wang, DingDing},
    bdsk-url-1 = {http://journalofbigdata.springeropen.com/articles/10.1186/s40537-016-0043-6},
    bdsk-url-2 = {https://doi.org/10.1186/s40537-016-0043-6},
    doi = {10.1186/s40537-016-0043-6},
    file = {Weiss et al. - 2016 - A survey of transfer learning.pdf:/Users/alex/Zotero/storage/3FN2Y6EA/Weiss et al. - 2016 - A survey of transfer learning.pdf:application/pdf},
    issn = {2196-1115},
    journal = {Journal of Big Data},
    language = {en},
    number = {1},
    pages = {9},
    publisher = {Springer Science and Business Media LLC},
    source = {Crossref},
    title = {A survey of transfer learning},
    url = {https://doi.org/10.1186/s40537-016-0043-6},
    urldate = {2023-10-25},
    volume = {3},
    year = {2016}
}

@article{wiener1960some,
    author = {Wiener, Norbert},
    doi = {10.1126/science.131.3410.1355},
    issn = {0036-8075, 1095-9203},
    journal = {Science},
    number = {3410},
    pages = {1355--1358},
    publisher = {American Association for the Advancement of Science (AAAS)},
    source = {Crossref},
    subtitle = {As machines learn they may develop unforeseen strategies at rates that baffle their programmers.},
    title = {Some Moral and Technical Consequences of Automation},
    url = {https://doi.org/10.1126/science.131.3410.1355},
    volume = {131},
    year = {1960}
}

@article{wong2012metal,
    author = {Wong, H.-S. Philip and Lee, Heng-Yuan and Yu, Shimeng and Chen, Yu-Sheng and Wu, Yi and Chen, Pang-Shiu and Lee, Byoungil and Chen, Frederick T. and Tsai, Ming-Jinn},
    doi = {10.1109/jproc.2012.2190369},
    issn = {0018-9219, 1558-2256},
    journal = {Proc. IEEE},
    number = {6},
    pages = {1951--1970},
    publisher = {Institute of Electrical and Electronics Engineers (IEEE)},
    source = {Crossref},
    title = {{Metal{\textendash}Oxide} {RRAM}},
    url = {https://doi.org/10.1109/jproc.2012.2190369},
    volume = {100},
    year = {2012}
}

@inproceedings{wong2018provable,
    author = {Eric Wong and
J. Zico Kolter},
    bibsource = {dblp computer science bibliography, https://dblp.org},
    biburl = {https://dblp.org/rec/conf/icml/WongK18.bib},
    booktitle = {Proceedings of the 35th International Conference on Machine Learning,
{ICML} 2018, Stockholmsm{\"{a}}ssan, Stockholm, Sweden, July 10-15,
2018},
    editor = {Jennifer G. Dy and
Andreas Krause},
    pages = {5283--5292},
    publisher = {{PMLR}},
    series = {Proceedings of Machine Learning Research},
    timestamp = {Wed, 16 Dec 2020 00:00:00 +0100},
    title = {Provable Defenses against Adversarial Examples via the Convex Outer
Adversarial Polytope},
    url = {http://proceedings.mlr.press/v80/wong18a.html},
    volume = {80},
    year = {2018}
}

@inproceedings{wu2019fbnet,
    author = {Bichen Wu and
Xiaoliang Dai and
Peizhao Zhang and
Yanghan Wang and
Fei Sun and
Yiming Wu and
Yuandong Tian and
Peter Vajda and
Yangqing Jia and
Kurt Keutzer},
    bibsource = {dblp computer science bibliography, https://dblp.org},
    biburl = {https://dblp.org/rec/conf/cvpr/WuDZWSWTVJK19.bib},
    booktitle = {{IEEE} Conference on Computer Vision and Pattern Recognition, {CVPR}
2019, Long Beach, CA, USA, June 16-20, 2019},
    doi = {10.1109/CVPR.2019.01099},
    pages = {10734--10742},
    publisher = {Computer Vision Foundation / {IEEE}},
    timestamp = {Mon, 20 Jan 2020 00:00:00 +0100},
    title = {FBNet: Hardware-Aware Efficient ConvNet Design via Differentiable
Neural Architecture Search},
    url = {http://openaccess.thecvf.com/content\_CVPR\_2019/html/Wu\_FBNet\_Hardware-Aware\_Efficient\_ConvNet\_Design\_via\_Differentiable\_Neural\_Architecture\_Search\_CVPR\_2019\_paper.html},
    year = {2019}
}

@article{wu2022sustainable,
    author = {Wu, Carole-Jean and Raghavendra, Ramya and Gupta, Udit and Acun, Bilge and Ardalani, Newsha and Maeng, Kiwan and Chang, Gloria and Aga, Fiona and Huang, Jinshi and Bai, Charles and others},
    journal = {Proceedings of Machine Learning and Systems},
    pages = {795--813},
    title = {Sustainable ai: {Environmental} implications, challenges and opportunities},
    volume = {4},
    year = {2022}
}

@inproceedings{xavier,
    author = {Glorot, Xavier and Bengio, Yoshua},
    booktitle = {Proceedings of the Thirteenth International Conference on Artificial Intelligence and Statistics},
    title = {Understanding the difficulty of training deep feedforward neural networks},
    url = {https://proceedings.mlr.press/v9/glorot10a.html},
    year = {2010}
}

@inproceedings{xie2020adversarial,
    author = {Cihang Xie and
Mingxing Tan and
Boqing Gong and
Jiang Wang and
Alan L. Yuille and
Quoc V. Le},
    bibsource = {dblp computer science bibliography, https://dblp.org},
    biburl = {https://dblp.org/rec/conf/cvpr/XieTGWYL20.bib},
    booktitle = {2020 {IEEE/CVF} Conference on Computer Vision and Pattern Recognition,
{CVPR} 2020, Seattle, WA, USA, June 13-19, 2020},
    doi = {10.1109/CVPR42600.2020.00090},
    pages = {816--825},
    publisher = {{IEEE}},
    timestamp = {Tue, 13 Oct 2020 01:00:00 +0200},
    title = {Adversarial Examples Improve Image Recognition},
    url = {https://doi.org/10.1109/CVPR42600.2020.00090},
    year = {2020}
}

@article{xiong_mri-based_2021,
    abstract = {Brain tumor segmentation is a challenging problem in medical image processing and analysis. It is a very time-consuming and error-prone task. In order to reduce the burden on physicians and improve the segmentation accuracy, the computer-aided detection (CAD) systems need to be developed. Due to the powerful feature learning ability of the deep learning technology, many deep learning-based methods have been applied to the brain tumor segmentation CAD systems and achieved satisfactory accuracy. However, deep learning neural networks have high computational complexity, and the brain tumor segmentation process consumes significant time. Therefore, in order to achieve the high segmentation accuracy of brain tumors and obtain the segmentation results efficiently, it is very demanding to speed up the segmentation process of brain tumors.},
    author = {Xiong, Siyu and Wu, Guoqing and Fan, Xitian and Feng, Xuan and Huang, Zhongcheng and Cao, Wei and Zhou, Xuegong and Ding, Shijin and Yu, Jinhua and Wang, Lingli and Shi, Zhifeng},
    bdsk-url-1 = {https://doi.org/10.1186/s12859-021-04347-6},
    doi = {10.1186/s12859-021-04347-6},
    issn = {1471-2105},
    journal = {BMC Bioinf.},
    keywords = {Brain tumor segmatation, FPGA acceleration, Neural network},
    number = {1},
    pages = {421},
    publisher = {Springer Science and Business Media LLC},
    source = {Crossref},
    title = {{MRI}-based brain tumor segmentation using {FPGA}-accelerated neural network},
    url = {https://doi.org/10.1186/s12859-021-04347-6},
    urldate = {2023-11-07},
    volume = {22},
    year = {2021}
}

@article{xiu2019time,
    author = {Xiu, Liming},
    doi = {10.1109/mssc.2018.2882285},
    issn = {1943-0582, 1943-0590},
    journal = {IEEE Solid-State Circuits Mag.},
    number = {1},
    pages = {39--55},
    publisher = {Institute of Electrical and Electronics Engineers (IEEE)},
    source = {Crossref},
    title = {Time Moore: {Exploiting} {Moore's} Law From The Perspective of Time},
    url = {https://doi.org/10.1109/mssc.2018.2882285},
    volume = {11},
    year = {2019}
}

@inproceedings{xu2018alternating,
    author = {Chen Xu and
Jianqiang Yao and
Zhouchen Lin and
Wenwu Ou and
Yuanbin Cao and
Zhirong Wang and
Hongbin Zha},
    bibsource = {dblp computer science bibliography, https://dblp.org},
    biburl = {https://dblp.org/rec/conf/iclr/XuYLOCWZ18.bib},
    booktitle = {6th International Conference on Learning Representations, {ICLR} 2018,
Vancouver, BC, Canada, April 30 - May 3, 2018, Conference Track Proceedings},
    publisher = {OpenReview.net},
    timestamp = {Thu, 25 Jul 2019 01:00:00 +0200},
    title = {Alternating Multi-bit Quantization for Recurrent Neural Networks},
    url = {https://openreview.net/forum?id=S19dR9x0b},
    year = {2018}
}

@article{xu2023demystifying,
    author = {Xu, Hu and Xie, Saining and Tan, Xiaoqing Ellen and Huang, Po-Yao and Howes, Russell and Sharma, Vasu and Li, Shang-Wen and Ghosh, Gargi and Zettlemoyer, Luke and Feichtenhofer, Christoph},
    journal = {ArXiv preprint},
    title = {Demystifying {CLIP} Data},
    url = {https://arxiv.org/abs/2309.16671},
    volume = {abs/2309.16671},
    year = {2023}
}

@article{xu2023federated,
    author = {Xu, Zheng and Zhang, Yanxiang and Andrew, Galen and Choquette-Choo, Christopher A and Kairouz, Peter and McMahan, H Brendan and Rosenstock, Jesse and Zhang, Yuanbo},
    journal = {ArXiv preprint},
    title = {Federated Learning of Gboard Language Models with Differential Privacy},
    url = {https://arxiv.org/abs/2305.18465},
    volume = {abs/2305.18465},
    year = {2023}
}

@article{yamashita2023coffee,
    author = {Bordin Yamashita, Jo\~ao Vitor Yukio and Leite, Jo\~ao Paulo R.R.},
    doi = {10.1016/j.atech.2023.100183},
    issn = {2772-3755},
    journal = {Smart Agricultural Technology},
    pages = {100183},
    publisher = {Elsevier BV},
    source = {Crossref},
    title = {Coffee disease classification at the edge using deep learning},
    url = {https://doi.org/10.1016/j.atech.2023.100183},
    volume = {4},
    year = {2023}
}

@misc{yang2020coexploration,
    archiveprefix = {arXiv},
    author = {Ho Yoon, Jung and Jung, Hyung-Suk and Hwan Lee, Min and Hwan Kim, Gun and Ji Song, Seul and Yeong Seok, Jun and Jean Yoon, Kyung and Seong Hwang, Cheol and Besland, M.-P. and Tranchant, J. and Souchier, E. and Moreau, P. and Salmon, S. and Corraze, B. and Janod, E. and Cario, L. and Zazpe, Ra\'ul and Ungureanu, Mariana and Llopis, Roger and Golmar, Federico and Stoliar, Pablo and Casanova, F\'elix and Eduardo Hueso, Luis and Hermes, C. and Wimmer, M. and Menzel, S. and Fleck, K. and Rana, V. and Salinga, M. and B\"ottger, U. and Bruchhaus, R. and Wuttig, M. and Waser, R. and Lentz, F. and Hermes, C. and R\"osgen, B. and Selle, T. and Bruchhaus, R. and Rana, V. and Waser, R. and Marchewka, Astrid and Menzel, Stephan and B\"ottger, Ulrich and Waser, Rainer and Hoskins, Brian and Alibart, Fabien and Strukov, Dmitri and Pellegrino, Luca and Manca, Nicola and Kanki, Teruo and Tanaka, Hidekazu and Biasotti, Michele and Bellingeri, Emilio and Sergio Siri, Antonio and Marr\'e, Daniele and M. Padilha, Antonio Claudio and Martini Dalpian, Gustavo and Reily Rocha, Alexandre and Prodromakis, Themistoklis and Salaoru, Iulia and Khiat, Ali and Toumazou, Christopher and Gale, Ella M. and Madhavan, A. and Adam, G. and Alibart, F. and Gao, L. and Strukov, D. B. and Wamwangi, D. and Welnic, W. and Wuttig, M. and Gholipour, Behrad and Huang, Chung-Che and Anastasopoulos, Alexandros and Al-Saab, Feras and Hayden, Brian E. and Hewak, Daniel W. and Lan, Rui and Endo, Rie and Kuwahara, Masashi and Kobayashi, Yoshinao and Susa, Masahiro and Baumeister, Paul and Wortmann, Daniel and Bl\"ugel, Stefan and Mazzarello, Riccardo and Li, Yan and Zhang, Wei and Ronneberger, Ider and Simon, Ronnie and Gallus, Jens and Bessas, Dimitrios and Sergueev, Ilya and Wille, Hans-Christian and Pierre Hermann, Rapha\"el and Luckas, Jennifer and Rausch, Pascal and Krebs, Daniel and Zalden, Peter and Boltz, Janika and Raty, Jean-Yves and Salinga, Martin and Longeaud, Christophe and Wuttig, Matthias and Kim, Haeri and Kim, Dong-Wook and Phark, Soo-Hyon and Hong, Seungbum and Park, C. and Herpers, A. and Bruchhaus, R. and Verbeeck, J. and Egoavil, R. and Borgatti, F. and Panaccione, G. and Offi, F. and Dittmann, R. and Clima, Sergiu and Sankaran, Kiroubanand and Mees, Maarten and Yin Chen, Yang and Goux, Ludovic and Govoreanu, Bogdan and Wouters, Dirk J. and Kittl, Jorge and Jurczak, Malgorzata and Pourtois, Geoffrey and Calka, P. and Martinez, E. and Delaye, V. and Lafond, D. and Audoit, G. and Mariolle, D. and Chevalier, N. and Grampeix, H. and Cagli, C. and Jousseaume, V. and Guedj, C. and Shrestha, Pragya and Ochia, Adaku and Cheung, Kin. P. and Campbell, Jason and Baumgart, Helmut and Harris, Gary and Scherff, Malte and Meyer, Bjoern and Scholz, Julius and Hoffmann, Joerg and Jooss, Christian and Xiao, Bo and Tada, Tomofumi and Gu, Tingkun and Tawara, Arihiro and Watanabe, Satoshi and Young, Tai-Fa and Yang, Ya-Liang and Chang, Ting-Chang and Hsu, Kuang-Ting and Chen, Chao-Yu and Burkert, A and Valov, I. and Staikov, G. and Waser, R. and van den Hurk, Jan and Valov, Ilia and Waser, Rainer and Valov, Ilia and Tappertzhofen, Stefan and van der Hurk, Jan and Waser, Rainer and Adam, G. and Alibart, F. and Gao, L. and Hoskins, B. and Strukov, D. B. and Jean Yoon, Kyung and Ji Song, Seul and Kim, Gun Hwan and Seok, Jun Yeong and Ho Yoon, Jeong and Seong Hwang, Cheol and Yoon, Jung Ho and Yoon, Kyung Jin and Shuai, Yao and Wu, Chuangui and Zhang, Wanli and Zhou, Shengqiang and B\"urger, Danilo and Slesazeck, Stefan and Mikolajick, Thomas and Helm, Manfred and Schmidt, Heidemarie and Gale, Ella and Pearson, David and Kitson, Stephen and Adamatzky, Andrew and Costello, Ben de Lacy and Lehtonen, Eero and Poikonen, Jussi and Laiho, Mika and Kanerva, Pentti and Lim, Hyungkwang and Jang, Ho-won and Jeong, Doo Seok and Cao, Xun and Jiang, Meng and Zhang, Feng and Liu, Xinjun and Jin, Ping and Zhang, Kai and Tangirala, Madhavi and Shrestha, Pragya and Baumgart, Helmut and Kittiwatanakul, Salinporn and Lu, Jiwei and Wolf, Stuart and Pallem, Venkateswara and Dussarrat, Christian and Pinto, S. and Krishna, R. and Dias, C. and Pimentel, G. and Oliveira, G. N. P. and Teixeira, J. M. and Aguiar, P. and Titus, E. and Gracio, J. and Ventura, J. and Araujo, J. P.},
    doi = {10.1002/9783527667703.ch67},
    eprint = {2002.04116},
    isbn = {9783527411917, 9783527667703},
    pages = {523--587},
    primaryclass = {cs.LG},
    publisher = {Wiley},
    source = {Crossref},
    title = {Frontiers in Electronic Materials},
    url = {https://doi.org/10.1002/9783527667703.ch67},
    year = {2012}
}

@inproceedings{yang2023online,
    author = {Yang, Tien-Ju and Xiao, Yonghui and Motta, Giovanni and Beaufays, Fran\c{c}oise and Mathews, Rajiv and Chen, Mingqing},
    booktitle = {ICASSP 2023 - 2023 IEEE International Conference on Acoustics, Speech and Signal Processing (ICASSP)},
    doi = {10.1109/icassp49357.2023.10097124},
    organization = {IEEE},
    pages = {1--5},
    publisher = {IEEE},
    source = {Crossref},
    title = {Online Model Compression for Federated Learning with Large Models},
    url = {https://doi.org/10.1109/icassp49357.2023.10097124},
    year = {2023}
}

@misc{yik2023neurobench,
    archiveprefix = {arXiv},
    author = {Yik, Jason and Ahmed, Soikat Hasan and Ahmed, Zergham and Anderson, Brian and Andreou, Andreas G. and Bartolozzi, Chiara and Basu, Arindam and den Blanken, Douwe and Bogdan, Petrut and Bohte, Sander and Bouhadjar, Younes and Buckley, Sonia and Cauwenberghs, Gert and Corradi, Federico and de Croon, Guido and Danielescu, Andreea and Daram, Anurag and Davies, Mike and Demirag, Yigit and Eshraghian, Jason and Forest, Jeremy and Furber, Steve and Furlong, Michael and Gilra, Aditya and Indiveri, Giacomo and Joshi, Siddharth and Karia, Vedant and Khacef, Lyes and Knight, James C. and Kriener, Laura and Kubendran, Rajkumar and Kudithipudi, Dhireesha and Lenz, Gregor and Manohar, Rajit and Mayr, Christian and Michmizos, Konstantinos and Muir, Dylan and Neftci, Emre and Nowotny, Thomas and Ottati, Fabrizio and Ozcelikkale, Ayca and Pacik-Nelson, Noah and Panda, Priyadarshini and Pao-Sheng, Sun and Payvand, Melika and Pehle, Christian and Petrovici, Mihai A. and Posch, Christoph and Renner, Alpha and Sandamirskaya, Yulia and Schaefer, Clemens JS and van Schaik, Andr\'e and Schemmel, Johannes and Schuman, Catherine and Seo, Jae-sun and Sheik, Sadique and Shrestha, Sumit Bam and Sifalakis, Manolis and Sironi, Amos and Stewart, Kenneth and Stewart, Terrence C. and Stratmann, Philipp and Tang, Guangzhi and Timcheck, Jonathan and Verhelst, Marian and Vineyard, Craig M. and Vogginger, Bernhard and Yousefzadeh, Amirreza and Zhou, Biyan and Zohora, Fatima Tuz and Frenkel, Charlotte and Reddi, Vijay Janapa},
    eprint = {2304.04640},
    primaryclass = {cs.AI},
    title = {{NeuroBench:} {Advancing} Neuromorphic Computing through Collaborative, Fair and Representative Benchmarking},
    year = {2023}
}

@article{young2018recent,
    author = {Young, Tom and Hazarika, Devamanyu and Poria, Soujanya and Cambria, Erik},
    doi = {10.1109/mci.2018.2840738},
    issn = {1556-603X, 1556-6048},
    journal = {IEEE Comput. Intell. Mag.},
    number = {3},
    pages = {55--75},
    publisher = {Institute of Electrical and Electronics Engineers (IEEE)},
    source = {Crossref},
    title = {Recent Trends in Deep Learning Based Natural Language Processing {[Review} Article]},
    url = {https://doi.org/10.1109/mci.2018.2840738},
    volume = {13},
    year = {2018}
}

@inproceedings{zafrir2019q8bert,
    author = {Zafrir, Ofir and Boudoukh, Guy and Izsak, Peter and Wasserblat, Moshe},
    booktitle = {2019 Fifth Workshop on Energy Efficient Machine Learning and Cognitive Computing - NeurIPS Edition (EMC2-NIPS)},
    doi = {10.1109/emc2-nips53020.2019.00016},
    organization = {IEEE},
    pages = {36--39},
    publisher = {IEEE},
    source = {Crossref},
    title = {{Q8BERT:} {Quantized} {8Bit} {BERT}},
    url = {https://doi.org/10.1109/emc2-nips53020.2019.00016},
    year = {2019}
}

@inproceedings{zennaro2022tinyml,
    author = {Zennaro, Marco and Plancher, Brian and Reddi, V Janapa},
    booktitle = {The UN 7th Multi-stakeholder Forum on Science, Technology and Innovation for the Sustainable Development Goals},
    pages = {2022--05},
    title = {{TinyML:} {Applied} {AI} for development},
    year = {2022}
}

@article{zennarobridging,
    author = {Zennaro, Marco and Plancher, Brian and Reddi, Vijay Janapa},
    title = {Bridging the Digital Divide: {The} Promising Impact of {TinyML} for Developing Countries}
}

@inproceedings{Zhang_2020_CVPR_Workshops,
    author = {Zhang, Li Lyna and Yang, Yuqing and Jiang, Yuhang and Zhu, Wenwu and Liu, Yunxin},
    booktitle = {2020 IEEE/CVF Conference on Computer Vision and Pattern Recognition Workshops (CVPRW)},
    doi = {10.1109/cvprw50498.2020.00354},
    publisher = {IEEE},
    source = {Crossref},
    title = {Fast Hardware-Aware Neural Architecture Search},
    url = {https://doi.org/10.1109/cvprw50498.2020.00354},
    year = {2020}
}

@inproceedings{zhang2015fpga,
    author = {Zhang, Chen and Li, Peng and Sun, Guangyu and Guan, Yijin and Xiao, Bingjun and Cong, Jason Optimizing},
    booktitle = {SIGDA International Symposium on Field-Programmable Gate Arrays-FPGA},
    pages = {161--170},
    title = {{FPGA}-based Accelerator Design for Deep Convolutional Neural Networks Proceedings of the 2015 {ACM}},
    volume = {15},
    year = {2015}
}

@article{Zhang2017,
    author = {Zhang, Qingxue and Zhou, Dian and Zeng, Xuan},
    bdsk-url-1 = {https://doi.org/10.1186/s12938-017-0317-z},
    day = {06},
    doi = {10.1186/s12938-017-0317-z},
    issn = {1475-925X},
    journal = {BioMedical Engineering OnLine},
    number = {1},
    pages = {23},
    publisher = {Springer Science and Business Media LLC},
    source = {Crossref},
    title = {Highly wearable cuff-less blood pressure and heart rate monitoring with single-arm electrocardiogram and photoplethysmogram signals},
    url = {https://doi.org/10.1186/s12938-017-0317-z},
    volume = {16},
    year = {2017}
}

@article{zhang2018review,
    author = {Zhang, Dongxia and Han, Xiaoqing and Deng, Chunyu},
    doi = {10.17775/cseejpes.2018.00520},
    issn = {2096-0042},
    journal = {CSEE Journal of Power and Energy Systems},
    number = {3},
    pages = {362--370},
    publisher = {Power System Technology Press},
    source = {Crossref},
    title = {Review on the research and practice of deep learning and reinforcement learning in smart grids},
    url = {https://doi.org/10.17775/cseejpes.2018.00520},
    volume = {4},
    year = {2018}
}

@inproceedings{zhang2019autoshrink,
    author = {Tunhou Zhang and
Hsin{-}Pai Cheng and
Zhenwen Li and
Feng Yan and
Chengyu Huang and
Hai Helen Li and
Yiran Chen},
    bibsource = {dblp computer science bibliography, https://dblp.org},
    biburl = {https://dblp.org/rec/conf/aaai/ZhangCL0HLC20.bib},
    booktitle = {The Thirty-Fourth {AAAI} Conference on Artificial Intelligence, {AAAI}
2020, The Thirty-Second Innovative Applications of Artificial Intelligence
Conference, {IAAI} 2020, The Tenth {AAAI} Symposium on Educational
Advances in Artificial Intelligence, {EAAI} 2020, New York, NY, USA,
February 7-12, 2020},
    pages = {6829--6836},
    publisher = {{AAAI} Press},
    timestamp = {Tue, 02 Feb 2021 00:00:00 +0100},
    title = {AutoShrink: {A} Topology-Aware {NAS} for Discovering Efficient Neural
Architecture},
    url = {https://aaai.org/ojs/index.php/AAAI/article/view/6163},
    year = {2020}
}

@article{zhao2018federated,
    author = {Zhao, Yue and Li, Meng and Lai, Liangzhen and Suda, Naveen and Civin, Damon and Chandra, Vikas},
    journal = {ArXiv preprint},
    title = {Federated learning with non-iid data},
    url = {https://arxiv.org/abs/1806.00582},
    volume = {abs/1806.00582},
    year = {2018}
}

@inproceedings{zhao2018fpga,
    author = {Zhao, Mark and Suh, G. Edward},
    booktitle = {2018 IEEE Symposium on Security and Privacy (SP)},
    date-added = {2023-11-22 17:08:21 -0500},
    date-modified = {2023-11-22 17:09:07 -0500},
    doi = {10.1109/sp.2018.00049},
    organization = {IEEE},
    pages = {229--244},
    publisher = {IEEE},
    source = {Crossref},
    title = {{FPGA}-Based Remote Power Side-Channel Attacks},
    url = {https://doi.org/10.1109/sp.2018.00049},
    year = {2018}
}

@misc{zhou_deep_2023,
    author = {Zhou, Da-Wei and Wang, Qi-Wei and Qi, Zhi-Hong and Ye, Han-Jia and Zhan, De-Chuan and Liu, Ziwei},
    journal = {ArXiv preprint},
    title = {Deep Class-Incremental Learning: {A} Survey},
    url = {https://arxiv.org/abs/2302.03648},
    volume = {abs/2302.03648},
    year = {2023}
}

@inproceedings{zhou2018interpretable,
    author = {Zhou, Bolei and Sun, Yiyou and Bau, David and Torralba, Antonio},
    booktitle = {Proceedings of the European Conference on Computer Vision (ECCV)},
    pages = {119--134},
    title = {Interpretable basis decomposition for visual explanation},
    year = {2018}
}

@misc{zhou2021analognets,
    archiveprefix = {arXiv},
    author = {Zhou, Chuteng and Redondo, Fernando Garcia and B\"uchel, Julian and Boybat, Irem and Comas, Xavier Timoneda and Nandakumar, S. R. and Das, Shidhartha and Sebastian, Abu and Gallo, Manuel Le and Whatmough, Paul N.},
    eprint = {2111.06503},
    primaryclass = {cs.AR},
    title = {{AnalogNets:} {Ml-hw} Co-Design of Noise-robust {TinyML} Models and Always-On Analog Compute-in-Memory Accelerator},
    year = {2021}
}

@article{zhou2022photonic,
    author = {Zhou, Hailong and Dong, Jianji and Cheng, Junwei and Dong, Wenchan and Huang, Chaoran and Shen, Yichen and Zhang, Qiming and Gu, Min and Qian, Chao and Chen, Hongsheng and Ruan, Zhichao and Zhang, Xinliang},
    doi = {10.1038/s41377-022-00717-8},
    issn = {2047-7538},
    journal = {Light: Science \&amp; Applications},
    number = {1},
    pages = {30},
    publisher = {Springer Science and Business Media LLC},
    source = {Crossref},
    title = {Photonic matrix multiplication lights up photonic accelerator and beyond},
    url = {https://doi.org/10.1038/s41377-022-00717-8},
    volume = {11},
    year = {2022}
}

@inproceedings{zhu2018benchmarking,
    author = {Zhu, Hongyu and Akrout, Mohamed and Zheng, Bojian and Pelegris, Andrew and Jayarajan, Anand and Phanishayee, Amar and Schroeder, Bianca and Pekhimenko, Gennady},
    booktitle = {2018 IEEE International Symposium on Workload Characterization (IISWC)},
    doi = {10.1109/iiswc.2018.8573476},
    organization = {IEEE},
    pages = {88--100},
    publisher = {IEEE},
    source = {Crossref},
    title = {Benchmarking and Analyzing Deep Neural Network Training},
    url = {https://doi.org/10.1109/iiswc.2018.8573476},
    year = {2018}
}

@article{zhuang_comprehensive_2021,
    author = {Zhuang, Fuzhen and Qi, Zhiyuan and Duan, Keyu and Xi, Dongbo and Zhu, Yongchun and Zhu, Hengshu and Xiong, Hui and He, Qing},
    doi = {10.1109/jproc.2020.3004555},
    issn = {0018-9219, 1558-2256},
    journal = {Proc. IEEE},
    language = {en},
    number = {1},
    pages = {43--76},
    publisher = {Institute of Electrical and Electronics Engineers (IEEE)},
    source = {Crossref},
    title = {A Comprehensive Survey on Transfer Learning},
    url = {https://doi.org/10.1109/jproc.2020.3004555},
    urldate = {2023-10-25},
    volume = {109},
    year = {2021}
}

@article{zhuang2020comprehensive,
<<<<<<< HEAD
    author = {Zhuang, Fuzhen and Qi, Zhiyuan and Duan, Keyu and Xi, Dongbo and Zhu, Yongchun and Zhu, Hengshu and Xiong, Hui and He, Qing},
    doi = {10.1109/jproc.2020.3004555},
    issn = {0018-9219, 1558-2256},
    journal = {Proc. IEEE},
    number = {1},
    pages = {43--76},
    publisher = {Institute of Electrical and Electronics Engineers (IEEE)},
    source = {Crossref},
    title = {A Comprehensive Survey on Transfer Learning},
    url = {https://doi.org/10.1109/jproc.2020.3004555},
    volume = {109},
    year = {2021}
=======
	title        = {A comprehensive survey on transfer learning},
	author       = {Zhuang, Fuzhen and Qi, Zhiyuan and Duan, Keyu and Xi, Dongbo and Zhu, Yongchun and Zhu, Hengshu and Xiong, Hui and He, Qing},
	year         = 2020,
	journal      = {Proceedings of the IEEE},
	publisher    = {IEEE},
	volume       = 109,
	number       = 1,
	pages        = {43--76}
}

@article{mishrapruning,
  author       = {Asit K. Mishra and
                  Jorge Albericio Latorre and
                  Jeff Pool and
                  Darko Stosic and
                  Dusan Stosic and
                  Ganesh Venkatesh and
                  Chong Yu and
                  Paulius Micikevicius},
  title        = {Accelerating Sparse Deep Neural Networks},
  journal      = {CoRR},
  volume       = {abs/2104.08378},
  year         = {2021},
  url          = {https://arxiv.org/abs/2104.08378},
  eprinttype    = {arXiv},
  eprint       = {2104.08378},
  timestamp    = {Mon, 26 Apr 2021 17:25:10 +0200},
  biburl       = {https://dblp.org/rec/journals/corr/abs-2104-08378.bib},
  bibsource    = {dblp computer science bibliography, https://dblp.org}
>>>>>>> 12a9cba6
}<|MERGE_RESOLUTION|>--- conflicted
+++ resolved
@@ -6805,7 +6805,6 @@
 }
 
 @article{zhuang2020comprehensive,
-<<<<<<< HEAD
     author = {Zhuang, Fuzhen and Qi, Zhiyuan and Duan, Keyu and Xi, Dongbo and Zhu, Yongchun and Zhu, Hengshu and Xiong, Hui and He, Qing},
     doi = {10.1109/jproc.2020.3004555},
     issn = {0018-9219, 1558-2256},
@@ -6818,15 +6817,6 @@
     url = {https://doi.org/10.1109/jproc.2020.3004555},
     volume = {109},
     year = {2021}
-=======
-	title        = {A comprehensive survey on transfer learning},
-	author       = {Zhuang, Fuzhen and Qi, Zhiyuan and Duan, Keyu and Xi, Dongbo and Zhu, Yongchun and Zhu, Hengshu and Xiong, Hui and He, Qing},
-	year         = 2020,
-	journal      = {Proceedings of the IEEE},
-	publisher    = {IEEE},
-	volume       = 109,
-	number       = 1,
-	pages        = {43--76}
 }
 
 @article{mishrapruning,
@@ -6848,5 +6838,4 @@
   timestamp    = {Mon, 26 Apr 2021 17:25:10 +0200},
   biburl       = {https://dblp.org/rec/journals/corr/abs-2104-08378.bib},
   bibsource    = {dblp computer science bibliography, https://dblp.org}
->>>>>>> 12a9cba6
 }