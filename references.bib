--- conflicted
+++ resolved
@@ -1,4 +1,3 @@
-<<<<<<< HEAD
 @article{esteva2017dermatologist,
 title={Dermatologist-level classification of skin cancer with deep neural networks},
 author={Esteva, Andre and Kuprel, Brett and Novoa, Roberto A and Ko, Justin and Swetter, Susan M and Blau, Helen M and Thrun, Sebastian},
@@ -19,7 +18,7 @@
   pages={43--76},
   year={2020},
   publisher={IEEE}
-=======
+
 @inproceedings{lin2014microsoft,
   title={Microsoft coco: Common objects in context},
   author={Lin, Tsung-Yi and Maire, Michael and Belongie, Serge and Hays, James and Perona, Pietro and Ramanan, Deva and Doll{\'a}r, Piotr and Zitnick, C Lawrence},
@@ -159,7 +158,6 @@
   booktitle={Proceedings of the IEEE international conference on computer vision},
   pages={2425--2433},
   year={2015}
->>>>>>> 805b5f27
 }
 
 @article{pan2009survey,
@@ -1387,7 +1385,6 @@
   journal={arXiv preprint arXiv:1806.00582},
   year={2018}
 }
-<<<<<<< HEAD
 @article{smestad2023systematic,
   title={A Systematic Literature Review on Client Selection in Federated Learning},
   author={Smestad, Carl and Li, Jingyue},
@@ -1405,15 +1402,6 @@
   author={Xu, Zheng and Zhang, Yanxiang and Andrew, Galen and Choquette-Choo, Christopher A and Kairouz, Peter and McMahan, H Brendan and Rosenstock, Jesse and Zhang, Yuanbo},
   journal={arXiv preprint arXiv:2305.18465},
   year={2023}
-=======
-@inproceedings{coleman2022similarity,
-  title={Similarity search for efficient active learning and search of rare concepts},
-  author={Coleman, Cody and Chou, Edward and Katz-Samuels, Julian and Culatana, Sean and Bailis, Peter and Berg, Alexander C and Nowak, Robert and Sumbaly, Roshan and Zaharia, Matei and Yalniz, I Zeki},
-  booktitle={Proceedings of the AAAI Conference on Artificial Intelligence},
-  volume={36},
-  number={6},
-  pages={6402--6410},
-  year={2022}
 }
 @misc{threefloat,
 	title = {Three Floating Point Formats},
@@ -1651,5 +1639,4 @@
       eprint={2208.09225},
       archivePrefix={arXiv},
       primaryClass={cs.LG}
->>>>>>> 805b5f27
 }