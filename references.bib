@article{esteva2017dermatologist,
title={Dermatologist-level classification of skin cancer with deep neural networks},
author={Esteva, Andre and Kuprel, Brett and Novoa, Roberto A and Ko, Justin and Swetter, Susan M and Blau, Helen M and Thrun, Sebastian},
journal={nature},
volume={542},
number={7639},
pages={115--118},
year={2017},
publisher={Nature Publishing Group}
}

@article{zhuang2020comprehensive,
  title={A comprehensive survey on transfer learning},
  author={Zhuang, Fuzhen and Qi, Zhiyuan and Duan, Keyu and Xi, Dongbo and Zhu, Yongchun and Zhu, Hengshu and Xiong, Hui and He, Qing},
  journal={Proceedings of the IEEE},
  volume={109},
  number={1},
  pages={43--76},
  year={2020},
  publisher={IEEE}
<<<<<<< HEAD
=======
}
>>>>>>> c63525f6

@inproceedings{lin2014microsoft,
  title={Microsoft coco: Common objects in context},
  author={Lin, Tsung-Yi and Maire, Michael and Belongie, Serge and Hays, James and Perona, Pietro and Ramanan, Deva and Doll{\'a}r, Piotr and Zitnick, C Lawrence},
  booktitle={Computer Vision--ECCV 2014: 13th European Conference, Zurich, Switzerland, September 6-12, 2014, Proceedings, Part V 13},
  pages={740--755},
  year={2014},
  organization={Springer}
}

@article{banbury2020benchmarking,
  title={Benchmarking tinyml systems: Challenges and direction},
  author={Banbury, Colby R and Reddi, Vijay Janapa and Lam, Max and Fu, William and Fazel, Amin and Holleman, Jeremy and Huang, Xinyuan and Hurtado, Robert and Kanter, David and Lokhmotov, Anton and others},
  journal={arXiv preprint arXiv:2003.04821},
  year={2020}
}

@misc{hinton2015distilling,
      title={Distilling the Knowledge in a Neural Network}, 
      author={Geoffrey Hinton and Oriol Vinyals and Jeff Dean},
      year={2015},
      eprint={1503.02531},
      archivePrefix={arXiv},
      primaryClass={stat.ML}
}

@inproceedings{gordon2018morphnet,
  title={Morphnet: Fast \& simple resource-constrained structure learning of deep networks},
  author={Gordon, Ariel and Eban, Elad and Nachum, Ofir and Chen, Bo and Wu, Hao and Yang, Tien-Ju and Choi, Edward},
  booktitle={Proceedings of the IEEE conference on computer vision and pattern recognition},
  pages={1586--1595},
  year={2018}
}


@article{lin2020mcunet,
  title={Mcunet: Tiny deep learning on iot devices},
  author={Lin, Ji and Chen, Wei-Ming and Lin, Yujun and Gan, Chuang and Han, Song and others},
  journal={Advances in Neural Information Processing Systems},
  volume={33},
  pages={11711--11722},
  year={2020}
}

@inproceedings{tan2019mnasnet,
  title={Mnasnet: Platform-aware neural architecture search for mobile},
  author={Tan, Mingxing and Chen, Bo and Pang, Ruoming and Vasudevan, Vijay and Sandler, Mark and Howard, Andrew and Le, Quoc V},
  booktitle={Proceedings of the IEEE/CVF conference on computer vision and pattern recognition},
  pages={2820--2828},
  year={2019}
}

@article{cai2018proxylessnas,
  title={Proxylessnas: Direct neural architecture search on target task and hardware},
  author={Cai, Han and Zhu, Ligeng and Han, Song},
  journal={arXiv preprint arXiv:1812.00332},
  year={2018}
}

@inproceedings{wu2019fbnet,
  title={Fbnet: Hardware-aware efficient convnet design via differentiable neural architecture search},
  author={Wu, Bichen and Dai, Xiaoliang and Zhang, Peizhao and Wang, Yanghan and Sun, Fei and Wu, Yiming and Tian, Yuandong and Vajda, Peter and Jia, Yangqing and Keutzer, Kurt},
  booktitle={Proceedings of the IEEE/CVF conference on computer vision and pattern recognition},
  pages={10734--10742},
  year={2019}
}


@article{xu2018alternating,
  title={Alternating multi-bit quantization for recurrent neural networks},
  author={Xu, Chen and Yao, Jianqiang and Lin, Zhouchen and Ou, Wenwu and Cao, Yuanbin and Wang, Zhirong and Zha, Hongbin},
  journal={arXiv preprint arXiv:1802.00150},
  year={2018}
}

@article{krishnamoorthi2018quantizing,
  title={Quantizing deep convolutional networks for efficient inference: A whitepaper},
  author={Krishnamoorthi, Raghuraman},
  journal={arXiv preprint arXiv:1806.08342},
  year={2018}
}


@article{iandola2016squeezenet,
  title={SqueezeNet: AlexNet-level accuracy with 50x fewer parameters and< 0.5 MB model size},
  author={Iandola, Forrest N and Han, Song and Moskewicz, Matthew W and Ashraf, Khalid and Dally, William J and Keutzer, Kurt},
  journal={arXiv preprint arXiv:1602.07360},
  year={2016}
}


@misc{tan2020efficientnet,
      title={EfficientNet: Rethinking Model Scaling for Convolutional Neural Networks}, 
      author={Mingxing Tan and Quoc V. Le},
      year={2020},
      eprint={1905.11946},
      archivePrefix={arXiv},
      primaryClass={cs.LG}
}

@misc{howard2017mobilenets,
      title={MobileNets: Efficient Convolutional Neural Networks for Mobile Vision Applications}, 
      author={Andrew G. Howard and Menglong Zhu and Bo Chen and Dmitry Kalenichenko and Weijun Wang and Tobias Weyand and Marco Andreetto and Hartwig Adam},
      year={2017},
      eprint={1704.04861},
      archivePrefix={arXiv},
      primaryClass={cs.CV}
}

@inproceedings{hendrycks2021natural,
  title={Natural adversarial examples},
  author={Hendrycks, Dan and Zhao, Kevin and Basart, Steven and Steinhardt, Jacob and Song, Dawn},
  booktitle={Proceedings of the IEEE/CVF Conference on Computer Vision and Pattern Recognition},
  pages={15262--15271},
  year={2021}
}

@inproceedings{xie2020adversarial,
  title={Adversarial examples improve image recognition},
  author={Xie, Cihang and Tan, Mingxing and Gong, Boqing and Wang, Jiang and Yuille, Alan L and Le, Quoc V},
  booktitle={Proceedings of the IEEE/CVF conference on computer vision and pattern recognition},
  pages={819--828},
  year={2020}
}

@inproceedings{koh2021wilds,
  title={Wilds: A benchmark of in-the-wild distribution shifts},
  author={Koh, Pang Wei and Sagawa, Shiori and Marklund, Henrik and Xie, Sang Michael and Zhang, Marvin and Balsubramani, Akshay and Hu, Weihua and Yasunaga, Michihiro and Phillips, Richard Lanas and Gao, Irena and others},
  booktitle={International Conference on Machine Learning},
  pages={5637--5664},
  year={2021},
  organization={PMLR}
}

@inproceedings{antol2015vqa,
  title={Vqa: Visual question answering},
  author={Antol, Stanislaw and Agrawal, Aishwarya and Lu, Jiasen and Mitchell, Margaret and Batra, Dhruv and Zitnick, C Lawrence and Parikh, Devi},
  booktitle={Proceedings of the IEEE international conference on computer vision},
  pages={2425--2433},
  year={2015}
}

@article{pan2009survey,
  title={A survey on transfer learning},
  author={Pan, Sinno Jialin and Yang, Qiang},
  journal={IEEE Transactions on knowledge and data engineering},
  volume={22},
  number={10},
  pages={1345--1359},
  year={2009},
  publisher={IEEE}
}

@article{david2021tensorflow,
  title={Tensorflow lite micro: Embedded machine learning for tinyml systems},
  author={David, Robert and Duke, Jared and Jain, Advait and Janapa Reddi, Vijay and Jeffries, Nat and Li, Jian and Kreeger, Nick and Nappier, Ian and Natraj, Meghna and Wang, Tiezhen and others},
  journal={Proceedings of Machine Learning and Systems},
  volume={3},
  pages={800--811},
  year={2021}
}

@inproceedings{chen2018tvm,
  title={$\{$TVM$\}$: An automated $\{$End-to-End$\}$ optimizing compiler for deep learning},
  author={Chen, Tianqi and Moreau, Thierry and Jiang, Ziheng and Zheng, Lianmin and Yan, Eddie and Shen, Haichen and Cowan, Meghan and Wang, Leyuan and Hu, Yuwei and Ceze, Luis and others},
  booktitle={13th USENIX Symposium on Operating Systems Design and Implementation (OSDI 18)},
  pages={578--594},
  year={2018}
}

@article{lin2020mcunet,
  title={Mcunet: Tiny deep learning on iot devices},
  author={Lin, Ji and Chen, Wei-Ming and Lin, Yujun and Gan, Chuang and Han, Song and others},
  journal={Advances in Neural Information Processing Systems},
  volume={33},
  pages={11711--11722},
  year={2020}
}

@article{lin2022device,
  title={On-device training under 256kb memory},
  author={Lin, Ji and Zhu, Ligeng and Chen, Wei-Ming and Wang, Wei-Chen and Gan, Chuang and Han, Song},
  journal={Advances in Neural Information Processing Systems},
  volume={35},
  pages={22941--22954},
  year={2022}
}

@article{cai2020tinytl,
  title={Tinytl: Reduce memory, not parameters for efficient on-device learning},
  author={Cai, Han and Gan, Chuang and Zhu, Ligeng and Han, Song},
  journal={Advances in Neural Information Processing Systems},
  volume={33},
  pages={11285--11297},
  year={2020}
}

@article{kwon2023tinytrain,
  title={TinyTrain: Deep Neural Network Training at the Extreme Edge},
  author={Kwon, Young D and Li, Rui and Venieris, Stylianos I and Chauhan, Jagmohan and Lane, Nicholas D and Mascolo, Cecilia},
  journal={arXiv preprint arXiv:2307.09988},
  year={2023}
}

@misc{Thefutur92:online,
author = {ARM.com},
title = {The future is being built on Arm: Market diversification continues to drive strong royalty and licensing growth as ecosystem reaches quarter of a trillion chips milestone – Arm®},
howpublished = {\url{https://www.arm.com/company/news/2023/02/arm-announces-q3-fy22-results}},
month = {},
year = {},
note = {(Accessed on 09/16/2023)}
}

<<<<<<< HEAD
=======
@article{desai2016five,
  title={Five Safes: designing data access for research},
  author={Desai, Tanvi and Ritchie, Felix and Welpton, Richard and others},
  journal={Economics Working Paper Series},
  volume={1601},
  pages={28},
  year={2016}
}

@article{karargyris2023federated,
  title={Federated benchmarking of medical artificial intelligence with MedPerf},
  author={Karargyris, Alexandros and Umeton, Renato and Sheller, Micah J and Aristizabal, Alejandro and George, Johnu and Wuest, Anna and Pati, Sarthak and Kassem, Hasan and Zenk, Maximilian and Baid, Ujjwal and others},
  journal={Nature Machine Intelligence},
  volume={5},
  number={7},
  pages={799--810},
  year={2023},
  publisher={Nature Publishing Group UK London}
}

>>>>>>> c63525f6
@article{ramcharan2017deep,
  title={Deep learning for image-based cassava disease detection},
  author={Ramcharan, Amanda and Baranowski, Kelsee and McCloskey, Peter and Ahmed, Babuali and Legg, James and Hughes, David P},
  journal={Frontiers in plant science},
  volume={8},
  pages={1852},
  year={2017},
  publisher={Frontiers Media SA}
}

@article{seyedzadeh2018machine,
  title={Machine learning for estimation of building energy consumption and performance: a review},
  author={Seyedzadeh, Saleh and Rahimian, Farzad Pour and Glesk, Ivan and Roper, Marc},
  journal={Visualization in Engineering},
  volume={6},
  pages={1--20},
  year={2018},
  publisher={Springer}
}


@article{duisterhof2019learning,
  title={Learning to seek: Autonomous source seeking with deep reinforcement learning onboard a nano drone microcontroller},
  author={Duisterhof, Bardienus P and Krishnan, Srivatsan and Cruz, Jonathan J and Banbury, Colby R and Fu, William and Faust, Aleksandra and de Croon, Guido CHE and Reddi, Vijay Janapa},
  journal={arXiv preprint arXiv:1909.11236},
  year={2019}
}

@inproceedings{duisterhof2021sniffy,
  title={Sniffy bug: A fully autonomous swarm of gas-seeking nano quadcopters in cluttered environments},
  author={Duisterhof, Bardienus P and Li, Shushuai and Burgu{\'e}s, Javier and Reddi, Vijay Janapa and de Croon, Guido CHE},
  booktitle={2021 IEEE/RSJ International Conference on Intelligent Robots and Systems (IROS)},
  pages={9099--9106},
  year={2021},
  organization={IEEE}
}

@misc{Vectorbo78:online,
author = {},
title = {Vector-borne diseases},
howpublished = {\url{https://www.who.int/news-room/fact-sheets/detail/vector-borne-diseases}},
month = {},
year = {},
note = {(Accessed on 10/17/2023)}
}

@article{tirtalistyani2022indonesia,
  title={Indonesia rice irrigation system: Time for innovation},
  author={Tirtalistyani, Rose and Murtiningrum, Murtiningrum and Kanwar, Rameshwar S},
  journal={Sustainability},
  volume={14},
  number={19},
  pages={12477},
  year={2022},
  publisher={MDPI}
}

@article{han2015deep,
  title={Deep compression: Compressing deep neural networks with pruning, trained quantization and huffman coding},
  author={Han, Song and Mao, Huizi and Dally, William J},
  journal={arXiv preprint arXiv:1510.00149},
  year={2015}
}

@misc{han2016deep,
      title={Deep Compression: Compressing Deep Neural Networks with Pruning, Trained Quantization and Huffman Coding}, 
      author={Song Han and Huizi Mao and William J. Dally},
      year={2016},
      eprint={1510.00149},
      archivePrefix={arXiv},
      primaryClass={cs.CV}
}

@article{lecun1989optimal,
  title={Optimal brain damage},
  author={LeCun, Yann and Denker, John and Solla, Sara},
  journal={Advances in neural information processing systems},
  volume={2},
  year={1989}
}

@book{barroso2019datacenter,
  title={The datacenter as a computer: Designing warehouse-scale machines},
  author={Barroso, Luiz Andr{\'e} and H{\"o}lzle, Urs and Ranganathan, Parthasarathy},
  year={2019},
  publisher={Springer Nature}
}

@article{howard2017mobilenets,
  title={Mobilenets: Efficient convolutional neural networks for mobile vision applications},
  author={Howard, Andrew G and Zhu, Menglong and Chen, Bo and Kalenichenko, Dmitry and Wang, Weijun and Weyand, Tobias and Andreetto, Marco and Adam, Hartwig},
  journal={arXiv preprint arXiv:1704.04861},
  year={2017}
}

@inproceedings{he2016deep,
  title={Deep residual learning for image recognition},
  author={He, Kaiming and Zhang, Xiangyu and Ren, Shaoqing and Sun, Jian},
  booktitle={Proceedings of the IEEE conference on computer vision and pattern recognition},
  pages={770--778},
  year={2016}
}

@inproceedings{jouppi2017datacenter,
  title={In-datacenter performance analysis of a tensor processing unit},
  author={Jouppi, Norman P and Young, Cliff and Patil, Nishant and Patterson, David and Agrawal, Gaurav and Bajwa, Raminder and Bates, Sarah and Bhatia, Suresh and Boden, Nan and Borchers, Al and others},
  booktitle={Proceedings of the 44th annual international symposium on computer architecture},
  pages={1--12},
  year={2017}
}

@article{iandola2016squeezenet,
  title={SqueezeNet: AlexNet-level accuracy with 50x fewer parameters and< 0.5 MB model size},
  author={Iandola, Forrest N and Han, Song and Moskewicz, Matthew W and Ashraf, Khalid and Dally, William J and Keutzer, Kurt},
  journal={arXiv preprint arXiv:1602.07360},
  year={2016}
}

@article{li2019edge,
  title={Edge AI: On-demand accelerating deep neural network inference via edge computing},
  author={Li, En and Zeng, Liekang and Zhou, Zhi and Chen, Xu},
  journal={IEEE Transactions on Wireless Communications},
  volume={19},
  number={1},
  pages={447--457},
  year={2019},
  publisher={IEEE}
}


@book{rosenblatt1957perceptron,
  title={The perceptron, a perceiving and recognizing automaton Project Para},
  author={Rosenblatt, Frank},
  year={1957},
  publisher={Cornell Aeronautical Laboratory}
}

@article{rumelhart1986learning,
  title={Learning representations by back-propagating errors},
  author={Rumelhart, David E and Hinton, Geoffrey E and Williams, Ronald J},
  journal={nature},
  volume={323},
  number={6088},
  pages={533--536},
  year={1986},
  publisher={Nature Publishing Group UK London}
}

@book{warden2019tinyml,
  title={Tinyml: Machine learning with tensorflow lite on arduino and ultra-low-power microcontrollers},
  author={Warden, Pete and Situnayake, Daniel},
  year={2019},
  publisher={O'Reilly Media}
}

@inproceedings{jouppi2017datacenter,
  title={In-datacenter performance analysis of a tensor processing unit},
  author={Jouppi, Norman P and Young, Cliff and Patil, Nishant and Patterson, David and Agrawal, Gaurav and Bajwa, Raminder and Bates, Sarah and Bhatia, Suresh and Boden, Nan and Borchers, Al and others},
  booktitle={Proceedings of the 44th annual international symposium on computer architecture},
  pages={1--12},
  year={2017}
}

@article{krizhevsky2012imagenet,
  title={Imagenet classification with deep convolutional neural networks},
  author={Krizhevsky, Alex and Sutskever, Ilya and Hinton, Geoffrey E},
  journal={Advances in neural information processing systems},
  volume={25},
  year={2012}
}

@inproceedings{chen2018tvm,
  title={$\{$TVM$\}$: An automated $\{$End-to-End$\}$ optimizing compiler for deep learning},
  author={Chen, Tianqi and Moreau, Thierry and Jiang, Ziheng and Zheng, Lianmin and Yan, Eddie and Shen, Haichen and Cowan, Meghan and Wang, Leyuan and Hu, Yuwei and Ceze, Luis and others},
  booktitle={13th USENIX Symposium on Operating Systems Design and Implementation (OSDI 18)},
  pages={578--594},
  year={2018}
}

@article{paszke2019pytorch,
  title={Pytorch: An imperative style, high-performance deep learning library},
  author={Paszke, Adam and Gross, Sam and Massa, Francisco and Lerer, Adam and Bradbury, James and Chanan, Gregory and Killeen, Trevor and Lin, Zeming and Gimelshein, Natalia and Antiga, Luca and others},
  journal={Advances in neural information processing systems},
  volume={32},
  year={2019}
}

@inproceedings{abadi2016tensorflow,
  title={$\{$TensorFlow$\}$: a system for $\{$Large-Scale$\}$ machine learning},
  author={Abadi, Mart{\'\i}n and Barham, Paul and Chen, Jianmin and Chen, Zhifeng and Davis, Andy and Dean, Jeffrey and Devin, Matthieu and Ghemawat, Sanjay and Irving, Geoffrey and Isard, Michael and others},
  booktitle={12th USENIX symposium on operating systems design and implementation (OSDI 16)},
  pages={265--283},
  year={2016}
}

@misc{chollet2015,
author = {François Chollet },
title = {keras},
year = {2015},
publisher = {GitHub},
journal = {GitHub repository},
howpublished = {\url{https://github.com/fchollet/keras}},
commit = {5bcac37}
}

@article{vaswani2017attention,
  title={Attention is all you need},
  author={Vaswani, Ashish and Shazeer, Noam and Parmar, Niki and Uszkoreit, Jakob and Jones, Llion and Gomez, Aidan N and Kaiser, {\L}ukasz and Polosukhin, Illia},
  journal={Advances in neural information processing systems},
  volume={30},
  year={2017}
}

@article{goodfellow2020generative,
  title={Generative adversarial networks},
  author={Goodfellow, Ian and Pouget-Abadie, Jean and Mirza, Mehdi and Xu, Bing and Warde-Farley, David and Ozair, Sherjil and Courville, Aaron and Bengio, Yoshua},
  journal={Communications of the ACM},
  volume={63},
  number={11},
  pages={139--144},
  year={2020},
  publisher={ACM New York, NY, USA}
}

@article{bank2023autoencoders,
  title={Autoencoders},
  author={Bank, Dor and Koenigstein, Noam and Giryes, Raja},
  journal={Machine Learning for Data Science Handbook: Data Mining and Knowledge Discovery Handbook},
  pages={353--374},
  year={2023},
  publisher={Springer}
}



@article{Aledhari_Razzak_Parizi_Saeed_2020, title={Federated learning: A survey on enabling technologies, Protocols, and applications}, volume={8}, DOI={10.1109/access.2020.3013541}, journal={IEEE Access}, author={Aledhari, Mohammed and Razzak, Rehma and Parizi, Reza M. and Saeed, Fahad}, year={2020}, pages={140699–140725}} 

@article{Bender_Friedman_2018, title={Data statements for natural language processing: Toward mitigating system bias and enabling better science}, volume={6}, DOI={10.1162/tacl_a_00041}, journal={Transactions of the Association for Computational Linguistics}, author={Bender, Emily M. and Friedman, Batya}, year={2018}, pages={587–604}} 

@article{Chapelle_Scholkopf_Zien, title={Semi-supervised learning (Chapelle, O. et al., eds.; 2006) [book reviews]}, volume={20}, DOI={10.1109/tnn.2009.2015974}, number={3}, journal={IEEE Transactions on Neural Networks}, author={Chapelle, O. and Scholkopf, B. and Zien, Eds., A.}, year={2009}, pages={542–542}} 

@article{Gebru_Morgenstern_Vecchione_Vaughan_Wallach_III_Crawford_2021, title={Datasheets for datasets}, volume={64}, DOI={10.1145/3458723}, number={12}, journal={Communications of the ACM}, author={Gebru, Timnit and Morgenstern, Jamie and Vecchione, Briana and Vaughan, Jennifer Wortman and Wallach, Hanna and III, Hal Daumé and Crawford, Kate}, year={2021}, pages={86–92}} 

@article{Holland_Hosny_Newman_Joseph_Chmielinski_2020, title={The Dataset Nutrition label}, DOI={10.5040/9781509932771.ch-001}, journal={Data Protection and Privacy}, author={Holland, Sarah and Hosny, Ahmed and Newman, Sarah and Joseph, Joshua and Chmielinski, Kasia}, year={2020}} 

@article{Johnson-Roberson_Barto_Mehta_Sridhar_Rosaen_Vasudevan_2017, title={Driving in the matrix: Can virtual worlds replace human-generated annotations for real world tasks?}, DOI={10.1109/icra.2017.7989092}, journal={2017 IEEE International Conference on Robotics and Automation (ICRA)}, author={Johnson-Roberson, Matthew and Barto, Charles and Mehta, Rounak and Sridhar, Sharath Nittur and Rosaen, Karl and Vasudevan, Ram}, year={2017}} 

@article{Krishnan_Rajpurkar_Topol_2022, title={Self-supervised learning in medicine and Healthcare}, volume={6}, DOI={10.1038/s41551-022-00914-1}, number={12}, journal={Nature Biomedical Engineering}, author={Krishnan, Rayan and Rajpurkar, Pranav and Topol, Eric J.}, year={2022}, pages={1346–1352}} 

@article{Northcutt_Athalye_Mueller_2021, title={Pervasive Label Errors in Test Sets Destabilize Machine Learning Benchmarks}, DOI={&nbsp;  https://doi.org/10.48550/arXiv.2103.14749 arXiv-issued DOI via DataCite}, journal={arXiv}, author={Northcutt, Curtis G and Athalye, Anish and Mueller, Jonas}, year={2021}, month={Mar}} 

@article{Pushkarna_Zaldivar_Kjartansson_2022, title={Data cards: Purposeful and transparent dataset documentation for responsible ai}, DOI={10.1145/3531146.3533231}, journal={2022 ACM Conference on Fairness, Accountability, and Transparency}, author={Pushkarna, Mahima and Zaldivar, Andrew and Kjartansson, Oddur}, year={2022}} 

@article{Ratner_Hancock_Dunnmon_Goldman_Ré_2018, title={Snorkel metal: Weak supervision for multi-task learning.}, DOI={10.1145/3209889.3209898}, journal={Proceedings of the Second Workshop on Data Management for End-To-End Machine Learning}, author={Ratner, Alex and Hancock, Braden and Dunnmon, Jared and Goldman, Roger and Ré, Christopher}, year={2018}} 

@article{Sheng_Zhang_2019, title={Machine learning with crowdsourcing: A brief summary of the past research and Future Directions}, volume={33}, DOI={10.1609/aaai.v33i01.33019837}, number={01}, journal={Proceedings of the AAAI Conference on Artificial Intelligence}, author={Sheng, Victor S. and Zhang, Jing}, year={2019}, pages={9837–9843}} 

@misc{Google, url={https://blog.google/documents/83/}, title={Information quality & content moderation}, author={Google}} 

@misc{Labelbox, url={https://labelbox.com/}, journal={Labelbox}} 

@misc{Perrigo_2023, title={OpenAI used Kenyan workers on less than $2 per hour: Exclusive}, url={https://time.com/6247678/openai-chatgpt-kenya-workers/}, journal={Time}, publisher={Time}, author={Perrigo, Billy}, year={2023}, month={Jan}} 

@misc{ScaleAI, url={https://scale.com/data-engine}, journal={ScaleAI}} 

@misc{Team_2023, title={Data-centric AI for the Enterprise}, url={https://snorkel.ai/}, journal={Snorkel AI}, author={Team, Snorkel}, year={2023}, month={Aug}} 

@misc{VinBrain, url={https://vinbrain.net/aiscaler}, journal={VinBrain}} 

@article{Ardila_Branson_Davis_Henretty_Kohler_Meyer_Morais_Saunders_Tyers_Weber_2020, title={ Common Voice: A Massively-Multilingual Speech Corpus }, journal={Proceedings of the 12th Conference on Language Resources and Evaluation}, author={Ardila, Rosana and Branson, Megan and Davis, Kelly and Henretty, Michael and Kohler, Michael and Meyer, Josh and Morais, Reuben and Saunders, Lindsay and Tyers, Francis M. and Weber, Gregor}, year={2020}, month={May}, pages={4218–4222}} 

@article{vinuesa2020role,
  title={The role of artificial intelligence in achieving the Sustainable Development Goals},
  author={Vinuesa, Ricardo and Azizpour, Hossein and Leite, Iolanda and Balaam, Madeline and Dignum, Virginia and Domisch, Sami and Fell{\"a}nder, Anna and Langhans, Simone Daniela and Tegmark, Max and Fuso Nerini, Francesco},
  journal={Nature communications},
  volume={11},
  number={1},
  pages={1--10},
  year={2020},
  publisher={Nature Publishing Group}
}

@inproceedings{altayeb2022classifying,
  title={Classifying mosquito wingbeat sound using TinyML},
  author={Altayeb, Moez and Zennaro, Marco and Rovai, Marcelo},
  booktitle={Proceedings of the 2022 ACM Conference on Information Technology for Social Good},
  pages={132--137},
  year={2022}
}

@article{jia2023life,
  title={Life-threatening ventricular arrhythmia detection challenge in implantable cardioverter--defibrillators},
  author={Jia, Zhenge and Li, Dawei and Xu, Xiaowei and Li, Na and Hong, Feng and Ping, Lichuan and Shi, Yiyu},
  journal={Nature Machine Intelligence},
  volume={5},
  number={5},
  pages={554--555},
  year={2023},
  publisher={Nature Publishing Group UK London}
}

@article{yamashita2023coffee,
  title={Coffee disease classification at the edge using deep learning},
  author={Yamashita, Jo{\~a}o Vitor Yukio Bordin and Leite, Jo{\~a}o Paulo RR},
  journal={Smart Agricultural Technology},
  volume={4},
  pages={100183},
  year={2023},
  publisher={Elsevier}
}

@inproceedings{bamoumen2022tinyml,
  title={How TinyML Can be Leveraged to Solve Environmental Problems: A Survey},
  author={Bamoumen, Hatim and Temouden, Anas and Benamar, Nabil and Chtouki, Yousra},
  booktitle={2022 International Conference on Innovation and Intelligence for Informatics, Computing, and Technologies (3ICT)},
  pages={338--343},
  year={2022},
  organization={IEEE}
}

@inproceedings{ooko2021tinyml,
  title={TinyML in Africa: Opportunities and challenges},
  author={Ooko, Samson Otieno and Ogore, Marvin Muyonga and Nsenga, Jimmy and Zennaro, Marco},
  booktitle={2021 IEEE Globecom Workshops (GC Wkshps)},
  pages={1--6},
  year={2021},
  organization={IEEE}
}


@inproceedings{zennaro2022tinyml,
  title={TinyML: applied AI for development},
  author={Zennaro, Marco and Plancher, Brian and Reddi, V Janapa},
  booktitle={The UN 7th Multi-stakeholder Forum on Science, Technology and Innovation for the Sustainable Development Goals},
  pages={2022--05},
  year={2022}
}

@article{zennarobridging,
  title={Bridging the Digital Divide: the Promising Impact of TinyML for Developing Countries},
  author={Zennaro, Marco and Plancher, Brian and Reddi, Vijay Janapa}
}


@misc{Sheth_2022, title={Eletect - TinyML and IOT based Smart Wildlife Tracker}, url={https://www.hackster.io/dhruvsheth_/eletect-tinyml-and-iot-based-smart-wildlife-tracker-c03e5a}, journal={Hackster.io}, author={Sheth, Dhruv}, year={2022}, month={Mar}} 

@misc{Verma_2022, title={Elephant AI}, url={https://www.hackster.io/dual_boot/elephant-ai-ba71e9}, journal={Hackster.io}, author={Verma, Team Dual_Boot: Swapnil}, year={2022}, month={Mar}} 

@misc{Rao_2021, url={https://www.wevolver.com/article/tinyml-unlocks-new-possibilities-for-sustainable-development-technologies}, journal={www.wevolver.com}, author={Rao, Ravi}, year={2021}, month={Dec}} 


@misc{hinton_distilling_2015,
	title = {Distilling the {Knowledge} in a {Neural} {Network}},
	url = {http://arxiv.org/abs/1503.02531},
	doi = {10.48550/arXiv.1503.02531},
	abstract = {A very simple way to improve the performance of almost any machine learning algorithm is to train many different models on the same data and then to average their predictions. Unfortunately, making predictions using a whole ensemble of models is cumbersome and may be too computationally expensive to allow deployment to a large number of users, especially if the individual models are large neural nets. Caruana and his collaborators have shown that it is possible to compress the knowledge in an ensemble into a single model which is much easier to deploy and we develop this approach further using a different compression technique. We achieve some surprising results on MNIST and we show that we can significantly improve the acoustic model of a heavily used commercial system by distilling the knowledge in an ensemble of models into a single model. We also introduce a new type of ensemble composed of one or more full models and many specialist models which learn to distinguish fine-grained classes that the full models confuse. Unlike a mixture of experts, these specialist models can be trained rapidly and in parallel.},
	urldate = {2023-10-20},
	publisher = {arXiv},
	author = {Hinton, Geoffrey and Vinyals, Oriol and Dean, Jeff},
	month = mar,
	year = {2015},
	note = {arXiv:1503.02531 [cs, stat]},
	keywords = {Computer Science - Machine Learning, Computer Science - Neural and Evolutionary Computing, Statistics - Machine Learning},
	file = {arXiv Fulltext PDF:/Users/jeffreyma/Zotero/storage/VREDW45A/Hinton et al. - 2015 - Distilling the Knowledge in a Neural Network.pdf:application/pdf;arXiv.org Snapshot:/Users/jeffreyma/Zotero/storage/8MNJG4RP/1503.html:text/html},
}

@misc{frankle_lottery_2019,
	title = {The {Lottery} {Ticket} {Hypothesis}: {Finding} {Sparse}, {Trainable} {Neural} {Networks}},
	shorttitle = {The {Lottery} {Ticket} {Hypothesis}},
	url = {http://arxiv.org/abs/1803.03635},
	doi = {10.48550/arXiv.1803.03635},
	abstract = {Neural network pruning techniques can reduce the parameter counts of trained networks by over 90\%, decreasing storage requirements and improving computational performance of inference without compromising accuracy. However, contemporary experience is that the sparse architectures produced by pruning are difficult to train from the start, which would similarly improve training performance. We find that a standard pruning technique naturally uncovers subnetworks whose initializations made them capable of training effectively. Based on these results, we articulate the "lottery ticket hypothesis:" dense, randomly-initialized, feed-forward networks contain subnetworks ("winning tickets") that - when trained in isolation - reach test accuracy comparable to the original network in a similar number of iterations. The winning tickets we find have won the initialization lottery: their connections have initial weights that make training particularly effective. We present an algorithm to identify winning tickets and a series of experiments that support the lottery ticket hypothesis and the importance of these fortuitous initializations. We consistently find winning tickets that are less than 10-20\% of the size of several fully-connected and convolutional feed-forward architectures for MNIST and CIFAR10. Above this size, the winning tickets that we find learn faster than the original network and reach higher test accuracy.},
	urldate = {2023-10-20},
	publisher = {arXiv},
	author = {Frankle, Jonathan and Carbin, Michael},
	month = mar,
	year = {2019},
	note = {arXiv:1803.03635 [cs]},
	keywords = {Computer Science - Artificial Intelligence, Computer Science - Machine Learning, Computer Science - Neural and Evolutionary Computing},
	file = {arXiv Fulltext PDF:/Users/jeffreyma/Zotero/storage/6STHYGW5/Frankle and Carbin - 2019 - The Lottery Ticket Hypothesis Finding Sparse, Tra.pdf:application/pdf;arXiv.org Snapshot:/Users/jeffreyma/Zotero/storage/QGNSCTQB/1803.html:text/html},
}

@article{qi_efficient_2021,
	title = {An efficient pruning scheme of deep neural networks for {Internet} of {Things} applications},
	volume = {2021},
	doi = {10.1186/s13634-021-00744-4},
	abstract = {Nowadays, deep neural networks (DNNs) have been rapidly deployed to realize a number of functionalities like sensing, imaging, classification, recognition, etc. However, the computational-intensive requirement of DNNs makes it difficult to be applicable for resource-limited Internet of Things (IoT) devices. In this paper, we propose a novel pruning-based paradigm that aims to reduce the computational cost of DNNs, by uncovering a more compact structure and learning the effective weights therein, on the basis of not compromising the expressive capability of DNNs. In particular, our algorithm can achieve efficient end-to-end training that transfers a redundant neural network to a compact one with a specifically targeted compression rate directly. We comprehensively evaluate our approach on various representative benchmark datasets and compared with typical advanced convolutional neural network (CNN) architectures. The experimental results verify the superior performance and robust effectiveness of our scheme. For example, when pruning VGG on CIFAR-10, our proposed scheme is able to significantly reduce its FLOPs (floating-point operations) and number of parameters with a proportion of 76.2\% and 94.1\%, respectively, while still maintaining a satisfactory accuracy. To sum up, our scheme could facilitate the integration of DNNs into the common machine-learning-based IoT framework and establish distributed training of neural networks in both cloud and edge.},
	journal = {EURASIP Journal on Advances in Signal Processing},
	author = {Qi, Chen and Shen, Shibo and Li, Rongpeng and Zhifeng, Zhao and Liu, Qing and Liang, Jing and Zhang, Honggang},
	month = jun,
	year = {2021},
	file = {Full Text PDF:/Users/jeffreyma/Zotero/storage/AGWCC5VS/Qi et al. - 2021 - An efficient pruning scheme of deep neural network.pdf:application/pdf},
}

@misc{noauthor_knowledge_nodate,
	title = {Knowledge {Distillation} - {Neural} {Network} {Distiller}},
	url = {https://intellabs.github.io/distiller/knowledge_distillation.html},
	author = {IntelLabs},
	urldate = {2023-10-20},
	year = {2023}
}

@misc{noauthor_deep_nodate,
	title = {Deep {Learning} {Model} {Compression} (ii) {\textbar} by {Ivy} {Gu} {\textbar} {Medium}},
	url = {https://ivygdy.medium.com/deep-learning-model-compression-ii-546352ea9453},
	urldate = {2023-10-20},
	author = {Ivy Gu},
	year = {2023}
}

@misc{lu_notes_2016,
	title = {Notes on {Low}-rank {Matrix} {Factorization}},
	url = {http://arxiv.org/abs/1507.00333},
	doi = {10.48550/arXiv.1507.00333},
	abstract = {Low-rank matrix factorization (MF) is an important technique in data science. The key idea of MF is that there exists latent structures in the data, by uncovering which we could obtain a compressed representation of the data. By factorizing an original matrix to low-rank matrices, MF provides a unified method for dimension reduction, clustering, and matrix completion. In this article we review several important variants of MF, including: Basic MF, Non-negative MF, Orthogonal non-negative MF. As can be told from their names, non-negative MF and orthogonal non-negative MF are variants of basic MF with non-negativity and/or orthogonality constraints. Such constraints are useful in specific senarios. In the first part of this article, we introduce, for each of these models, the application scenarios, the distinctive properties, and the optimizing method. By properly adapting MF, we can go beyond the problem of clustering and matrix completion. In the second part of this article, we will extend MF to sparse matrix compeletion, enhance matrix compeletion using various regularization methods, and make use of MF for (semi-)supervised learning by introducing latent space reinforcement and transformation. We will see that MF is not only a useful model but also as a flexible framework that is applicable for various prediction problems.},
	urldate = {2023-10-20},
	publisher = {arXiv},
	author = {Lu, Yuan and Yang, Jie},
	month = may,
	year = {2016},
	note = {arXiv:1507.00333 [cs]},
	keywords = {Computer Science - Information Retrieval, Computer Science - Machine Learning, Mathematics - Numerical Analysis},
	file = {arXiv Fulltext PDF:/Users/jeffreyma/Zotero/storage/4QED5ZU9/Lu and Yang - 2016 - Notes on Low-rank Matrix Factorization.pdf:application/pdf;arXiv.org Snapshot:/Users/jeffreyma/Zotero/storage/XIBZBDJQ/1507.html:text/html},
}

@misc{ou_low_2023,
	title = {Low {Rank} {Optimization} for {Efficient} {Deep} {Learning}: {Making} {A} {Balance} between {Compact} {Architecture} and {Fast} {Training}},
	shorttitle = {Low {Rank} {Optimization} for {Efficient} {Deep} {Learning}},
	url = {http://arxiv.org/abs/2303.13635},
	abstract = {Deep neural networks have achieved great success in many data processing applications. However, the high computational complexity and storage cost makes deep learning hard to be used on resource-constrained devices, and it is not environmental-friendly with much power cost. In this paper, we focus on low-rank optimization for efficient deep learning techniques. In the space domain, deep neural networks are compressed by low rank approximation of the network parameters, which directly reduces the storage requirement with a smaller number of network parameters. In the time domain, the network parameters can be trained in a few subspaces, which enables efficient training for fast convergence. The model compression in the spatial domain is summarized into three categories as pre-train, pre-set, and compression-aware methods, respectively. With a series of integrable techniques discussed, such as sparse pruning, quantization, and entropy coding, we can ensemble them in an integration framework with lower computational complexity and storage. Besides of summary of recent technical advances, we have two findings for motivating future works: one is that the effective rank outperforms other sparse measures for network compression. The other is a spatial and temporal balance for tensorized neural networks.},
	urldate = {2023-10-20},
	publisher = {arXiv},
	author = {Ou, Xinwei and Chen, Zhangxin and Zhu, Ce and Liu, Yipeng},
	month = mar,
	year = {2023},
	note = {arXiv:2303.13635 [cs]},
	keywords = {Computer Science - Machine Learning},
	file = {arXiv.org Snapshot:/Users/jeffreyma/Zotero/storage/SPSZ2HR9/2303.html:text/html;Full Text PDF:/Users/jeffreyma/Zotero/storage/6TUEBTEX/Ou et al. - 2023 - Low Rank Optimization for Efficient Deep Learning.pdf:application/pdf},
}

@misc{he_structured_2023,
	title = {Structured {Pruning} for {Deep} {Convolutional} {Neural} {Networks}: {A} survey},
	shorttitle = {Structured {Pruning} for {Deep} {Convolutional} {Neural} {Networks}},
	url = {http://arxiv.org/abs/2303.00566},
	doi = {10.48550/arXiv.2303.00566},
	abstract = {The remarkable performance of deep Convolutional neural networks (CNNs) is generally attributed to their deeper and wider architectures, which can come with significant computational costs. Pruning neural networks has thus gained interest since it effectively lowers storage and computational costs. In contrast to weight pruning, which results in unstructured models, structured pruning provides the benefit of realistic acceleration by producing models that are friendly to hardware implementation. The special requirements of structured pruning have led to the discovery of numerous new challenges and the development of innovative solutions. This article surveys the recent progress towards structured pruning of deep CNNs. We summarize and compare the state-of-the-art structured pruning techniques with respect to filter ranking methods, regularization methods, dynamic execution, neural architecture search, the lottery ticket hypothesis, and the applications of pruning. While discussing structured pruning algorithms, we briefly introduce the unstructured pruning counterpart to emphasize their differences. Furthermore, we provide insights into potential research opportunities in the field of structured pruning. A curated list of neural network pruning papers can be found at https://github.com/he-y/Awesome-Pruning},
	urldate = {2023-10-20},
	publisher = {arXiv},
	author = {He, Yang and Xiao, Lingao},
	month = mar,
	year = {2023},
	note = {arXiv:2303.00566 [cs]},
	keywords = {Computer Science - Computer Vision and Pattern Recognition},
	file = {arXiv Fulltext PDF:/Users/jeffreyma/Zotero/storage/K5RGQQA9/He and Xiao - 2023 - Structured Pruning for Deep Convolutional Neural N.pdf:application/pdf;arXiv.org Snapshot:/Users/jeffreyma/Zotero/storage/U7PVPU4C/2303.html:text/html},
}

@misc{blalock_what_2020,
	title = {What is the {State} of {Neural} {Network} {Pruning}?},
	url = {http://arxiv.org/abs/2003.03033},
	doi = {10.48550/arXiv.2003.03033},
	abstract = {Neural network pruning---the task of reducing the size of a network by removing parameters---has been the subject of a great deal of work in recent years. We provide a meta-analysis of the literature, including an overview of approaches to pruning and consistent findings in the literature. After aggregating results across 81 papers and pruning hundreds of models in controlled conditions, our clearest finding is that the community suffers from a lack of standardized benchmarks and metrics. This deficiency is substantial enough that it is hard to compare pruning techniques to one another or determine how much progress the field has made over the past three decades. To address this situation, we identify issues with current practices, suggest concrete remedies, and introduce ShrinkBench, an open-source framework to facilitate standardized evaluations of pruning methods. We use ShrinkBench to compare various pruning techniques and show that its comprehensive evaluation can prevent common pitfalls when comparing pruning methods.},
	urldate = {2023-10-20},
	publisher = {arXiv},
	author = {Blalock, Davis and Ortiz, Jose Javier Gonzalez and Frankle, Jonathan and Guttag, John},
	month = mar,
	year = {2020},
	note = {arXiv:2003.03033 [cs, stat]},
	keywords = {Computer Science - Machine Learning, Statistics - Machine Learning},
	file = {arXiv Fulltext PDF:/Users/jeffreyma/Zotero/storage/MA4QGZ6E/Blalock et al. - 2020 - What is the State of Neural Network Pruning.pdf:application/pdf;arXiv.org Snapshot:/Users/jeffreyma/Zotero/storage/8DFKG4GL/2003.html:text/html},
}

@misc{chen__inpainting_2022,
	title = {Inpainting {Fluid} {Dynamics} with {Tensor} {Decomposition} ({NumPy})},
	url = {https://medium.com/@xinyu.chen/inpainting-fluid-dynamics-with-tensor-decomposition-numpy-d84065fead4d},
	abstract = {Some simple examples for showing how to use tensor decomposition to reconstruct fluid dynamics},
	language = {en},
	urldate = {2023-10-20},
	journal = {Medium},
	author = {Chen (陈新宇), Xinyu},
	month = mar,
	year = {2022},
}

@misc{noauthor_introduction_nodate,
	title = {An {Introduction} to {Separable} {Convolutions} - {Analytics} {Vidhya}},
	url = {https://www.analyticsvidhya.com/blog/2021/11/an-introduction-to-separable-convolutions/},
	urldate = {2023-10-20},
	author = {Hegde, Sumant},
	year = {2023}
}

@misc{iandola_squeezenet_2016,
	title = {{SqueezeNet}: {AlexNet}-level accuracy with 50x fewer parameters and {\textless}0.{5MB} model size},
	shorttitle = {{SqueezeNet}},
	url = {http://arxiv.org/abs/1602.07360},
	doi = {10.48550/arXiv.1602.07360},
	abstract = {Recent research on deep neural networks has focused primarily on improving accuracy. For a given accuracy level, it is typically possible to identify multiple DNN architectures that achieve that accuracy level. With equivalent accuracy, smaller DNN architectures offer at least three advantages: (1) Smaller DNNs require less communication across servers during distributed training. (2) Smaller DNNs require less bandwidth to export a new model from the cloud to an autonomous car. (3) Smaller DNNs are more feasible to deploy on FPGAs and other hardware with limited memory. To provide all of these advantages, we propose a small DNN architecture called SqueezeNet. SqueezeNet achieves AlexNet-level accuracy on ImageNet with 50x fewer parameters. Additionally, with model compression techniques we are able to compress SqueezeNet to less than 0.5MB (510x smaller than AlexNet). The SqueezeNet architecture is available for download here: https://github.com/DeepScale/SqueezeNet},
	urldate = {2023-10-20},
	publisher = {arXiv},
	author = {Iandola, Forrest N. and Han, Song and Moskewicz, Matthew W. and Ashraf, Khalid and Dally, William J. and Keutzer, Kurt},
	month = nov,
	year = {2016},
	note = {arXiv:1602.07360 [cs]},
	keywords = {Computer Science - Artificial Intelligence, Computer Science - Computer Vision and Pattern Recognition},
	file = {arXiv Fulltext PDF:/Users/jeffreyma/Zotero/storage/X3ZX9UTZ/Iandola et al. - 2016 - SqueezeNet AlexNet-level accuracy with 50x fewer .pdf:application/pdf;arXiv.org Snapshot:/Users/jeffreyma/Zotero/storage/DHI96QVT/1602.html:text/html},
}

@misc{howard_mobilenets_2017,
	title = {{MobileNets}: {Efficient} {Convolutional} {Neural} {Networks} for {Mobile} {Vision} {Applications}},
	shorttitle = {{MobileNets}},
	url = {http://arxiv.org/abs/1704.04861},
	doi = {10.48550/arXiv.1704.04861},
	abstract = {We present a class of efficient models called MobileNets for mobile and embedded vision applications. MobileNets are based on a streamlined architecture that uses depth-wise separable convolutions to build light weight deep neural networks. We introduce two simple global hyper-parameters that efficiently trade off between latency and accuracy. These hyper-parameters allow the model builder to choose the right sized model for their application based on the constraints of the problem. We present extensive experiments on resource and accuracy tradeoffs and show strong performance compared to other popular models on ImageNet classification. We then demonstrate the effectiveness of MobileNets across a wide range of applications and use cases including object detection, finegrain classification, face attributes and large scale geo-localization.},
	urldate = {2023-10-20},
	publisher = {arXiv},
	author = {Howard, Andrew G. and Zhu, Menglong and Chen, Bo and Kalenichenko, Dmitry and Wang, Weijun and Weyand, Tobias and Andreetto, Marco and Adam, Hartwig},
	month = apr,
	year = {2017},
	note = {arXiv:1704.04861 [cs]},
	keywords = {Computer Science - Computer Vision and Pattern Recognition},
	file = {arXiv Fulltext PDF:/Users/jeffreyma/Zotero/storage/IJ9P9ID9/Howard et al. - 2017 - MobileNets Efficient Convolutional Neural Network.pdf:application/pdf;arXiv.org Snapshot:/Users/jeffreyma/Zotero/storage/D9TS95GJ/1704.html:text/html},
}

@misc{tan_efficientnet_2020,
	title = {{EfficientNet}: {Rethinking} {Model} {Scaling} for {Convolutional} {Neural} {Networks}},
	shorttitle = {{EfficientNet}},
	url = {http://arxiv.org/abs/1905.11946},
	doi = {10.48550/arXiv.1905.11946},
	abstract = {Convolutional Neural Networks (ConvNets) are commonly developed at a fixed resource budget, and then scaled up for better accuracy if more resources are available. In this paper, we systematically study model scaling and identify that carefully balancing network depth, width, and resolution can lead to better performance. Based on this observation, we propose a new scaling method that uniformly scales all dimensions of depth/width/resolution using a simple yet highly effective compound coefficient. We demonstrate the effectiveness of this method on scaling up MobileNets and ResNet. To go even further, we use neural architecture search to design a new baseline network and scale it up to obtain a family of models, called EfficientNets, which achieve much better accuracy and efficiency than previous ConvNets. In particular, our EfficientNet-B7 achieves state-of-the-art 84.3\% top-1 accuracy on ImageNet, while being 8.4x smaller and 6.1x faster on inference than the best existing ConvNet. Our EfficientNets also transfer well and achieve state-of-the-art accuracy on CIFAR-100 (91.7\%), Flowers (98.8\%), and 3 other transfer learning datasets, with an order of magnitude fewer parameters. Source code is at https://github.com/tensorflow/tpu/tree/master/models/official/efficientnet.},
	urldate = {2023-10-20},
	publisher = {arXiv},
	author = {Tan, Mingxing and Le, Quoc V.},
	month = sep,
	year = {2020},
	note = {arXiv:1905.11946 [cs, stat]},
	keywords = {Computer Science - Computer Vision and Pattern Recognition, Computer Science - Machine Learning, Statistics - Machine Learning},
	file = {arXiv Fulltext PDF:/Users/jeffreyma/Zotero/storage/KISBF35I/Tan and Le - 2020 - EfficientNet Rethinking Model Scaling for Convolu.pdf:application/pdf;arXiv.org Snapshot:/Users/jeffreyma/Zotero/storage/TUD4PH4M/1905.html:text/html},
}

@misc{lin_mcunet_2020,
	title = {{MCUNet}: {Tiny} {Deep} {Learning} on {IoT} {Devices}},
	shorttitle = {{MCUNet}},
	url = {http://arxiv.org/abs/2007.10319},
	doi = {10.48550/arXiv.2007.10319},
	abstract = {Machine learning on tiny IoT devices based on microcontroller units (MCU) is appealing but challenging: the memory of microcontrollers is 2-3 orders of magnitude smaller even than mobile phones. We propose MCUNet, a framework that jointly designs the efficient neural architecture (TinyNAS) and the lightweight inference engine (TinyEngine), enabling ImageNet-scale inference on microcontrollers. TinyNAS adopts a two-stage neural architecture search approach that first optimizes the search space to fit the resource constraints, then specializes the network architecture in the optimized search space. TinyNAS can automatically handle diverse constraints (i.e.device, latency, energy, memory) under low search costs.TinyNAS is co-designed with TinyEngine, a memory-efficient inference library to expand the search space and fit a larger model. TinyEngine adapts the memory scheduling according to the overall network topology rather than layer-wise optimization, reducing the memory usage by 4.8x, and accelerating the inference by 1.7-3.3x compared to TF-Lite Micro and CMSIS-NN. MCUNet is the first to achieves {\textgreater}70\% ImageNet top1 accuracy on an off-the-shelf commercial microcontroller, using 3.5x less SRAM and 5.7x less Flash compared to quantized MobileNetV2 and ResNet-18. On visual\&audio wake words tasks, MCUNet achieves state-of-the-art accuracy and runs 2.4-3.4x faster than MobileNetV2 and ProxylessNAS-based solutions with 3.7-4.1x smaller peak SRAM. Our study suggests that the era of always-on tiny machine learning on IoT devices has arrived. Code and models can be found here: https://tinyml.mit.edu.},
	urldate = {2023-10-20},
	publisher = {arXiv},
	author = {Lin, Ji and Chen, Wei-Ming and Lin, Yujun and Cohn, John and Gan, Chuang and Han, Song},
	month = nov,
	year = {2020},
	note = {arXiv:2007.10319 [cs]},
	keywords = {Computer Science - Computer Vision and Pattern Recognition},
	file = {arXiv Fulltext PDF:/Users/jeffreyma/Zotero/storage/IX2JN4P9/Lin et al. - 2020 - MCUNet Tiny Deep Learning on IoT Devices.pdf:application/pdf;arXiv.org Snapshot:/Users/jeffreyma/Zotero/storage/BAKHZ46Y/2007.html:text/html},
}

@misc{gordon_morphnet_2018,
	title = {{MorphNet}: {Fast} \& {Simple} {Resource}-{Constrained} {Structure} {Learning} of {Deep} {Networks}},
	shorttitle = {{MorphNet}},
	url = {http://arxiv.org/abs/1711.06798},
	doi = {10.48550/arXiv.1711.06798},
	abstract = {We present MorphNet, an approach to automate the design of neural network structures. MorphNet iteratively shrinks and expands a network, shrinking via a resource-weighted sparsifying regularizer on activations and expanding via a uniform multiplicative factor on all layers. In contrast to previous approaches, our method is scalable to large networks, adaptable to specific resource constraints (e.g. the number of floating-point operations per inference), and capable of increasing the network's performance. When applied to standard network architectures on a wide variety of datasets, our approach discovers novel structures in each domain, obtaining higher performance while respecting the resource constraint.},
	urldate = {2023-10-20},
	publisher = {arXiv},
	author = {Gordon, Ariel and Eban, Elad and Nachum, Ofir and Chen, Bo and Wu, Hao and Yang, Tien-Ju and Choi, Edward},
	month = apr,
	year = {2018},
	note = {arXiv:1711.06798 [cs, stat]},
	keywords = {Computer Science - Machine Learning, Statistics - Machine Learning},
	file = {arXiv Fulltext PDF:/Users/jeffreyma/Zotero/storage/GV7N4CZC/Gordon et al. - 2018 - MorphNet Fast & Simple Resource-Constrained Struc.pdf:application/pdf;arXiv.org Snapshot:/Users/jeffreyma/Zotero/storage/K6FUV82F/1711.html:text/html},
}

@inproceedings{lecun_optimal_1989,
	title = {Optimal {Brain} {Damage}},
	volume = {2},
	url = {https://proceedings.neurips.cc/paper/1989/hash/6c9882bbac1c7093bd25041881277658-Abstract.html},
	abstract = {We  have used  information-theoretic ideas  to derive  a class of prac(cid:173) tical  and  nearly  optimal schemes  for  adapting the size  of a  neural  network.  By  removing  unimportant  weights  from  a  network,  sev(cid:173) eral  improvements  can  be  expected:  better  generalization,  fewer  training examples required,  and improved speed  of learning and/or  classification.  The  basic  idea  is  to  use  second-derivative  informa(cid:173) tion to make a  tradeoff between  network  complexity  and  training  set error.  Experiments confirm  the usefulness  of the methods on a  real-world  application.},
	urldate = {2023-10-20},
	booktitle = {Advances in {Neural} {Information} {Processing} {Systems}},
	publisher = {Morgan-Kaufmann},
	author = {LeCun, Yann and Denker, John and Solla, Sara},
	year = {1989},
	file = {Full Text PDF:/Users/jeffreyma/Zotero/storage/BYHQQSST/LeCun et al. - 1989 - Optimal Brain Damage.pdf:application/pdf},
}

@article{kolda_tensor_2009,
	title = {Tensor {Decompositions} and {Applications}},
	volume = {51},
	issn = {0036-1445, 1095-7200},
	url = {http://epubs.siam.org/doi/10.1137/07070111X},
	doi = {10.1137/07070111X},
	abstract = {This survey provides an overview of higher-order tensor decompositions, their applications, and available software. A tensor is a multidimensional or N -way array. Decompositions of higher-order tensors (i.e., N -way arrays with N ≥ 3) have applications in psychometrics, chemometrics, signal processing, numerical linear algebra, computer vision, numerical analysis, data mining, neuroscience, graph analysis, and elsewhere. Two particular tensor decompositions can be considered to be higher-order extensions of the matrix singular value decomposition: CANDECOMP/PARAFAC (CP) decomposes a tensor as a sum of rank-one tensors, and the Tucker decomposition is a higher-order form of principal component analysis. There are many other tensor decompositions, including INDSCAL, PARAFAC2, CANDELINC, DEDICOM, and PARATUCK2 as well as nonnegative variants of all of the above. The N-way Toolbox, Tensor Toolbox, and Multilinear Engine are examples of software packages for working with tensors.},
	language = {en},
	number = {3},
	urldate = {2023-10-20},
	journal = {SIAM Review},
	author = {Kolda, Tamara G. and Bader, Brett W.},
	month = aug,
	year = {2009},
	pages = {455--500},
	file = {Kolda and Bader - 2009 - Tensor Decompositions and Applications.pdf:/Users/jeffreyma/Zotero/storage/Q7ZG2267/Kolda and Bader - 2009 - Tensor Decompositions and Applications.pdf:application/pdf},
}

@misc{see_compression_2016,
	title = {Compression of {Neural} {Machine} {Translation} {Models} via {Pruning}},
	url = {http://arxiv.org/abs/1606.09274},
	doi = {10.48550/arXiv.1606.09274},
	abstract = {Neural Machine Translation (NMT), like many other deep learning domains, typically suffers from over-parameterization, resulting in large storage sizes. This paper examines three simple magnitude-based pruning schemes to compress NMT models, namely class-blind, class-uniform, and class-distribution, which differ in terms of how pruning thresholds are computed for the different classes of weights in the NMT architecture. We demonstrate the efficacy of weight pruning as a compression technique for a state-of-the-art NMT system. We show that an NMT model with over 200 million parameters can be pruned by 40\% with very little performance loss as measured on the WMT'14 English-German translation task. This sheds light on the distribution of redundancy in the NMT architecture. Our main result is that with retraining, we can recover and even surpass the original performance with an 80\%-pruned model.},
	urldate = {2023-10-20},
	publisher = {arXiv},
	author = {See, Abigail and Luong, Minh-Thang and Manning, Christopher D.},
	month = jun,
	year = {2016},
	note = {arXiv:1606.09274 [cs]},
	keywords = {Computer Science - Artificial Intelligence, Computer Science - Computation and Language, Computer Science - Neural and Evolutionary Computing},
	file = {arXiv Fulltext PDF:/Users/jeffreyma/Zotero/storage/2CJ4TSNR/See et al. - 2016 - Compression of Neural Machine Translation Models v.pdf:application/pdf},
}

@misc{liao_can_2023,
	title = {Can {Unstructured} {Pruning} {Reduce} the {Depth} in {Deep} {Neural} {Networks}?},
	url = {http://arxiv.org/abs/2308.06619},
	doi = {10.48550/arXiv.2308.06619},
	abstract = {Pruning is a widely used technique for reducing the size of deep neural networks while maintaining their performance. However, such a technique, despite being able to massively compress deep models, is hardly able to remove entire layers from a model (even when structured): is this an addressable task? In this study, we introduce EGP, an innovative Entropy Guided Pruning algorithm aimed at reducing the size of deep neural networks while preserving their performance. The key focus of EGP is to prioritize pruning connections in layers with low entropy, ultimately leading to their complete removal. Through extensive experiments conducted on popular models like ResNet-18 and Swin-T, our findings demonstrate that EGP effectively compresses deep neural networks while maintaining competitive performance levels. Our results not only shed light on the underlying mechanism behind the advantages of unstructured pruning, but also pave the way for further investigations into the intricate relationship between entropy, pruning techniques, and deep learning performance. The EGP algorithm and its insights hold great promise for advancing the field of network compression and optimization. The source code for EGP is released open-source.},
	urldate = {2023-10-20},
	publisher = {arXiv},
	author = {Liao, Zhu and Quétu, Victor and Nguyen, Van-Tam and Tartaglione, Enzo},
	month = aug,
	year = {2023},
	note = {arXiv:2308.06619 [cs]},
	keywords = {Computer Science - Artificial Intelligence, Computer Science - Machine Learning},
	file = {arXiv Fulltext PDF:/Users/jeffreyma/Zotero/storage/V6P3XB5H/Liao et al. - 2023 - Can Unstructured Pruning Reduce the Depth in Deep .pdf:application/pdf;arXiv.org Snapshot:/Users/jeffreyma/Zotero/storage/WSQ4ZUH4/2308.html:text/html},
}




@article{parisi_continual_2019,
	title = {Continual lifelong learning with neural networks: {A} review},
	volume = {113},
	issn = {08936080},
	shorttitle = {Continual lifelong learning with neural networks},
	url = {https://linkinghub.elsevier.com/retrieve/pii/S0893608019300231},
	doi = {10.1016/j.neunet.2019.01.012},
	language = {en},
	urldate = {2023-10-26},
	journal = {Neural Networks},
	author = {Parisi, German I. and Kemker, Ronald and Part, Jose L. and Kanan, Christopher and Wermter, Stefan},
	month = may,
	year = {2019},
	pages = {54--71},
	file = {Parisi et al. - 2019 - Continual lifelong learning with neural networks .pdf:/Users/alex/Zotero/storage/TCGHD5TW/Parisi et al. - 2019 - Continual lifelong learning with neural networks .pdf:application/pdf},
<<<<<<< HEAD
}

@article{aljundi_gradient_nodate,
	title = {Gradient based sample selection for online continual learning},
	language = {en},
	author = {Aljundi, Rahaf and Lin, Min and Goujaud, Baptiste and Bengio, Yoshua},
	file = {Aljundi et al. - Gradient based sample selection for online continu.pdf:/Users/alex/Zotero/storage/GPHM4KY7/Aljundi et al. - Gradient based sample selection for online continu.pdf:application/pdf},
}

@inproceedings{cai_online_2021,
	address = {Montreal, QC, Canada},
	title = {Online {Continual} {Learning} with {Natural} {Distribution} {Shifts}: {An} {Empirical} {Study} with {Visual} {Data}},
	isbn = {978-1-66542-812-5},
	shorttitle = {Online {Continual} {Learning} with {Natural} {Distribution} {Shifts}},
	url = {https://ieeexplore.ieee.org/document/9710740/},
	doi = {10.1109/ICCV48922.2021.00817},
	language = {en},
	urldate = {2023-10-26},
	booktitle = {2021 {IEEE}/{CVF} {International} {Conference} on {Computer} {Vision} ({ICCV})},
	publisher = {IEEE},
	author = {Cai, Zhipeng and Sener, Ozan and Koltun, Vladlen},
	month = oct,
	year = {2021},
	pages = {8261--8270},
	file = {Cai et al. - 2021 - Online Continual Learning with Natural Distributio.pdf:/Users/alex/Zotero/storage/R7ZMIM4K/Cai et al. - 2021 - Online Continual Learning with Natural Distributio.pdf:application/pdf},
}

@article{van_de_ven_three_2022,
	title = {Three types of incremental learning},
	volume = {4},
	issn = {2522-5839},
	url = {https://www.nature.com/articles/s42256-022-00568-3},
	doi = {10.1038/s42256-022-00568-3},
	language = {en},
	number = {12},
	urldate = {2023-10-26},
	journal = {Nature Machine Intelligence},
	author = {Van De Ven, Gido M. and Tuytelaars, Tinne and Tolias, Andreas S.},
	month = dec,
	year = {2022},
	pages = {1185--1197},
	file = {Van De Ven et al. - 2022 - Three types of incremental learning.pdf:/Users/alex/Zotero/storage/5ZAHXMQN/Van De Ven et al. - 2022 - Three types of incremental learning.pdf:application/pdf},
}

@misc{zhou_deep_2023,
	title = {Deep {Class}-{Incremental} {Learning}: {A} {Survey}},
	shorttitle = {Deep {Class}-{Incremental} {Learning}},
	url = {http://arxiv.org/abs/2302.03648},
	language = {en},
	urldate = {2023-10-26},
	publisher = {arXiv},
	author = {Zhou, Da-Wei and Wang, Qi-Wei and Qi, Zhi-Hong and Ye, Han-Jia and Zhan, De-Chuan and Liu, Ziwei},
	month = feb,
	year = {2023},
	note = {arXiv:2302.03648 [cs]},
	keywords = {Computer Science - Computer Vision and Pattern Recognition, Computer Science - Machine Learning},
	annote = {Comment: Code is available at https://github.com/zhoudw-zdw/CIL\_Survey/},
	file = {Zhou et al. - 2023 - Deep Class-Incremental Learning A Survey.pdf:/Users/alex/Zotero/storage/859VZG7W/Zhou et al. - 2023 - Deep Class-Incremental Learning A Survey.pdf:application/pdf},
}

@article{ruvolo_ella_nodate,
	title = {{ELLA}: {An} {Efficient} {Lifelong} {Learning} {Algorithm}},
	language = {en},
	author = {Ruvolo, Paul and Eaton, Eric},
	file = {Ruvolo and Eaton - ELLA An Efficient Lifelong Learning Algorithm.pdf:/Users/alex/Zotero/storage/QA5G29GL/Ruvolo and Eaton - ELLA An Efficient Lifelong Learning Algorithm.pdf:application/pdf},
}

@misc{kwon_tinytrain_2023,
	title = {{TinyTrain}: {Deep} {Neural} {Network} {Training} at the {Extreme} {Edge}},
	shorttitle = {{TinyTrain}},
	url = {http://arxiv.org/abs/2307.09988},
	language = {en},
	urldate = {2023-10-26},
	publisher = {arXiv},
	author = {Kwon, Young D. and Li, Rui and Venieris, Stylianos I. and Chauhan, Jagmohan and Lane, Nicholas D. and Mascolo, Cecilia},
	month = jul,
	year = {2023},
	note = {arXiv:2307.09988 [cs]},
	keywords = {Computer Science - Computer Vision and Pattern Recognition, Computer Science - Machine Learning},
	file = {Kwon et al. - 2023 - TinyTrain Deep Neural Network Training at the Ext.pdf:/Users/alex/Zotero/storage/L2ST472U/Kwon et al. - 2023 - TinyTrain Deep Neural Network Training at the Ext.pdf:application/pdf},
}

@misc{chen_tvm_2018,
	title = {{TVM}: {An} {Automated} {End}-to-{End} {Optimizing} {Compiler} for {Deep} {Learning}},
	shorttitle = {{TVM}},
	url = {http://arxiv.org/abs/1802.04799},
	language = {en},
	urldate = {2023-10-26},
	publisher = {arXiv},
	author = {Chen, Tianqi and Moreau, Thierry and Jiang, Ziheng and Zheng, Lianmin and Yan, Eddie and Cowan, Meghan and Shen, Haichen and Wang, Leyuan and Hu, Yuwei and Ceze, Luis and Guestrin, Carlos and Krishnamurthy, Arvind},
	month = oct,
	year = {2018},
	note = {arXiv:1802.04799 [cs]},
	keywords = {Computer Science - Artificial Intelligence, Computer Science - Machine Learning, Computer Science - Programming Languages},
	annote = {Comment: Significantly improved version, add automated optimization},
	file = {Chen et al. - 2018 - TVM An Automated End-to-End Optimizing Compiler f.pdf:/Users/alex/Zotero/storage/QR8MHJ38/Chen et al. - 2018 - TVM An Automated End-to-End Optimizing Compiler f.pdf:application/pdf},
}

@misc{lin_mcunet_2020,
	title = {{MCUNet}: {Tiny} {Deep} {Learning} on {IoT} {Devices}},
	shorttitle = {{MCUNet}},
	url = {http://arxiv.org/abs/2007.10319},
	language = {en},
	urldate = {2023-10-26},
	publisher = {arXiv},
	author = {Lin, Ji and Chen, Wei-Ming and Lin, Yujun and Cohn, John and Gan, Chuang and Han, Song},
	month = nov,
	year = {2020},
	note = {arXiv:2007.10319 [cs]},
	keywords = {Computer Science - Computer Vision and Pattern Recognition},
	annote = {Comment: NeurIPS 2020 (spotlight)},
	file = {Lin et al. - 2020 - MCUNet Tiny Deep Learning on IoT Devices.pdf:/Users/alex/Zotero/storage/Y6R8YDYZ/Lin et al. - 2020 - MCUNet Tiny Deep Learning on IoT Devices.pdf:application/pdf},
}

@misc{david_tensorflow_2021,
	title = {{TensorFlow} {Lite} {Micro}: {Embedded} {Machine} {Learning} on {TinyML} {Systems}},
	shorttitle = {{TensorFlow} {Lite} {Micro}},
	url = {http://arxiv.org/abs/2010.08678},
	language = {en},
	urldate = {2023-10-26},
	publisher = {arXiv},
	author = {David, Robert and Duke, Jared and Jain, Advait and Reddi, Vijay Janapa and Jeffries, Nat and Li, Jian and Kreeger, Nick and Nappier, Ian and Natraj, Meghna and Regev, Shlomi and Rhodes, Rocky and Wang, Tiezhen and Warden, Pete},
	month = mar,
	year = {2021},
	note = {arXiv:2010.08678 [cs]},
	keywords = {Computer Science - Artificial Intelligence, Computer Science - Machine Learning},
	file = {David et al. - 2021 - TensorFlow Lite Micro Embedded Machine Learning o.pdf:/Users/alex/Zotero/storage/YCFVNEVH/David et al. - 2021 - TensorFlow Lite Micro Embedded Machine Learning o.pdf:application/pdf},
}

@article{cai_tinytl_nodate,
	title = {{TinyTL}: {Reduce} {Memory}, {Not} {Parameters} for {Efﬁcient} {On}-{Device} {Learning}},
	language = {en},
	author = {Cai, Han and Gan, Chuang and Zhu, Ligeng and Han, Song},
	file = {Cai et al. - TinyTL Reduce Memory, Not Parameters for Efﬁcient.pdf:/Users/alex/Zotero/storage/J9C8PTCX/Cai et al. - TinyTL Reduce Memory, Not Parameters for Efﬁcient.pdf:application/pdf},
}

@incollection{kurkova_survey_2018,
	address = {Cham},
	title = {A {Survey} on {Deep} {Transfer} {Learning}},
	volume = {11141},
	isbn = {978-3-030-01423-0 978-3-030-01424-7},
	url = {http://link.springer.com/10.1007/978-3-030-01424-7_27},
	language = {en},
	urldate = {2023-10-26},
	booktitle = {Artificial {Neural} {Networks} and {Machine} {Learning} – {ICANN} 2018},
	publisher = {Springer International Publishing},
	author = {Tan, Chuanqi and Sun, Fuchun and Kong, Tao and Zhang, Wenchang and Yang, Chao and Liu, Chunfang},
	editor = {Kůrková, Věra and Manolopoulos, Yannis and Hammer, Barbara and Iliadis, Lazaros and Maglogiannis, Ilias},
	year = {2018},
	doi = {10.1007/978-3-030-01424-7_27},
	note = {Series Title: Lecture Notes in Computer Science},
	pages = {270--279},
	file = {Tan et al. - 2018 - A Survey on Deep Transfer Learning.pdf:/Users/alex/Zotero/storage/5NZ36SGB/Tan et al. - 2018 - A Survey on Deep Transfer Learning.pdf:application/pdf},
}

@misc{lin_-device_2022,
	title = {On-{Device} {Training} {Under} {256KB} {Memory}},
	url = {http://arxiv.org/abs/2206.15472},
	language = {en},
	urldate = {2023-10-26},
	publisher = {arXiv},
	author = {Lin, Ji and Zhu, Ligeng and Chen, Wei-Ming and Wang, Wei-Chen and Gan, Chuang and Han, Song},
	month = nov,
	year = {2022},
	note = {arXiv:2206.15472 [cs]},
	keywords = {Computer Science - Computer Vision and Pattern Recognition},
	annote = {Comment: NeurIPS 2022},
	file = {Lin et al. - 2022 - On-Device Training Under 256KB Memory.pdf:/Users/alex/Zotero/storage/GMF6SWGT/Lin et al. - 2022 - On-Device Training Under 256KB Memory.pdf:application/pdf},
}

@misc{cottier_trends_2023,
	title = {Trends in the {Dollar} {Training} {Cost} of {Machine} {Learning} {Systems}},
	url = {https://epochai.org/blog/trends-in-the-dollar-training-cost-of-machine-learning-systems},
	journal = {Epoch AI Report},
	author = {Cottier, Ben},
	month = jan,
	year = {2023},
}

@misc{amodei_ai_2018,
	title = {{AI} and {Compute}},
	url = {https://openai.com/research/ai-and-compute},
	journal = {OpenAI Blog},
	author = {Amodei, Dario and Hernandez, Danny},
	month = may,
	year = {2018},
}

@misc{villalobos_trends_2022,
	title = {Trends in {Training} {Dataset} {Sizes}},
	url = {https://epochai.org/blog/trends-in-training-dataset-sizes},
	journal = {Epoch AI},
	author = {Villalobos, Pablo and Ho, Anson},
	month = sep,
	year = {2022},
}

@misc{sevilla_compute_2022,
	title = {Compute {Trends} {Across} {Three} {Eras} of {Machine} {Learning}},
	url = {http://arxiv.org/abs/2202.05924},
	language = {en},
	urldate = {2023-10-25},
	publisher = {arXiv},
	author = {Sevilla, Jaime and Heim, Lennart and Ho, Anson and Besiroglu, Tamay and Hobbhahn, Marius and Villalobos, Pablo},
	month = mar,
	year = {2022},
	note = {arXiv:2202.05924 [cs]},
	keywords = {Computer Science - Machine Learning, Computer Science - Artificial Intelligence, Computer Science - Computers and Society},
	file = {Sevilla et al. - 2022 - Compute Trends Across Three Eras of Machine Learni.pdf:/Users/alex/Zotero/storage/24N9RZ72/Sevilla et al. - 2022 - Compute Trends Across Three Eras of Machine Learni.pdf:application/pdf},
}

@inproceedings{prakash_cfu_2023,
	title = {{CFU} {Playground}: {Full}-{Stack} {Open}-{Source} {Framework} for {Tiny} {Machine} {Learning} ({tinyML}) {Acceleration} on {FPGAs}},
	shorttitle = {{CFU} {Playground}},
	url = {http://arxiv.org/abs/2201.01863},
	doi = {10.1109/ISPASS57527.2023.00024},
	language = {en},
	urldate = {2023-10-25},
	booktitle = {2023 {IEEE} {International} {Symposium} on {Performance} {Analysis} of {Systems} and {Software} ({ISPASS})},
	author = {Prakash, Shvetank and Callahan, Tim and Bushagour, Joseph and Banbury, Colby and Green, Alan V. and Warden, Pete and Ansell, Tim and Reddi, Vijay Janapa},
	month = apr,
	year = {2023},
	note = {arXiv:2201.01863 [cs]},
	keywords = {Computer Science - Machine Learning, Computer Science - Distributed, Parallel, and Cluster Computing, Computer Science - Hardware Architecture},
	pages = {157--167},
	file = {Prakash et al. - 2023 - CFU Playground Full-Stack Open-Source Framework f.pdf:/Users/alex/Zotero/storage/BZNRIDTL/Prakash et al. - 2023 - CFU Playground Full-Stack Open-Source Framework f.pdf:application/pdf},
}


@misc{villalobos_machine_2022,
	title = {Machine {Learning} {Model} {Sizes} and the {Parameter} {Gap}},
	url = {http://arxiv.org/abs/2207.02852},
	language = {en},
	urldate = {2023-10-25},
	publisher = {arXiv},
	author = {Villalobos, Pablo and Sevilla, Jaime and Besiroglu, Tamay and Heim, Lennart and Ho, Anson and Hobbhahn, Marius},
	month = jul,
	year = {2022},
	note = {arXiv:2207.02852 [cs]},
	keywords = {Computer Science - Machine Learning, Computer Science - Artificial Intelligence, Computer Science - Computers and Society, Computer Science - Computation and Language},
	file = {Villalobos et al. - 2022 - Machine Learning Model Sizes and the Parameter Gap.pdf:/Users/alex/Zotero/storage/WW69A82B/Villalobos et al. - 2022 - Machine Learning Model Sizes and the Parameter Gap.pdf:application/pdf},
}

@article{jordan_machine_2015,
	title = {Machine learning: {Trends}, perspectives, and prospects},
	volume = {349},
	issn = {0036-8075, 1095-9203},
	shorttitle = {Machine learning},
	url = {https://www.science.org/doi/10.1126/science.aaa8415},
	doi = {10.1126/science.aaa8415},
	language = {en},
	number = {6245},
	urldate = {2023-10-25},
	journal = {Science},
	author = {Jordan, M. I. and Mitchell, T. M.},
	month = jul,
	year = {2015},
	pages = {255--260},
	file = {Jordan and Mitchell - 2015 - Machine learning Trends, perspectives, and prospe.pdf:/Users/alex/Zotero/storage/RGU3CQ4Q/Jordan and Mitchell - 2015 - Machine learning Trends, perspectives, and prospe.pdf:application/pdf},
}

@article{zhuang_comprehensive_2021,
	title = {A {Comprehensive} {Survey} on {Transfer} {Learning}},
	volume = {109},
	issn = {0018-9219, 1558-2256},
	url = {https://ieeexplore.ieee.org/document/9134370/},
	doi = {10.1109/JPROC.2020.3004555},
	language = {en},
	number = {1},
	urldate = {2023-10-25},
	journal = {Proceedings of the IEEE},
	author = {Zhuang, Fuzhen and Qi, Zhiyuan and Duan, Keyu and Xi, Dongbo and Zhu, Yongchun and Zhu, Hengshu and Xiong, Hui and He, Qing},
	month = jan,
	year = {2021},
	pages = {43--76},
	file = {Zhuang et al. - 2021 - A Comprehensive Survey on Transfer Learning.pdf:/Users/alex/Zotero/storage/CHJB2WE4/Zhuang et al. - 2021 - A Comprehensive Survey on Transfer Learning.pdf:application/pdf},
}

@article{weiss_survey_2016,
	title = {A survey of transfer learning},
	volume = {3},
	issn = {2196-1115},
	url = {http://journalofbigdata.springeropen.com/articles/10.1186/s40537-016-0043-6},
	doi = {10.1186/s40537-016-0043-6},
	language = {en},
	number = {1},
	urldate = {2023-10-25},
	journal = {Journal of Big Data},
	author = {Weiss, Karl and Khoshgoftaar, Taghi M. and Wang, DingDing},
	month = dec,
	year = {2016},
	pages = {9},
	file = {Weiss et al. - 2016 - A survey of transfer learning.pdf:/Users/alex/Zotero/storage/3FN2Y6EA/Weiss et al. - 2016 - A survey of transfer learning.pdf:application/pdf},
}

@article{pan_survey_2010,
	title = {A {Survey} on {Transfer} {Learning}},
	volume = {22},
	issn = {1041-4347},
	url = {http://ieeexplore.ieee.org/document/5288526/},
	doi = {10.1109/TKDE.2009.191},
	language = {en},
	number = {10},
	urldate = {2023-10-25},
	journal = {IEEE Transactions on Knowledge and Data Engineering},
	author = {Pan, Sinno Jialin and Yang, Qiang},
	month = oct,
	year = {2010},
	pages = {1345--1359},
	file = {Pan and Yang - 2010 - A Survey on Transfer Learning.pdf:/Users/alex/Zotero/storage/T3H8E5K8/Pan and Yang - 2010 - A Survey on Transfer Learning.pdf:application/pdf},
}

@misc{lin_-device_2022-1,
	title = {On-{Device} {Training} {Under} {256KB} {Memory}},
	url = {http://arxiv.org/abs/2206.15472},
	language = {en},
	urldate = {2023-10-25},
	publisher = {arXiv},
	author = {Lin, Ji and Zhu, Ligeng and Chen, Wei-Ming and Wang, Wei-Chen and Gan, Chuang and Han, Song},
	month = nov,
	year = {2022},
	note = {arXiv:2206.15472 [cs]},
	keywords = {Computer Science - Computer Vision and Pattern Recognition},
	annote = {Comment: NeurIPS 2022},
	file = {Lin et al. - 2022 - On-Device Training Under 256KB Memory.pdf:/Users/alex/Zotero/storage/DNIY32R2/Lin et al. - 2022 - On-Device Training Under 256KB Memory.pdf:application/pdf},
}

@inproceedings{schwarzschild2021just,
  title={Just how toxic is data poisoning? a unified benchmark for backdoor and data poisoning attacks},
  author={Schwarzschild, Avi and Goldblum, Micah and Gupta, Arjun and Dickerson, John P and Goldstein, Tom},
  booktitle={International Conference on Machine Learning},
  pages={9389--9398},
  year={2021},
  organization={PMLR}
}

@article{biggio2014pattern,
  title={Pattern recognition systems under attack: Design issues and research challenges},
  author={Biggio, Battista and Fumera, Giorgio and Roli, Fabio},
  journal={International Journal of Pattern Recognition and Artificial Intelligence},
  volume={28},
  number={07},
  pages={1460002},
  year={2014},
  publisher={World Scientific}
}

@article{desai2020five,
  title={Five Safes: designing data access for research; 2016},
  author={Desai, Tanvi and Ritchie, Felix and Welpton, Richard},
  journal={URL https://www2. uwe. ac. uk/faculties/bbs/Documents/1601. pdf},
  year={2020}
}

@inproceedings{hong2023publishing,
  title={Publishing Efficient On-device Models Increases Adversarial Vulnerability},
  author={Hong, Sanghyun and Carlini, Nicholas and Kurakin, Alexey},
  booktitle={2023 IEEE Conference on Secure and Trustworthy Machine Learning (SaTML)},
  pages={271--290},
  year={2023},
  organization={IEEE}
}

@article{kairouz2015secure,
  title={Secure multi-party differential privacy},
  author={Kairouz, Peter and Oh, Sewoong and Viswanath, Pramod},
  journal={Advances in neural information processing systems},
  volume={28},
  year={2015}
}

@article{shamir1979share,
  title={How to share a secret},
  author={Shamir, Adi},
  journal={Communications of the ACM},
  volume={22},
  number={11},
  pages={612--613},
  year={1979},
  publisher={ACm New York, NY, USA}
}

@article{dwork2014algorithmic,
  title={The algorithmic foundations of differential privacy},
  author={Dwork, Cynthia and Roth, Aaron and others},
  journal={Foundations and Trends{\textregistered} in Theoretical Computer Science},
  volume={9},
  number={3--4},
  pages={211--407},
  year={2014},
  publisher={Now Publishers, Inc.}
}

@inproceedings{abadi2016deep,
  title={Deep learning with differential privacy},
  author={Abadi, Martin and Chu, Andy and Goodfellow, Ian and McMahan, H Brendan and Mironov, Ilya and Talwar, Kunal and Zhang, Li},
  booktitle={Proceedings of the 2016 ACM SIGSAC conference on computer and communications security},
  pages={308--318},
  year={2016}
}

@article{koshti2011cumulative,
  title={Cumulative sum control chart},
  author={Koshti, VV},
  journal={International journal of physics and mathematical sciences},
  volume={1},
  number={1},
  pages={28--32},
  year={2011}
}

@article{chen2023learning,
  title={Learning domain-heterogeneous speaker recognition systems with personalized continual federated learning},
  author={Chen, Zhiyong and Xu, Shugong},
  journal={EURASIP Journal on Audio, Speech, and Music Processing},
  volume={2023},
  number={1},
  pages={33},
  year={2023},
  publisher={Springer}
}

@article{david2021tensorflow,
  title={Tensorflow lite micro: Embedded machine learning for tinyml systems},
  author={David, Robert and Duke, Jared and Jain, Advait and Janapa Reddi, Vijay and Jeffries, Nat and Li, Jian and Kreeger, Nick and Nappier, Ian and Natraj, Meghna and Wang, Tiezhen and others},
  journal={Proceedings of Machine Learning and Systems},
  volume={3},
  pages={800--811},
  year={2021}
}

@inproceedings{chen2018tvm,
  title={$\{$TVM$\}$: An automated $\{$End-to-End$\}$ optimizing compiler for deep learning},
  author={Chen, Tianqi and Moreau, Thierry and Jiang, Ziheng and Zheng, Lianmin and Yan, Eddie and Shen, Haichen and Cowan, Meghan and Wang, Leyuan and Hu, Yuwei and Ceze, Luis and others},
  booktitle={13th USENIX Symposium on Operating Systems Design and Implementation (OSDI 18)},
  pages={578--594},
  year={2018}
}

@article{lin2020mcunet,
  title={Mcunet: Tiny deep learning on iot devices},
  author={Lin, Ji and Chen, Wei-Ming and Lin, Yujun and Gan, Chuang and Han, Song and others},
  journal={Advances in Neural Information Processing Systems},
  volume={33},
  pages={11711--11722},
  year={2020}
}

=======
}

@article{aljundi_gradient_nodate,
	title = {Gradient based sample selection for online continual learning},
	language = {en},
	author = {Aljundi, Rahaf and Lin, Min and Goujaud, Baptiste and Bengio, Yoshua},
	file = {Aljundi et al. - Gradient based sample selection for online continu.pdf:/Users/alex/Zotero/storage/GPHM4KY7/Aljundi et al. - Gradient based sample selection for online continu.pdf:application/pdf},
}

@inproceedings{cai_online_2021,
	address = {Montreal, QC, Canada},
	title = {Online {Continual} {Learning} with {Natural} {Distribution} {Shifts}: {An} {Empirical} {Study} with {Visual} {Data}},
	isbn = {978-1-66542-812-5},
	shorttitle = {Online {Continual} {Learning} with {Natural} {Distribution} {Shifts}},
	url = {https://ieeexplore.ieee.org/document/9710740/},
	doi = {10.1109/ICCV48922.2021.00817},
	language = {en},
	urldate = {2023-10-26},
	booktitle = {2021 {IEEE}/{CVF} {International} {Conference} on {Computer} {Vision} ({ICCV})},
	publisher = {IEEE},
	author = {Cai, Zhipeng and Sener, Ozan and Koltun, Vladlen},
	month = oct,
	year = {2021},
	pages = {8261--8270},
	file = {Cai et al. - 2021 - Online Continual Learning with Natural Distributio.pdf:/Users/alex/Zotero/storage/R7ZMIM4K/Cai et al. - 2021 - Online Continual Learning with Natural Distributio.pdf:application/pdf},
}

@article{van_de_ven_three_2022,
	title = {Three types of incremental learning},
	volume = {4},
	issn = {2522-5839},
	url = {https://www.nature.com/articles/s42256-022-00568-3},
	doi = {10.1038/s42256-022-00568-3},
	language = {en},
	number = {12},
	urldate = {2023-10-26},
	journal = {Nature Machine Intelligence},
	author = {Van De Ven, Gido M. and Tuytelaars, Tinne and Tolias, Andreas S.},
	month = dec,
	year = {2022},
	pages = {1185--1197},
	file = {Van De Ven et al. - 2022 - Three types of incremental learning.pdf:/Users/alex/Zotero/storage/5ZAHXMQN/Van De Ven et al. - 2022 - Three types of incremental learning.pdf:application/pdf},
}

@misc{zhou_deep_2023,
	title = {Deep {Class}-{Incremental} {Learning}: {A} {Survey}},
	shorttitle = {Deep {Class}-{Incremental} {Learning}},
	url = {http://arxiv.org/abs/2302.03648},
	language = {en},
	urldate = {2023-10-26},
	publisher = {arXiv},
	author = {Zhou, Da-Wei and Wang, Qi-Wei and Qi, Zhi-Hong and Ye, Han-Jia and Zhan, De-Chuan and Liu, Ziwei},
	month = feb,
	year = {2023},
	note = {arXiv:2302.03648 [cs]},
	keywords = {Computer Science - Computer Vision and Pattern Recognition, Computer Science - Machine Learning},
	annote = {Comment: Code is available at https://github.com/zhoudw-zdw/CIL\_Survey/},
	file = {Zhou et al. - 2023 - Deep Class-Incremental Learning A Survey.pdf:/Users/alex/Zotero/storage/859VZG7W/Zhou et al. - 2023 - Deep Class-Incremental Learning A Survey.pdf:application/pdf},
}

@article{ruvolo_ella_nodate,
	title = {{ELLA}: {An} {Efficient} {Lifelong} {Learning} {Algorithm}},
	language = {en},
	author = {Ruvolo, Paul and Eaton, Eric},
	file = {Ruvolo and Eaton - ELLA An Efficient Lifelong Learning Algorithm.pdf:/Users/alex/Zotero/storage/QA5G29GL/Ruvolo and Eaton - ELLA An Efficient Lifelong Learning Algorithm.pdf:application/pdf},
}

@misc{kwon_tinytrain_2023,
	title = {{TinyTrain}: {Deep} {Neural} {Network} {Training} at the {Extreme} {Edge}},
	shorttitle = {{TinyTrain}},
	url = {http://arxiv.org/abs/2307.09988},
	language = {en},
	urldate = {2023-10-26},
	publisher = {arXiv},
	author = {Kwon, Young D. and Li, Rui and Venieris, Stylianos I. and Chauhan, Jagmohan and Lane, Nicholas D. and Mascolo, Cecilia},
	month = jul,
	year = {2023},
	note = {arXiv:2307.09988 [cs]},
	keywords = {Computer Science - Computer Vision and Pattern Recognition, Computer Science - Machine Learning},
	file = {Kwon et al. - 2023 - TinyTrain Deep Neural Network Training at the Ext.pdf:/Users/alex/Zotero/storage/L2ST472U/Kwon et al. - 2023 - TinyTrain Deep Neural Network Training at the Ext.pdf:application/pdf},
}

@misc{chen_tvm_2018,
	title = {{TVM}: {An} {Automated} {End}-to-{End} {Optimizing} {Compiler} for {Deep} {Learning}},
	shorttitle = {{TVM}},
	url = {http://arxiv.org/abs/1802.04799},
	language = {en},
	urldate = {2023-10-26},
	publisher = {arXiv},
	author = {Chen, Tianqi and Moreau, Thierry and Jiang, Ziheng and Zheng, Lianmin and Yan, Eddie and Cowan, Meghan and Shen, Haichen and Wang, Leyuan and Hu, Yuwei and Ceze, Luis and Guestrin, Carlos and Krishnamurthy, Arvind},
	month = oct,
	year = {2018},
	note = {arXiv:1802.04799 [cs]},
	keywords = {Computer Science - Artificial Intelligence, Computer Science - Machine Learning, Computer Science - Programming Languages},
	annote = {Comment: Significantly improved version, add automated optimization},
	file = {Chen et al. - 2018 - TVM An Automated End-to-End Optimizing Compiler f.pdf:/Users/alex/Zotero/storage/QR8MHJ38/Chen et al. - 2018 - TVM An Automated End-to-End Optimizing Compiler f.pdf:application/pdf},
}

@misc{lin_mcunet_2020,
	title = {{MCUNet}: {Tiny} {Deep} {Learning} on {IoT} {Devices}},
	shorttitle = {{MCUNet}},
	url = {http://arxiv.org/abs/2007.10319},
	language = {en},
	urldate = {2023-10-26},
	publisher = {arXiv},
	author = {Lin, Ji and Chen, Wei-Ming and Lin, Yujun and Cohn, John and Gan, Chuang and Han, Song},
	month = nov,
	year = {2020},
	note = {arXiv:2007.10319 [cs]},
	keywords = {Computer Science - Computer Vision and Pattern Recognition},
	annote = {Comment: NeurIPS 2020 (spotlight)},
	file = {Lin et al. - 2020 - MCUNet Tiny Deep Learning on IoT Devices.pdf:/Users/alex/Zotero/storage/Y6R8YDYZ/Lin et al. - 2020 - MCUNet Tiny Deep Learning on IoT Devices.pdf:application/pdf},
}

@misc{david_tensorflow_2021,
	title = {{TensorFlow} {Lite} {Micro}: {Embedded} {Machine} {Learning} on {TinyML} {Systems}},
	shorttitle = {{TensorFlow} {Lite} {Micro}},
	url = {http://arxiv.org/abs/2010.08678},
	language = {en},
	urldate = {2023-10-26},
	publisher = {arXiv},
	author = {David, Robert and Duke, Jared and Jain, Advait and Reddi, Vijay Janapa and Jeffries, Nat and Li, Jian and Kreeger, Nick and Nappier, Ian and Natraj, Meghna and Regev, Shlomi and Rhodes, Rocky and Wang, Tiezhen and Warden, Pete},
	month = mar,
	year = {2021},
	note = {arXiv:2010.08678 [cs]},
	keywords = {Computer Science - Artificial Intelligence, Computer Science - Machine Learning},
	file = {David et al. - 2021 - TensorFlow Lite Micro Embedded Machine Learning o.pdf:/Users/alex/Zotero/storage/YCFVNEVH/David et al. - 2021 - TensorFlow Lite Micro Embedded Machine Learning o.pdf:application/pdf},
}

@article{cai_tinytl_nodate,
	title = {{TinyTL}: {Reduce} {Memory}, {Not} {Parameters} for {Efﬁcient} {On}-{Device} {Learning}},
	language = {en},
	author = {Cai, Han and Gan, Chuang and Zhu, Ligeng and Han, Song},
	file = {Cai et al. - TinyTL Reduce Memory, Not Parameters for Efﬁcient.pdf:/Users/alex/Zotero/storage/J9C8PTCX/Cai et al. - TinyTL Reduce Memory, Not Parameters for Efﬁcient.pdf:application/pdf},
}

@incollection{kurkova_survey_2018,
	address = {Cham},
	title = {A {Survey} on {Deep} {Transfer} {Learning}},
	volume = {11141},
	isbn = {978-3-030-01423-0 978-3-030-01424-7},
	url = {http://link.springer.com/10.1007/978-3-030-01424-7_27},
	language = {en},
	urldate = {2023-10-26},
	booktitle = {Artificial {Neural} {Networks} and {Machine} {Learning} – {ICANN} 2018},
	publisher = {Springer International Publishing},
	author = {Tan, Chuanqi and Sun, Fuchun and Kong, Tao and Zhang, Wenchang and Yang, Chao and Liu, Chunfang},
	editor = {Kůrková, Věra and Manolopoulos, Yannis and Hammer, Barbara and Iliadis, Lazaros and Maglogiannis, Ilias},
	year = {2018},
	doi = {10.1007/978-3-030-01424-7_27},
	note = {Series Title: Lecture Notes in Computer Science},
	pages = {270--279},
	file = {Tan et al. - 2018 - A Survey on Deep Transfer Learning.pdf:/Users/alex/Zotero/storage/5NZ36SGB/Tan et al. - 2018 - A Survey on Deep Transfer Learning.pdf:application/pdf},
}

@misc{lin_-device_2022,
	title = {On-{Device} {Training} {Under} {256KB} {Memory}},
	url = {http://arxiv.org/abs/2206.15472},
	language = {en},
	urldate = {2023-10-26},
	publisher = {arXiv},
	author = {Lin, Ji and Zhu, Ligeng and Chen, Wei-Ming and Wang, Wei-Chen and Gan, Chuang and Han, Song},
	month = nov,
	year = {2022},
	note = {arXiv:2206.15472 [cs]},
	keywords = {Computer Science - Computer Vision and Pattern Recognition},
	annote = {Comment: NeurIPS 2022},
	file = {Lin et al. - 2022 - On-Device Training Under 256KB Memory.pdf:/Users/alex/Zotero/storage/GMF6SWGT/Lin et al. - 2022 - On-Device Training Under 256KB Memory.pdf:application/pdf},
}

@misc{cottier_trends_2023,
	title = {Trends in the {Dollar} {Training} {Cost} of {Machine} {Learning} {Systems}},
	url = {https://epochai.org/blog/trends-in-the-dollar-training-cost-of-machine-learning-systems},
	journal = {Epoch AI Report},
	author = {Cottier, Ben},
	month = jan,
	year = {2023},
}

@misc{amodei_ai_2018,
	title = {{AI} and {Compute}},
	url = {https://openai.com/research/ai-and-compute},
	journal = {OpenAI Blog},
	author = {Amodei, Dario and Hernandez, Danny},
	month = may,
	year = {2018},
}

@misc{villalobos_trends_2022,
	title = {Trends in {Training} {Dataset} {Sizes}},
	url = {https://epochai.org/blog/trends-in-training-dataset-sizes},
	journal = {Epoch AI},
	author = {Villalobos, Pablo and Ho, Anson},
	month = sep,
	year = {2022},
}

@misc{sevilla_compute_2022,
	title = {Compute {Trends} {Across} {Three} {Eras} of {Machine} {Learning}},
	url = {http://arxiv.org/abs/2202.05924},
	language = {en},
	urldate = {2023-10-25},
	publisher = {arXiv},
	author = {Sevilla, Jaime and Heim, Lennart and Ho, Anson and Besiroglu, Tamay and Hobbhahn, Marius and Villalobos, Pablo},
	month = mar,
	year = {2022},
	note = {arXiv:2202.05924 [cs]},
	keywords = {Computer Science - Machine Learning, Computer Science - Artificial Intelligence, Computer Science - Computers and Society},
	file = {Sevilla et al. - 2022 - Compute Trends Across Three Eras of Machine Learni.pdf:/Users/alex/Zotero/storage/24N9RZ72/Sevilla et al. - 2022 - Compute Trends Across Three Eras of Machine Learni.pdf:application/pdf},
}

@inproceedings{prakash_cfu_2023,
	title = {{CFU} {Playground}: {Full}-{Stack} {Open}-{Source} {Framework} for {Tiny} {Machine} {Learning} ({tinyML}) {Acceleration} on {FPGAs}},
	shorttitle = {{CFU} {Playground}},
	url = {http://arxiv.org/abs/2201.01863},
	doi = {10.1109/ISPASS57527.2023.00024},
	language = {en},
	urldate = {2023-10-25},
	booktitle = {2023 {IEEE} {International} {Symposium} on {Performance} {Analysis} of {Systems} and {Software} ({ISPASS})},
	author = {Prakash, Shvetank and Callahan, Tim and Bushagour, Joseph and Banbury, Colby and Green, Alan V. and Warden, Pete and Ansell, Tim and Reddi, Vijay Janapa},
	month = apr,
	year = {2023},
	note = {arXiv:2201.01863 [cs]},
	keywords = {Computer Science - Machine Learning, Computer Science - Distributed, Parallel, and Cluster Computing, Computer Science - Hardware Architecture},
	pages = {157--167},
	file = {Prakash et al. - 2023 - CFU Playground Full-Stack Open-Source Framework f.pdf:/Users/alex/Zotero/storage/BZNRIDTL/Prakash et al. - 2023 - CFU Playground Full-Stack Open-Source Framework f.pdf:application/pdf},
}


@misc{villalobos_machine_2022,
	title = {Machine {Learning} {Model} {Sizes} and the {Parameter} {Gap}},
	url = {http://arxiv.org/abs/2207.02852},
	language = {en},
	urldate = {2023-10-25},
	publisher = {arXiv},
	author = {Villalobos, Pablo and Sevilla, Jaime and Besiroglu, Tamay and Heim, Lennart and Ho, Anson and Hobbhahn, Marius},
	month = jul,
	year = {2022},
	note = {arXiv:2207.02852 [cs]},
	keywords = {Computer Science - Machine Learning, Computer Science - Artificial Intelligence, Computer Science - Computers and Society, Computer Science - Computation and Language},
	file = {Villalobos et al. - 2022 - Machine Learning Model Sizes and the Parameter Gap.pdf:/Users/alex/Zotero/storage/WW69A82B/Villalobos et al. - 2022 - Machine Learning Model Sizes and the Parameter Gap.pdf:application/pdf},
}

@article{jordan_machine_2015,
	title = {Machine learning: {Trends}, perspectives, and prospects},
	volume = {349},
	issn = {0036-8075, 1095-9203},
	shorttitle = {Machine learning},
	url = {https://www.science.org/doi/10.1126/science.aaa8415},
	doi = {10.1126/science.aaa8415},
	language = {en},
	number = {6245},
	urldate = {2023-10-25},
	journal = {Science},
	author = {Jordan, M. I. and Mitchell, T. M.},
	month = jul,
	year = {2015},
	pages = {255--260},
	file = {Jordan and Mitchell - 2015 - Machine learning Trends, perspectives, and prospe.pdf:/Users/alex/Zotero/storage/RGU3CQ4Q/Jordan and Mitchell - 2015 - Machine learning Trends, perspectives, and prospe.pdf:application/pdf},
}

@article{zhuang_comprehensive_2021,
	title = {A {Comprehensive} {Survey} on {Transfer} {Learning}},
	volume = {109},
	issn = {0018-9219, 1558-2256},
	url = {https://ieeexplore.ieee.org/document/9134370/},
	doi = {10.1109/JPROC.2020.3004555},
	language = {en},
	number = {1},
	urldate = {2023-10-25},
	journal = {Proceedings of the IEEE},
	author = {Zhuang, Fuzhen and Qi, Zhiyuan and Duan, Keyu and Xi, Dongbo and Zhu, Yongchun and Zhu, Hengshu and Xiong, Hui and He, Qing},
	month = jan,
	year = {2021},
	pages = {43--76},
	file = {Zhuang et al. - 2021 - A Comprehensive Survey on Transfer Learning.pdf:/Users/alex/Zotero/storage/CHJB2WE4/Zhuang et al. - 2021 - A Comprehensive Survey on Transfer Learning.pdf:application/pdf},
}

@article{weiss_survey_2016,
	title = {A survey of transfer learning},
	volume = {3},
	issn = {2196-1115},
	url = {http://journalofbigdata.springeropen.com/articles/10.1186/s40537-016-0043-6},
	doi = {10.1186/s40537-016-0043-6},
	language = {en},
	number = {1},
	urldate = {2023-10-25},
	journal = {Journal of Big Data},
	author = {Weiss, Karl and Khoshgoftaar, Taghi M. and Wang, DingDing},
	month = dec,
	year = {2016},
	pages = {9},
	file = {Weiss et al. - 2016 - A survey of transfer learning.pdf:/Users/alex/Zotero/storage/3FN2Y6EA/Weiss et al. - 2016 - A survey of transfer learning.pdf:application/pdf},
}

@article{pan_survey_2010,
	title = {A {Survey} on {Transfer} {Learning}},
	volume = {22},
	issn = {1041-4347},
	url = {http://ieeexplore.ieee.org/document/5288526/},
	doi = {10.1109/TKDE.2009.191},
	language = {en},
	number = {10},
	urldate = {2023-10-25},
	journal = {IEEE Transactions on Knowledge and Data Engineering},
	author = {Pan, Sinno Jialin and Yang, Qiang},
	month = oct,
	year = {2010},
	pages = {1345--1359},
	file = {Pan and Yang - 2010 - A Survey on Transfer Learning.pdf:/Users/alex/Zotero/storage/T3H8E5K8/Pan and Yang - 2010 - A Survey on Transfer Learning.pdf:application/pdf},
}

@misc{lin_-device_2022-1,
	title = {On-{Device} {Training} {Under} {256KB} {Memory}},
	url = {http://arxiv.org/abs/2206.15472},
	language = {en},
	urldate = {2023-10-25},
	publisher = {arXiv},
	author = {Lin, Ji and Zhu, Ligeng and Chen, Wei-Ming and Wang, Wei-Chen and Gan, Chuang and Han, Song},
	month = nov,
	year = {2022},
	note = {arXiv:2206.15472 [cs]},
	keywords = {Computer Science - Computer Vision and Pattern Recognition},
	annote = {Comment: NeurIPS 2022},
	file = {Lin et al. - 2022 - On-Device Training Under 256KB Memory.pdf:/Users/alex/Zotero/storage/DNIY32R2/Lin et al. - 2022 - On-Device Training Under 256KB Memory.pdf:application/pdf},
}

@article{preparednesspublic,
  title={Public Health Law},
  author={Preparedness, Emergency}
}

@article{wu2022sustainable,
  title={Sustainable ai: Environmental implications, challenges and opportunities},
  author={Wu, Carole-Jean and Raghavendra, Ramya and Gupta, Udit and Acun, Bilge and Ardalani, Newsha and Maeng, Kiwan and Chang, Gloria and Aga, Fiona and Huang, Jinshi and Bai, Charles and others},
  journal={Proceedings of Machine Learning and Systems},
  volume={4},
  pages={795--813},
  year={2022}
}


>>>>>>> c63525f6
@article{lin2022device,
  title={On-device training under 256kb memory},
  author={Lin, Ji and Zhu, Ligeng and Chen, Wei-Ming and Wang, Wei-Chen and Gan, Chuang and Han, Song},
  journal={Advances in Neural Information Processing Systems},
  volume={35},
  pages={22941--22954},
  year={2022}
}

<<<<<<< HEAD
@article{cai2020tinytl,
  title={Tinytl: Reduce memory, not parameters for efficient on-device learning},
  author={Cai, Han and Gan, Chuang and Zhu, Ligeng and Han, Song},
  journal={Advances in Neural Information Processing Systems},
  volume={33},
  pages={11285--11297},
  year={2020}

@inproceedings{mcmahan2017communication,
  title={Communication-efficient learning of deep networks from decentralized data},
  author={McMahan, Brendan and Moore, Eider and Ramage, Daniel and Hampson, Seth and y Arcas, Blaise Aguera},
  booktitle={Artificial intelligence and statistics},
  pages={1273--1282},
  year={2017},
  organization={PMLR}
}
@inproceedings{yang2023online,
  title={Online Model Compression for Federated Learning with Large Models},
  author={Yang, Tien-Ju and Xiao, Yonghui and Motta, Giovanni and Beaufays, Fran{\c{c}}oise and Mathews, Rajiv and Chen, Mingqing},
  booktitle={ICASSP 2023-2023 IEEE International Conference on Acoustics, Speech and Signal Processing (ICASSP)},
  pages={1--5},
  year={2023},
  organization={IEEE}
}
@inproceedings{shi2022data,
  title={Data selection for efficient model update in federated learning},
  author={Shi, Hongrui and Radu, Valentin},
  booktitle={Proceedings of the 2nd European Workshop on Machine Learning and Systems},
  pages={72--78},
  year={2022}
}
@article{moshawrab2023reviewing,
  title={Reviewing Federated Learning Aggregation Algorithms; Strategies, Contributions, Limitations and Future Perspectives},
  author={Moshawrab, Mohammad and Adda, Mehdi and Bouzouane, Abdenour and Ibrahim, Hussein and Raad, Ali},
  journal={Electronics},
  volume={12},
  number={10},
  pages={2287},
  year={2023},
  publisher={MDPI}
}
@article{zhao2018federated,
  title={Federated learning with non-iid data},
  author={Zhao, Yue and Li, Meng and Lai, Liangzhen and Suda, Naveen and Civin, Damon and Chandra, Vikas},
  journal={arXiv preprint arXiv:1806.00582},
  year={2018}
}
@article{smestad2023systematic,
  title={A Systematic Literature Review on Client Selection in Federated Learning},
  author={Smestad, Carl and Li, Jingyue},
  journal={arXiv preprint arXiv:2306.04862},
  year={2023}
}
@article{xu2023federated,
  title={Federated Learning of Gboard Language Models with Differential Privacy},
  author={Xu, Zheng and Zhang, Yanxiang and Andrew, Galen and Choquette-Choo, Christopher A and Kairouz, Peter and McMahan, H Brendan and Rosenstock, Jesse and Zhang, Yuanbo},
  journal={arXiv preprint arXiv:2305.18465},
  year={2023}
}
@article{xu2023federated,
  title={Federated Learning of Gboard Language Models with Differential Privacy},
  author={Xu, Zheng and Zhang, Yanxiang and Andrew, Galen and Choquette-Choo, Christopher A and Kairouz, Peter and McMahan, H Brendan and Rosenstock, Jesse and Zhang, Yuanbo},
  journal={arXiv preprint arXiv:2305.18465},
  year={2023}
=======
@article{dhar2021survey,
  title={A survey of on-device machine learning: An algorithms and learning theory perspective},
  author={Dhar, Sauptik and Guo, Junyao and Liu, Jiayi and Tripathi, Samarth and Kurup, Unmesh and Shah, Mohak},
  journal={ACM Transactions on Internet of Things},
  volume={2},
  number={3},
  pages={1--49},
  year={2021},
  publisher={ACM New York, NY, USA}
}

@article{chen2016training,
  title={Training deep nets with sublinear memory cost},
  author={Chen, Tianqi and Xu, Bing and Zhang, Chiyuan and Guestrin, Carlos},
  journal={arXiv preprint arXiv:1604.06174},
  year={2016}
}

@article{gruslys2016memory,
  title={Memory-efficient backpropagation through time},
  author={Gruslys, Audrunas and Munos, R{\'e}mi and Danihelka, Ivo and Lanctot, Marc and Graves, Alex},
  journal={Advances in neural information processing systems},
  volume={29},
  year={2016}
}


@inproceedings{rouhani2017tinydl,
author = {Rouhani, Bita and Mirhoseini, Azalia and Koushanfar, Farinaz},
year = {2017},
month = {05},
pages = {1-4},
title = {TinyDL: Just-in-time deep learning solution for constrained embedded systems},
doi = {10.1109/ISCAS.2017.8050343}
}

@article{li2016lightrnn,
  title={LightRNN: Memory and computation-efficient recurrent neural networks},
  author={Li, Xiang and Qin, Tao and Yang, Jian and Liu, Tie-Yan},
  journal={Advances in Neural Information Processing Systems},
  volume={29},
  year={2016}
}

@inproceedings{schwarzschild2021just,
  title={Just how toxic is data poisoning? a unified benchmark for backdoor and data poisoning attacks},
  author={Schwarzschild, Avi and Goldblum, Micah and Gupta, Arjun and Dickerson, John P and Goldstein, Tom},
  booktitle={International Conference on Machine Learning},
  pages={9389--9398},
  year={2021},
  organization={PMLR}
}

@article{biggio2014pattern,
  title={Pattern recognition systems under attack: Design issues and research challenges},
  author={Biggio, Battista and Fumera, Giorgio and Roli, Fabio},
  journal={International Journal of Pattern Recognition and Artificial Intelligence},
  volume={28},
  number={07},
  pages={1460002},
  year={2014},
  publisher={World Scientific}
}

@article{desai2020five,
  title={Five Safes: designing data access for research; 2016},
  author={Desai, Tanvi and Ritchie, Felix and Welpton, Richard},
  journal={URL https://www2. uwe. ac. uk/faculties/bbs/Documents/1601. pdf},
  year={2020}
}

@inproceedings{hong2023publishing,
  title={Publishing Efficient On-device Models Increases Adversarial Vulnerability},
  author={Hong, Sanghyun and Carlini, Nicholas and Kurakin, Alexey},
  booktitle={2023 IEEE Conference on Secure and Trustworthy Machine Learning (SaTML)},
  pages={271--290},
  year={2023},
  organization={IEEE}
}

@article{kairouz2015secure,
  title={Secure multi-party differential privacy},
  author={Kairouz, Peter and Oh, Sewoong and Viswanath, Pramod},
  journal={Advances in neural information processing systems},
  volume={28},
  year={2015}
}

@article{shamir1979share,
  title={How to share a secret},
  author={Shamir, Adi},
  journal={Communications of the ACM},
  volume={22},
  number={11},
  pages={612--613},
  year={1979},
  publisher={ACm New York, NY, USA}
}

@article{dwork2014algorithmic,
  title={The algorithmic foundations of differential privacy},
  author={Dwork, Cynthia and Roth, Aaron and others},
  journal={Foundations and Trends{\textregistered} in Theoretical Computer Science},
  volume={9},
  number={3--4},
  pages={211--407},
  year={2014},
  publisher={Now Publishers, Inc.}
}

@inproceedings{abadi2016deep,
  title={Deep learning with differential privacy},
  author={Abadi, Martin and Chu, Andy and Goodfellow, Ian and McMahan, H Brendan and Mironov, Ilya and Talwar, Kunal and Zhang, Li},
  booktitle={Proceedings of the 2016 ACM SIGSAC conference on computer and communications security},
  pages={308--318},
  year={2016}
}

@article{koshti2011cumulative,
  title={Cumulative sum control chart},
  author={Koshti, VV},
  journal={International journal of physics and mathematical sciences},
  volume={1},
  number={1},
  pages={28--32},
  year={2011}
}

@article{chen2023learning,
  title={Learning domain-heterogeneous speaker recognition systems with personalized continual federated learning},
  author={Chen, Zhiyong and Xu, Shugong},
  journal={EURASIP Journal on Audio, Speech, and Music Processing},
  volume={2023},
  number={1},
  pages={33},
  year={2023},
  publisher={Springer}
}

@article{david2021tensorflow,
  title={Tensorflow lite micro: Embedded machine learning for tinyml systems},
  author={David, Robert and Duke, Jared and Jain, Advait and Janapa Reddi, Vijay and Jeffries, Nat and Li, Jian and Kreeger, Nick and Nappier, Ian and Natraj, Meghna and Wang, Tiezhen and others},
  journal={Proceedings of Machine Learning and Systems},
  volume={3},
  pages={800--811},
  year={2021}
}

@inproceedings{chen2018tvm,
  title={$\{$TVM$\}$: An automated $\{$End-to-End$\}$ optimizing compiler for deep learning},
  author={Chen, Tianqi and Moreau, Thierry and Jiang, Ziheng and Zheng, Lianmin and Yan, Eddie and Shen, Haichen and Cowan, Meghan and Wang, Leyuan and Hu, Yuwei and Ceze, Luis and others},
  booktitle={13th USENIX Symposium on Operating Systems Design and Implementation (OSDI 18)},
  pages={578--594},
  year={2018}
}

@article{lin2020mcunet,
  title={Mcunet: Tiny deep learning on iot devices},
  author={Lin, Ji and Chen, Wei-Ming and Lin, Yujun and Gan, Chuang and Han, Song and others},
  journal={Advances in Neural Information Processing Systems},
  volume={33},
  pages={11711--11722},
  year={2020}
}

@article{lin2022device,
  title={On-device training under 256kb memory},
  author={Lin, Ji and Zhu, Ligeng and Chen, Wei-Ming and Wang, Wei-Chen and Gan, Chuang and Han, Song},
  journal={Advances in Neural Information Processing Systems},
  volume={35},
  pages={22941--22954},
  year={2022}
}

@article{cai2020tinytl,
  title={Tinytl: Reduce memory, not parameters for efficient on-device learning},
  author={Cai, Han and Gan, Chuang and Zhu, Ligeng and Han, Song},
  journal={Advances in Neural Information Processing Systems},
  volume={33},
  pages={11285--11297},
  year={2020}
}

@inproceedings{mcmahan2017communication,
  title={Communication-efficient learning of deep networks from decentralized data},
  author={McMahan, Brendan and Moore, Eider and Ramage, Daniel and Hampson, Seth and y Arcas, Blaise Aguera},
  booktitle={Artificial intelligence and statistics},
  pages={1273--1282},
  year={2017},
  organization={PMLR}
}
@inproceedings{yang2023online,
  title={Online Model Compression for Federated Learning with Large Models},
  author={Yang, Tien-Ju and Xiao, Yonghui and Motta, Giovanni and Beaufays, Fran{\c{c}}oise and Mathews, Rajiv and Chen, Mingqing},
  booktitle={ICASSP 2023-2023 IEEE International Conference on Acoustics, Speech and Signal Processing (ICASSP)},
  pages={1--5},
  year={2023},
  organization={IEEE}
}
@inproceedings{shi2022data,
  title={Data selection for efficient model update in federated learning},
  author={Shi, Hongrui and Radu, Valentin},
  booktitle={Proceedings of the 2nd European Workshop on Machine Learning and Systems},
  pages={72--78},
  year={2022}
>>>>>>> c63525f6
}

@article{moshawrab2023reviewing,
  title={Reviewing Federated Learning Aggregation Algorithms; Strategies, Contributions, Limitations and Future Perspectives},
  author={Moshawrab, Mohammad and Adda, Mehdi and Bouzouane, Abdenour and Ibrahim, Hussein and Raad, Ali},
  journal={Electronics},
  volume={12},
  number={10},
  pages={2287},
  year={2023},
  publisher={MDPI}
}

@Article{electronics12102287,
AUTHOR = {Moshawrab, Mohammad and Adda, Mehdi and Bouzouane, Abdenour and Ibrahim, Hussein and Raad, Ali},
TITLE = {Reviewing Federated Learning Aggregation Algorithms; Strategies, Contributions, Limitations and Future Perspectives},
JOURNAL = {Electronics},
VOLUME = {12},
YEAR = {2023},
NUMBER = {10},
ARTICLE-NUMBER = {2287},
URL = {https://www.mdpi.com/2079-9292/12/10/2287},
ISSN = {2079-9292},
DOI = {10.3390/electronics12102287}
}

@inproceedings{nguyen2023re,
  title={Re-thinking Model Inversion Attacks Against Deep Neural Networks},
  author={Nguyen, Ngoc-Bao and Chandrasegaran, Keshigeyan and Abdollahzadeh, Milad and Cheung, Ngai-Man},
  booktitle={Proceedings of the IEEE/CVF Conference on Computer Vision and Pattern Recognition},
  pages={16384--16393},
  year={2023}
}

@article{zhao2018federated,
  title={Federated learning with non-iid data},
  author={Zhao, Yue and Li, Meng and Lai, Liangzhen and Suda, Naveen and Civin, Damon and Chandra, Vikas},
  journal={arXiv preprint arXiv:1806.00582},
  year={2018}
}
@article{smestad2023systematic,
  title={A Systematic Literature Review on Client Selection in Federated Learning},
  author={Smestad, Carl and Li, Jingyue},
  journal={arXiv preprint arXiv:2306.04862},
  year={2023}
}
@article{xu2023federated,
  title={Federated Learning of Gboard Language Models with Differential Privacy},
  author={Xu, Zheng and Zhang, Yanxiang and Andrew, Galen and Choquette-Choo, Christopher A and Kairouz, Peter and McMahan, H Brendan and Rosenstock, Jesse and Zhang, Yuanbo},
  journal={arXiv preprint arXiv:2305.18465},
  year={2023}
}

@misc{threefloat,
	title = {Three Floating Point Formats},
	url = {https://storage.googleapis.com/gweb-cloudblog-publish/images/Three_floating-point_formats.max-624x261.png},
	urldate = {2023-10-20},
	author = {Google},
	year = {2023}
}
@misc{energyproblem,
  title = {Computing's energy problem (and what we can do about it)},
  url = {https://ieeexplore.ieee.org/document/6757323},
  urldate = {2014-03-06},
  author = {ISSCC},
  year = {2014}
}
@misc{surveyofquant,
  title = {A Survey of Quantization Methods for Efficient Neural Network Inference)},
  url = {https://arxiv.org/abs/2103.13630},
  urldate = {2021-06-21},
  author = {Gholami and Kim, Dong and Yao, Mahoney and Keutzer},
  year = {2021},
  doi = {10.48550/arXiv.2103.13630},
  abstract = {As soon as abstract mathematical computations were adapted to computation on digital computers, the problem of efficient representation, manipulation, and communication of the numerical values in those computations arose. Strongly related to the problem of numerical representation is the problem of quantization: in what manner should a set of continuous real-valued numbers be distributed over a fixed discrete set of numbers to minimize the number of bits required and also to maximize the accuracy of the attendant computations? This perennial problem of quantization is particularly relevant whenever memory and/or computational resources are severely restricted, and it has come to the forefront in recent years due to the remarkable performance of Neural Network models in computer vision, natural language processing, and related areas. Moving from floating-point representations to low-precision fixed integer values represented in four bits or less holds the potential to reduce the memory footprint and latency by a factor of 16x; and, in fact, reductions of 4x to 8x are often realized in practice in these applications. Thus, it is not surprising that quantization has emerged recently as an important and very active sub-area of research in the efficient implementation of computations associated with Neural Networks. In this article, we survey approaches to the problem of quantizing the numerical values in deep Neural Network computations, covering the advantages/disadvantages of current methods. With this survey and its organization, we hope to have presented a useful snapshot of the current research in quantization for Neural Networks and to have given an intelligent organization to ease the evaluation of future research in this area.},
}
@misc{intquantfordeepinf,
  title = {Integer Quantization for Deep Learning Inference: Principles and Empirical Evaluation)},
  url = {https://arxiv.org/abs/2004.09602},
  urldate = {2020-04-20},
  author = {Wu and Judd, Zhang and Isaev, Micikevicius},
  year = {2020},
  doi = {10.48550/arXiv.2004.09602},
  abstract = {Quantization techniques can reduce the size of Deep Neural Networks and improve inference latency and throughput by taking advantage of high throughput integer instructions. In this paper we review the mathematical aspects of quantization parameters and evaluate their choices on a wide range of neural network models for different application domains, including vision, speech, and language. We focus on quantization techniques that are amenable to acceleration by processors with high-throughput integer math pipelines. We also present a workflow for 8-bit quantization that is able to maintain accuracy within 1% of the floating-point baseline on all networks studied, including models that are more difficult to quantize, such as MobileNets and BERT-large.},
}
@misc{deci,
  title = {The Ultimate Guide to Deep Learning Model Quantization and Quantization-Aware Training},
  url = {https://deci.ai/quantization-and-quantization-aware-training/},
}
@misc{awq,
  title = {AWQ: Activation-aware Weight Quantization for LLM Compression and Acceleration},
  url = {https://arxiv.org/abs/2306.00978},
  urldate = {2023-10-03},
  author = {Lin and Tang, Tang and Yang, Dang and Gan, Han},
  year = {2023},
  doi = {10.48550/arXiv.2306.00978},
  abstract = {Large language models (LLMs) have shown excellent performance on various tasks, but the astronomical model size raises the hardware barrier for serving (memory size) and slows down token generation (memory bandwidth). In this paper, we propose Activation-aware Weight Quantization (AWQ), a hardware-friendly approach for LLM low-bit weight-only quantization. Our method is based on the observation that weights are not equally important: protecting only 1% of salient weights can greatly reduce quantization error. We then propose to search for the optimal perchannel scaling that protects the salient weights by observing the activation, not weights. AWQ does not rely on any backpropagation or reconstruction, so it can well preserve LLMs’ generalization ability on different domains and modalities, without overfitting to the calibration set. AWQ outperforms existing work on various language modeling and domain-specific benchmarks. Thanks to better generalization, it achieves excellent quantization performance for instruction-tuned LMs and, for the first time, multi-modal LMs. Alongside AWQ, we implement an efficient and flexible inference framework tailored for LLMs on the edge, offering more than 3× speedup over the Huggingface FP16 implementation on both desktop and mobile GPUs. It also democratizes the deployment of the 70B Llama-2 model on mobile GPU (NVIDIA Jetson Orin 64GB).},
}
@misc{smoothquant,
  title = {SmoothQuant: Accurate and Efficient Post-Training Quantization for Large Language Models},
  url = {https://arxiv.org/abs/2211.10438},
  urldate = {2023-06-05},
  author = {Xiao and Lin, Seznec and Wu, Demouth and Han},
  year = {2023},
  doi = {10.48550/arXiv.2211.10438},
  abstract = {Large language models (LLMs) show excellent performance but are compute- and memory-intensive. Quantization can reduce memory and accelerate inference. However, existing methods cannot maintain accuracy and hardware efficiency at the same time. We propose SmoothQuant, a training-free, accuracy-preserving, and general-purpose post-training quantization (PTQ) solution to enable 8-bit weight, 8-bit activation (W8A8) quantization for LLMs. Based on the fact that weights are easy to quantize while activations are not, SmoothQuant smooths the activation outliers by offline migrating the quantization difficulty from activations to weights with a mathematically equivalent transformation. SmoothQuant enables an INT8 quantization of both weights and activations for all the matrix multiplications in LLMs, including OPT, BLOOM, GLM, MT-NLG, and LLaMA family. We demonstrate up to 1.56x speedup and 2x memory reduction for LLMs with negligible loss in accuracy. SmoothQuant enables serving 530B LLM within a single node. Our work offers a turn-key solution that reduces hardware costs and democratizes LLMs.},
}
@misc{deepcompress,
  title = {Deep Compression: Compressing Deep Neural Networks with Pruning, Trained Quantization and Huffman Coding},
  url = {https://arxiv.org/abs/1510.00149},
  urldate = {2016-02-15},
  author = {Han and Mao and Dally},
  year = {2016},
  doi = {10.48550/arXiv.1510.00149},
	abstract = {Neural networks are both computationally intensive and memory intensive, making them difficult to deploy on embedded systems with limited hardware resources. To address this limitation, we introduce "deep compression", a three stage pipeline: pruning, trained quantization and Huffman coding, that work together to reduce the storage requirement of neural networks by 35x to 49x without affecting their accuracy. Our method first prunes the network by learning only the important connections. Next, we quantize the weights to enforce weight sharing, finally, we apply Huffman coding. After the first two steps we retrain the network to fine tune the remaining connections and the quantized centroids. Pruning, reduces the number of connections by 9x to 13x; Quantization then reduces the number of bits that represent each connection from 32 to 5. On the ImageNet dataset, our method reduced the storage required by AlexNet by 35x, from 240MB to 6.9MB, without loss of accuracy. Our method reduced the size of VGG-16 by 49x from 552MB to 11.3MB, again with no loss of accuracy. This allows fitting the model into on-chip SRAM cache rather than off-chip DRAM memory. Our compression method also facilitates the use of complex neural networks in mobile applications where application size and download bandwidth are constrained. Benchmarked on CPU, GPU and mobile GPU, compressed network has 3x to 4x layerwise speedup and 3x to 7x better energy efficiency.},
}
@misc{quantdeep,
	title = {Quantizing deep convolutional networks for efficient inference: A whitepaper},
	url = {https://arxiv.org/abs/1806.08342},
	doi = {10.48550/arXiv.1806.08342},
	abstract = {We present an overview of techniques for quantizing convolutional neural networks for inference with integer weights and activations. Per-channel quantization of weights and per-layer quantization of activations to 8-bits of precision post-training produces classification accuracies within 2% of floating point networks for a wide variety of CNN architectures. Model sizes can be reduced by a factor of 4 by quantizing weights to 8-bits, even when 8-bit arithmetic is not supported. This can be achieved with simple, post training quantization of weights.We benchmark latencies of quantized networks on CPUs and DSPs and observe a speedup of 2x-3x for quantized implementations compared to floating point on CPUs. Speedups of up to 10x are observed on specialized processors with fixed point SIMD capabilities, like the Qualcomm QDSPs with HVX. Quantization-aware training can provide further improvements, reducing the gap to floating point to 1% at 8-bit precision. Quantization-aware training also allows for reducing the precision of weights to four bits with accuracy losses ranging from 2% to 10%, with higher accuracy drop for smaller networks.We introduce tools in TensorFlow and TensorFlowLite for quantizing convolutional networks and review best practices for quantization-aware training to obtain high accuracy with quantized weights and activations. We recommend that per-channel quantization of weights and per-layer quantization of activations be the preferred quantization scheme for hardware acceleration and kernel optimization. We also propose that future processors and hardware accelerators for optimized inference support precisions of 4, 8 and 16 bits.},
	urldate = {2018-06-21},
	publisher = {arXiv},
	author = {Krishnamoorthi},
	month = jun,
	year = {2018},
}
@inproceedings{ijcai2021p592,
  title     = {Hardware-Aware Neural Architecture Search: Survey and Taxonomy},
  author    = {Benmeziane, Hadjer and El Maghraoui, Kaoutar and Ouarnoughi, Hamza and Niar, Smail and Wistuba, Martin and Wang, Naigang},
  booktitle = {Proceedings of the Thirtieth International Joint Conference on
               Artificial Intelligence, {IJCAI-21}},
  publisher = {International Joint Conferences on Artificial Intelligence Organization},
  editor    = {Zhi-Hua Zhou},
  pages     = {4322--4329},
  year      = {2021},
  month     = {8},
  note      = {Survey Track},
  doi       = {10.24963/ijcai.2021/592},
  url       = {https://doi.org/10.24963/ijcai.2021/592},
}

@InProceedings{Zhang_2020_CVPR_Workshops,
author = {Zhang, Li Lyna and Yang, Yuqing and Jiang, Yuhang and Zhu, Wenwu and Liu, Yunxin},
title = {Fast Hardware-Aware Neural Architecture Search},
booktitle = {Proceedings of the IEEE/CVF Conference on Computer Vision and Pattern Recognition (CVPR) Workshops},
month = {June},
year = {2020}
}

@misc{jiang2019accuracy,
      title={Accuracy vs. Efficiency: Achieving Both through FPGA-Implementation Aware Neural Architecture Search}, 
      author={Weiwen Jiang and Xinyi Zhang and Edwin H. -M. Sha and Lei Yang and Qingfeng Zhuge and Yiyu Shi and Jingtong Hu},
      year={2019},
      eprint={1901.11211},
      archivePrefix={arXiv},
      primaryClass={cs.DC}
}

@misc{yang2020coexploration,
      title={Co-Exploration of Neural Architectures and Heterogeneous ASIC Accelerator Designs Targeting Multiple Tasks}, 
      author={Lei Yang and Zheyu Yan and Meng Li and Hyoukjun Kwon and Liangzhen Lai and Tushar Krishna and Vikas Chandra and Weiwen Jiang and Yiyu Shi},
      year={2020},
      eprint={2002.04116},
      archivePrefix={arXiv},
      primaryClass={cs.LG}
}

@misc{chu2021discovering,
      title={Discovering Multi-Hardware Mobile Models via Architecture Search}, 
      author={Grace Chu and Okan Arikan and Gabriel Bender and Weijun Wang and Achille Brighton and Pieter-Jan Kindermans and Hanxiao Liu and Berkin Akin and Suyog Gupta and Andrew Howard},
      year={2021},
      eprint={2008.08178},
      archivePrefix={arXiv},
      primaryClass={cs.CV}
}

@misc{lin2020mcunet,
      title={MCUNet: Tiny Deep Learning on IoT Devices}, 
      author={Ji Lin and Wei-Ming Chen and Yujun Lin and John Cohn and Chuang Gan and Song Han},
      year={2020},
      eprint={2007.10319},
      archivePrefix={arXiv},
      primaryClass={cs.CV}
}

@misc{zhang2019autoshrink,
      title={AutoShrink: A Topology-aware NAS for Discovering Efficient Neural Architecture}, 
      author={Tunhou Zhang and Hsin-Pai Cheng and Zhenwen Li and Feng Yan and Chengyu Huang and Hai Li and Yiran Chen},
      year={2019},
      eprint={1911.09251},
      archivePrefix={arXiv},
      primaryClass={cs.LG}
}

@misc{lai2018cmsisnn,
      title={CMSIS-NN: Efficient Neural Network Kernels for Arm Cortex-M CPUs}, 
      author={Liangzhen Lai and Naveen Suda and Vikas Chandra},
      year={2018},
      eprint={1801.06601},
      archivePrefix={arXiv},
      primaryClass={cs.NE}
}

@misc{zhou2021analognets,
      title={AnalogNets: ML-HW Co-Design of Noise-robust TinyML Models and Always-On Analog Compute-in-Memory Accelerator}, 
      author={Chuteng Zhou and Fernando Garcia Redondo and Julian Büchel and Irem Boybat and Xavier Timoneda Comas and S. R. Nandakumar and Shidhartha Das and Abu Sebastian and Manuel Le Gallo and Paul N. Whatmough},
      year={2021},
      eprint={2111.06503},
      archivePrefix={arXiv},
      primaryClass={cs.AR}
}

@misc{krishna2023raman,
      title={RAMAN: A Re-configurable and Sparse tinyML Accelerator for Inference on Edge}, 
      author={Adithya Krishna and Srikanth Rohit Nudurupati and Chandana D G and Pritesh Dwivedi and André van Schaik and Mahesh Mehendale and Chetan Singh Thakur},
      year={2023},
      eprint={2306.06493},
      archivePrefix={arXiv},
      primaryClass={cs.NE}
}

@misc{kung2018packing,
      title={Packing Sparse Convolutional Neural Networks for Efficient Systolic Array Implementations: Column Combining Under Joint Optimization}, 
      author={H. T. Kung and Bradley McDanel and Sai Qian Zhang},
      year={2018},
      eprint={1811.04770},
      archivePrefix={arXiv},
      primaryClass={cs.LG}
}

@misc{fahim2021hls4ml,
      title={hls4ml: An Open-Source Codesign Workflow to Empower Scientific Low-Power Machine Learning Devices}, 
      author={Farah Fahim and Benjamin Hawks and Christian Herwig and James Hirschauer and Sergo Jindariani and Nhan Tran and Luca P. Carloni and Giuseppe Di Guglielmo and Philip Harris and Jeffrey Krupa and Dylan Rankin and Manuel Blanco Valentin and Josiah Hester and Yingyi Luo and John Mamish and Seda Orgrenci-Memik and Thea Aarrestad and Hamza Javed and Vladimir Loncar and Maurizio Pierini and Adrian Alan Pol and Sioni Summers and Javier Duarte and Scott Hauck and Shih-Chieh Hsu and Jennifer Ngadiuba and Mia Liu and Duc Hoang and Edward Kreinar and Zhenbin Wu},
      year={2021},
      eprint={2103.05579},
      archivePrefix={arXiv},
      primaryClass={cs.LG}
}

@inproceedings{Prakash_2023,
	doi = {10.1109/ispass57527.2023.00024},
  
	url = {https://doi.org/10.1109%2Fispass57527.2023.00024},
  
	year = 2023,
	month = {apr},
  
	publisher = {{IEEE}
},
  
	author = {Shvetank Prakash and Tim Callahan and Joseph Bushagour and Colby Banbury and Alan V. Green and Pete Warden and Tim Ansell and Vijay Janapa Reddi},
  
	title = {{CFU} Playground: Full-Stack Open-Source Framework for Tiny Machine Learning ({TinyML}) Acceleration on {FPGAs}},
  
	booktitle = {2023 {IEEE} International Symposium on Performance Analysis of Systems and Software ({ISPASS})}
}


@Article{app112211073,
AUTHOR = {Kwon, Jisu and Park, Daejin},
TITLE = {Hardware/Software Co-Design for TinyML Voice-Recognition Application on Resource Frugal Edge Devices},
JOURNAL = {Applied Sciences},
VOLUME = {11},
YEAR = {2021},
NUMBER = {22},
ARTICLE-NUMBER = {11073},
URL = {https://www.mdpi.com/2076-3417/11/22/11073},
ISSN = {2076-3417},
ABSTRACT = {On-device artificial intelligence has attracted attention globally, and attempts to combine the internet of things and TinyML (machine learning) applications are increasing. Although most edge devices have limited resources, time and energy costs are important when running TinyML applications. In this paper, we propose a structure in which the part that preprocesses externally input data in the TinyML application is distributed to the hardware. These processes are performed using software in the microcontroller unit of an edge device. Furthermore, resistor&ndash;transistor logic, which perform not only windowing using the Hann function, but also acquire audio raw data, is added to the inter-integrated circuit sound module that collects audio data in the voice-recognition application. As a result of the experiment, the windowing function was excluded from the TinyML application of the embedded board. When the length of the hardware-implemented Hann window is 80 and the quantization degree is 2&minus;5, the exclusion causes a decrease in the execution time of the front-end function and energy consumption by 8.06% and 3.27%, respectively.},
DOI = {10.3390/app112211073}
}

@misc{dong2022splitnets,
      title={SplitNets: Designing Neural Architectures for Efficient Distributed Computing on Head-Mounted Systems}, 
      author={Xin Dong and Barbara De Salvo and Meng Li and Chiao Liu and Zhongnan Qu and H. T. Kung and Ziyun Li},
      year={2022},
      eprint={2204.04705},
      archivePrefix={arXiv},
      primaryClass={cs.LG}
}

@misc{kuzmin2022fp8,
      title={FP8 Quantization: The Power of the Exponent}, 
      author={Andrey Kuzmin and Mart Van Baalen and Yuwei Ren and Markus Nagel and Jorn Peters and Tijmen Blankevoort},
      year={2022},
      eprint={2208.09225},
      archivePrefix={arXiv},
      primaryClass={cs.LG}
}<|MERGE_RESOLUTION|>--- conflicted
+++ resolved
@@ -18,10 +18,7 @@
   pages={43--76},
   year={2020},
   publisher={IEEE}
-<<<<<<< HEAD
-=======
-}
->>>>>>> c63525f6
+}
 
 @inproceedings{lin2014microsoft,
   title={Microsoft coco: Common objects in context},
@@ -235,8 +232,6 @@
 note = {(Accessed on 09/16/2023)}
 }
 
-<<<<<<< HEAD
-=======
 @article{desai2016five,
   title={Five Safes: designing data access for research},
   author={Desai, Tanvi and Ritchie, Felix and Welpton, Richard and others},
@@ -257,7 +252,6 @@
   publisher={Nature Publishing Group UK London}
 }
 
->>>>>>> c63525f6
 @article{ramcharan2017deep,
   title={Deep learning for image-based cassava disease detection},
   author={Ramcharan, Amanda and Baranowski, Kelsee and McCloskey, Peter and Ahmed, Babuali and Legg, James and Hughes, David P},
@@ -908,7 +902,6 @@
 	year = {2019},
 	pages = {54--71},
 	file = {Parisi et al. - 2019 - Continual lifelong learning with neural networks .pdf:/Users/alex/Zotero/storage/TCGHD5TW/Parisi et al. - 2019 - Continual lifelong learning with neural networks .pdf:application/pdf},
-<<<<<<< HEAD
 }
 
 @article{aljundi_gradient_nodate,
@@ -1357,9 +1350,6 @@
   year={2020}
 }
 
-=======
-}
-
 @article{aljundi_gradient_nodate,
 	title = {Gradient based sample selection for online continual learning},
 	language = {en},
@@ -1699,8 +1689,6 @@
   year={2022}
 }
 
-
->>>>>>> c63525f6
 @article{lin2022device,
   title={On-device training under 256kb memory},
   author={Lin, Ji and Zhu, Ligeng and Chen, Wei-Ming and Wang, Wei-Chen and Gan, Chuang and Han, Song},
@@ -1710,7 +1698,6 @@
   year={2022}
 }
 
-<<<<<<< HEAD
 @article{cai2020tinytl,
   title={Tinytl: Reduce memory, not parameters for efficient on-device learning},
   author={Cai, Han and Gan, Chuang and Zhu, Ligeng and Han, Song},
@@ -1775,7 +1762,7 @@
   author={Xu, Zheng and Zhang, Yanxiang and Andrew, Galen and Choquette-Choo, Christopher A and Kairouz, Peter and McMahan, H Brendan and Rosenstock, Jesse and Zhang, Yuanbo},
   journal={arXiv preprint arXiv:2305.18465},
   year={2023}
-=======
+}
 @article{dhar2021survey,
   title={A survey of on-device machine learning: An algorithms and learning theory perspective},
   author={Dhar, Sauptik and Guo, Junyao and Liu, Jiayi and Tripathi, Samarth and Kurup, Unmesh and Shah, Mohak},
@@ -1981,7 +1968,6 @@
   booktitle={Proceedings of the 2nd European Workshop on Machine Learning and Systems},
   pages={72--78},
   year={2022}
->>>>>>> c63525f6
 }
 
 @article{moshawrab2023reviewing,
