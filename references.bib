--- conflicted
+++ resolved
@@ -1051,7 +1051,6 @@
 	file = {Lin et al. - 2022 - On-Device Training Under 256KB Memory.pdf:/Users/alex/Zotero/storage/DNIY32R2/Lin et al. - 2022 - On-Device Training Under 256KB Memory.pdf:application/pdf},
 }
 
-<<<<<<< HEAD
 @inproceedings{schwarzschild2021just,
   title={Just how toxic is data poisoning? a unified benchmark for backdoor and data poisoning attacks},
   author={Schwarzschild, Avi and Goldblum, Micah and Gupta, Arjun and Dickerson, John P and Goldstein, Tom},
@@ -1189,7 +1188,7 @@
   volume={33},
   pages={11285--11297},
   year={2020}
-=======
+
 @inproceedings{mcmahan2017communication,
   title={Communication-efficient learning of deep networks from decentralized data},
   author={McMahan, Brendan and Moore, Eider and Ramage, Daniel and Hampson, Seth and y Arcas, Blaise Aguera},
@@ -1246,5 +1245,4 @@
   author={Xu, Zheng and Zhang, Yanxiang and Andrew, Galen and Choquette-Choo, Christopher A and Kairouz, Peter and McMahan, H Brendan and Rosenstock, Jesse and Zhang, Yuanbo},
   journal={arXiv preprint arXiv:2305.18465},
   year={2023}
->>>>>>> a8710f3d
 }