--- conflicted
+++ resolved
@@ -948,8 +948,6 @@
 	pages        = {29--39},
 	doi          = {10.1109/MM.2022.3219803}
 }
-<<<<<<< HEAD
-=======
 @misc{Datacent17:online,
 	author       = {},
 	year         = {},
@@ -957,7 +955,6 @@
 	note         = {(Accessed on 12/06/2023)},
 	howpublished = {\url{https://www.iea.org/energy-system/buildings/data-centres-and-data-transmission-networks}}
 }
->>>>>>> e07cd975
 @misc{david_tensorflow_2021,
 	title        = {{TensorFlow} {Lite} {Micro}: {Embedded} {Machine} {Learning} on {TinyML} {Systems}},
 	shorttitle   = {{TensorFlow} {Lite} {Micro}},
@@ -2384,7 +2381,6 @@
 	booktitle    = {Proceedings of the AAAI/ACM Conference on AI, Ethics, and Society},
 	pages        = {79--85}
 }
-<<<<<<< HEAD
 @article{lam2023learning,
 	title        = {Learning skillful medium-range global weather forecasting},
 	author       = {Lam, Remi and Sanchez-Gonzalez, Alvaro and Willson, Matthew and Wirnsberger, Peter and Fortunato, Meire and Alet, Ferran and Ravuri, Suman and Ewalds, Timo and Eaton-Rosen, Zach and Hu, Weihua and others},
@@ -2393,8 +2389,6 @@
 	publisher    = {American Association for the Advancement of Science},
 	pages        = {eadi2336}
 }
-=======
->>>>>>> e07cd975
 @article{lannelongueGreenAlgorithmsQuantifying2020,
 	shorttitle   = {Green {Algorithms}},
 	author       = {Lannelongue, Loïc and Grealey, Jason and Inouye, Michael},
@@ -3295,8 +3289,6 @@
 	number       = 7,
 	pages        = {18--28}
 }
-<<<<<<< HEAD
-=======
 @misc{PauseGia82:online,
 	author       = {},
 	year         = {},
@@ -3304,7 +3296,6 @@
 	note         = {(Accessed on 12/06/2023)},
 	howpublished = {\url{https://futureoflife.org/open-letter/pause-giant-ai-experiments/}}
 }
->>>>>>> e07cd975
 @misc{Perrigo_2023,
 	title        = {OpenAI used Kenyan workers on less than $2 per hour: Exclusive},
 	author       = {Perrigo, Billy},
@@ -3394,11 +3385,7 @@
 	primaryclass = {cs.LG}
 }
 @misc{prakashTinyMLSustainableAssessing2023,
-<<<<<<< HEAD
-	title   = {Is {TinyML} {Sustainable}?},
-=======
 	shorttitle   = {Is {TinyML} {Sustainable}?},
->>>>>>> e07cd975
 	author       = {Prakash, Shvetank and Stewart, Matthew and Banbury, Colby and Mazumder, Mark and Warden, Pete and Plancher, Brian and Reddi, Vijay Janapa},
 	year         = 2023,
 	month        = may,
@@ -4667,10 +4654,7 @@
 	url          = {https://ieeexplore.ieee.org/document/9134370/},
 	urldate      = {2023-10-25},
 	language     = {en},
-<<<<<<< HEAD
 	file         = {Zhuang et al. - 2021 - A Comprehensive Survey on Transfer Learning.pdf:/Users/alex/Zotero/storage/CHJB2WE4/Zhuang et al. - 2021 - A Comprehensive Survey on Transfer Learning.pdf:application/pdf},
-=======
->>>>>>> e07cd975
 	bdsk-url-1   = {https://ieeexplore.ieee.org/document/9134370/},
 	bdsk-url-2   = {https://doi.org/10.1109/JPROC.2020.3004555},
 	file         = {Zhuang et al. - 2021 - A Comprehensive Survey on Transfer Learning.pdf:/Users/alex/Zotero/storage/CHJB2WE4/Zhuang et al. - 2021 - A Comprehensive Survey on Transfer Learning.pdf:application/pdf}
