---
bibliography: introduction.bib
quiz: introduction_quizzes.json
concepts: introduction_concepts.yml
glossary: introduction_glossary.json
crossrefs: introduction_xrefs.json
---

# Introduction {#sec-introduction}
::: {layout-narrow}
::: {.column-margin}
_DALL·E 3 Prompt: A detailed, rectangular, flat 2D illustration depicting a roadmap of a book's chapters on machine learning systems, set on a crisp, clean white background. The image features a winding road traveling through various symbolic landmarks. Each landmark represents a chapter topic: Introduction, ML Systems, Deep Learning, AI Workflow, Data Engineering, AI Frameworks, AI Training, Efficient AI, Model Optimizations, AI Acceleration, Benchmarking AI, On-Device Learning, Embedded AIOps, Security & Privacy, Responsible AI, Sustainable AI, AI for Good, Robust AI, Generative AI. The style is clean, modern, and flat, suitable for a technical book, with each landmark clearly labeled with its chapter title._
:::

\noindent
![](images/png/cover_introduction.png)

:::

## Purpose {.unnumbered}

_What does it mean to engineer machine learning systems, not just design models?_

The transformation from research prototype to production system defines a critical engineering discipline. Machine Learning Systems Engineering bridges the gap between experimental models that work in controlled conditions and reliable systems that serve millions of users. This discipline encompasses the complete development lifecycle: ensuring data quality, managing system versions, building experimentation frameworks, monitoring performance, and creating resilient architectures. Real-world deployment brings distinct challenges: tracking data source reliability, maintaining privacy compliance, optimizing performance under varying conditions, scaling traffic loads, recovering from failures, and adapting to evolving requirements. These engineering principles become essential as machine learning transitions from laboratory experiments to the backbone of modern technological infrastructure.

::: {.callout-tip title="Learning Objectives"}

- Define machine learning systems engineering and distinguish it from traditional model development

- Analyze the pervasive role of AI across different sectors and scales of human activity

- Explain the historical evolution of AI from symbolic systems to modern deep learning approaches

- Compare fundamental differences between AI research and ML systems implementation practices

- Identify key challenges in transitioning from research prototypes to production ML systems

- Evaluate real-world ML applications through data, algorithmic, and infrastructure considerations

- Apply the five-pillar framework to categorize ML system components and their interdependencies

:::

## AI Pervasiveness {#sec-introduction-ai-pervasiveness-8891}

Artificial Intelligence (AI) has emerged as one of the most transformative forces in human history. From the moment we wake up to when we go to sleep, AI systems invisibly shape our world. They manage traffic flows in our cities, optimize power distribution across electrical grids, and enable billions of wireless devices to communicate seamlessly. In hospitals, AI analyzes medical images and helps doctors diagnose diseases. In research laboratories, it accelerates scientific discovery by simulating molecular interactions and processing vast datasets from particle accelerators. In space exploration, it helps rovers traverse distant planets and telescopes detect new celestial phenomena.

Throughout history, certain technologies have fundamentally transformed human civilization, defining their eras. The 18th and 19th centuries were shaped by the Industrial Revolution, where steam power and mechanization transformed how humans could use physical energy. The 20th century was defined by the Digital Revolution, where the computer and internet transformed how we process and share information. Now, the 21st century appears to be the era of Artificial Intelligence, a shift noted by leading thinkers in technological evolution [@brynjolfsson2014second; @domingos2015master].

The vision driving AI development extends far beyond the practical applications we see today. The goal is creating systems that work alongside humanity, enhancing problem-solving capabilities and accelerating scientific progress. AI systems may help understand consciousness, decode biological system complexities, or address global challenges like climate change, disease, and sustainable energy production. This is not just about automation or efficiency, it's about expanding the boundaries of human knowledge and capability.

The impact of this revolution operates at multiple scales, each with profound implications. At the individual level, AI personalizes our experiences and augments our daily decision-making capabilities. At the organizational level, it transforms how businesses operate and how research institutions make discoveries. At the societal level, it reshapes everything from transportation systems to healthcare delivery. At the global level, it offers new approaches to addressing humanity's greatest challenges, from climate change to drug discovery.

This transformation proceeds at unprecedented pace. While the Industrial Revolution unfolded over centuries and the Digital Revolution over decades, AI capabilities are advancing at an extraordinary rate. Technologies that seemed impossible years ago, systems understanding human speech, generating content, or making complex decisions, are now commonplace. This acceleration indicates we are beginning to understand AI's profound impact on society.

We stand at a historic inflection point. The Industrial Revolution required mastering mechanical engineering to control steam and machinery. The Digital Revolution demanded electrical and computer engineering expertise to build the internet age. The AI Revolution presents a new engineering challenge. Building systems that learn, reason, and potentially achieve superhuman capabilities in specific domains requires new expertise.

## AI and ML Basics {#sec-introduction-ai-ml-basics-fa82}

Artificial intelligence's transformative impact across society raises a fundamental question: How can we create these intelligent capabilities? The relationship between AI and ML provides the theoretical and practical framework to address this question.

Artificial Intelligence represents the systematic pursuit of understanding and replicating intelligent behavior—specifically, the capacity to learn, reason, and adapt to new situations. As the theoretical framework, AI encompasses fundamental questions about the nature of intelligence itself: How do we recognize patterns? How do we learn from experience? How do we adapt our behavior based on new information? AI explores these questions by drawing insights from cognitive science, psychology, neuroscience, and computer science, establishing the conceptual foundations for what it means to be intelligent.

Machine Learning, in contrast, constitutes the methodological approach and practical discipline for creating systems that demonstrate intelligent behavior. Rather than implementing intelligence through predetermined rules, machine learning provides the computational techniques to automatically discover patterns in data through mathematical processes. This methodology transforms AI's theoretical insights into functioning systems. Object recognition in machine learning systems parallels human visual learning, requiring exposure to numerous examples to develop robust recognition capabilities. Similarly, natural language processing systems acquire linguistic capabilities through extensive analysis of textual data—demonstrating how ML operationalizes AI's understanding of intelligence.

The relationship between AI and ML exemplifies connections between theoretical understanding and practical engineering implementation in scientific fields. Physics provides theoretical foundations for mechanical engineering applications in structural design and machinery, while AI's theoretical frameworks inform machine learning's practical development of intelligent systems. Electrical engineering's transformation of electromagnetic theory into functional power systems parallels machine learning's implementation of intelligence theories into operational systems.

::: {.callout-definition title="AI and ML"}
- **Artificial Intelligence (AI)**: The systematic pursuit of understanding and replicating intelligent behavior—the theoretical framework for comprehending how systems can learn, reason, and adapt to new situations.

- **Machine Learning (ML)**: The methodological approach to implementing intelligent systems through computational techniques that automatically discover patterns in data, rather than through predetermined rules.

:::

Machine learning emerged as a viable scientific discipline through extensive research and fundamental paradigm shifts[^fn-paradigm-shift] in artificial intelligence. The progression of artificial intelligence encompasses both theoretical advances in understanding intelligence and practical developments in implementation methodologies. This development mirrors evolution in other scientific and engineering disciplines—mechanical engineering's advancement from basic force principles to contemporary robotics, and electrical engineering's progression from fundamental electromagnetic theory to modern power and communication networks. Analysis of this historical trajectory reveals both the technological innovations leading to current machine learning approaches and the emergence of advanced learning approaches that inform contemporary AI system development.

[^fn-paradigm-shift]: **Paradigm Shift**: A term coined by philosopher Thomas Kuhn in 1962 to describe fundamental changes in scientific approach—like the shift from Newtonian to Einstein's physics. In AI, key paradigm shifts include moving from symbolic reasoning to statistical learning (1990s), and from shallow to deep learning (2010s). Each shift required researchers to abandon established methods and embrace radically different approaches to understanding intelligence.

## AI Evolution {#sec-introduction-ai-evolution-8ff4}

The evolution of AI, depicted in the timeline shown in @fig-ai-timeline, highlights key milestones such as the development of the perceptron[^fn-early] in 1957 by Frank Rosenblatt, an early computational learning algorithm. Computer labs in 1965 contained room-sized mainframes running programs that could prove basic mathematical theorems or play simple games like tic-tac-toe. These early artificial intelligence systems, though groundbreaking for their time, differed substantially from today's machine learning systems that detect cancer in medical images or understand human speech. The timeline shows the progression from early innovations like the ELIZA[^fn-eliza] chatbot in 1966, to significant breakthroughs such as IBM's Deep Blue defeating chess champion Garry Kasparov in 1997. More recent advancements include the introduction of OpenAI's GPT-3 in 2020 and GPT-4 in 2023, demonstrating the dramatic evolution and increasing complexity of AI systems over the decades.

[^fn-early]: **Perceptron**: One of the first computational learning algorithms—a system that could learn to classify patterns by making yes/no decisions based on inputs.

[^fn-eliza]: **ELIZA**: Created by MIT's Joseph Weizenbaum in 1966, ELIZA was one of the first chatbots that could simulate human conversation by pattern matching and substitution—ironically, Weizenbaum was horrified when people began forming emotional attachments to his simple program, leading him to become a critic of AI.

::: {#fig-ai-timeline fig-env="figure" fig-pos="t!"}
```{.tikz}
\begin{tikzpicture}[line join=round,font=\usefont{T1}{phv}{m}{n}\small]
\definecolor{bluegraph}{RGB}{0,102,204}
    \pgfmathsetlengthmacro\MajorTickLength{
      \pgfkeysvalueof{/pgfplots/major tick length} * 1.5
    }
\tikzset{%
   textt/.style={line width=0.5pt,draw=bluegraph,text width=26mm,align=flush center,
                        font=\usefont{T1}{phv}{m}{n}\footnotesize,fill=cyan!7},
   Line/.style={line width=0.85pt,draw=bluegraph,dash pattern=on 3pt off 2pt,
   {Circle[bluegraph,length=4.5pt]}-   }
}

\begin{axis}[clip=false,
  axis line style={thick},
  axis lines*=left,
  axis on top,
  width=18cm,
  height=20cm,
  xmin=1950,
  xmax=2023,
  ymin=0.000000,
  ymax=0.00033,
  xtick={1950,1960,1970,1980,1990,2000,2010,2020},
  extra x ticks={1955,1965,1975,1985,1995,2005,2015},
  extra x tick labels={},
  xticklabels={1950,1960,1970,1980,1990,2000,2010,2020},
  ytick={0.0000,0.00005, 0.00010, 0.00015, 0.00020, 0.00025, 0.00030},
  yticklabels={0.0000,0.00005, 0.00010, 0.00015, 0.00020, 0.00025, 0.00030},
  grid=none,
    tick label style={/pgf/number format/assume math mode=true},
    xticklabel style={font=\footnotesize\usefont{T1}{phv}{m}{n},
},
   yticklabel style={
  font=\footnotesize\usefont{T1}{phv}{m}{n},
  /pgf/number format/fixed,
  /pgf/number format/fixed zerofill,
  /pgf/number format/precision=5
},
scaled y ticks=false,
tick style = {line width=1.0pt},
tick align = outside,
major tick length=\MajorTickLength,
]
\fill[fill=BrownL!70](axis cs:1974,0)rectangle(axis cs:1980,0.00031)
        node[above,align=center,xshift=-7mm]{1st AI \\ Winter};
\fill[fill=BrownL!70](axis cs:1987,0)rectangle(axis cs:1993,0.00031)
        node[above,align=center,xshift=-7mm]{2nd AI \\ Winter};
\addplot[line width=2pt,color=RedLine,smooth,samples=100] coordinates {
(1950,0.0000006281)
(1951,0.0000000683)
(1952,0.0000003056)
(1953,0.0000002927)
(1954,0.0000004296)
(1955,0.0000004593)
(1956,0.0000016705)
(1957,0.0000006570)
(1958,0.0000021902)
(1959,0.0000032832)
(1960,0.0000126863)
(1961,0.0000063721)
(1962,0.0000240680)
(1963,0.0000141502)
(1964,0.0000111442)
(1965,0.0000143832)
(1966,0.0000147726)
(1967,0.0000169539)
(1968,0.0000167880)
(1969,0.0000175559)
(1970,0.0000155680)
(1971,0.0000206809)
(1972,0.0000223804)
(1973,0.0000218203)
(1974,0.0000256138)
(1975,0.0000282924)
(1976,0.0000247784)
(1977,0.0000404966)
(1978,0.0000358032)
(1979,0.0000436903)
(1980,0.0000472788)
(1981,0.0000561471)
(1982,0.0000767864)
(1983,0.0001064465)
(1984,0.0001592212)
(1985,0.0002133700)
(1986,0.0002559067)
(1987,0.0002608470)
(1988,0.0002623321)
(1989,0.0002358150)
(1990,0.0002301105)
(1991,0.0002051343)
(1992,0.0001789229)
(1993,0.0001560935)
(1994,0.0001508219)
(1995,0.0001401406)
(1996,0.0001169577)
(1997,0.0001150365)
(1998,0.0001051385)
(1999,0.0000981740)
(2000,0.0001010236)
(2001,0.0000976966)
(2002,0.0001038084)
(2003,0.0000980004)
(2004,0.0000989412)
(2005,0.0000977251)
(2006,0.0000899964)
(2007,0.0000864005)
(2008,0.0000911872)
(2009,0.0000852932)
(2010,0.0000822649)
(2011,0.0000913442)
(2012,0.0001104912)
(2013,0.0001023061)
(2014,0.0001022477)
(2015,0.0000919719)
(2016,0.0001134797)
(2017,0.0001384348)
(2018,0.0002057324)
(2019,0.0002328642)
}
node[left,pos=1,align=center,black]{Last year of\\ date: 2019};

\node[textt,text width=20mm](1950)at(axis cs:1957,0.00014){\textcolor{red}{1950}\\
Alan Turing publishes \textbf{``Computing Machinery and Intelligence''} in the journal \textit{Mind}.};
\node[red,align=center,above=2mm of 1950]{Milestones\\ in AI};
\draw[Line] (axis cs:1950,0) -- (1950.235);
%
\node[textt,text width=19mm](1956)at(axis cs:1958,0.00007){\textcolor{red}{Summer 1956}\\
\textbf{Dartmouth Workshop} A formative conference organized by AI pioneer John McCarthy.};
\draw[Line] (axis cs:1956,0) -- (1956.255);
%
\node[textt](1957)at(axis cs:1969,0.00022){\textcolor{red}{1957}\\
\textbf{Cornell psychologist Frank Rosenblatt invents the perceptron}, a system that paves the way for
modern neural networks
(see "The Turbulent Past and Uncertain Future of Artificial Intelligence," p. 26).};
\draw[Line] (axis cs:1957,0) -- ++(0mm,17mm)-|(1957.248);
%
\node[textt,text width=21mm](1966)at(axis cs:1972,0.00012){\textcolor{red}{1966}\\
\textbf{ELIZA chatbot} An early example of natural-language programming created by
MIT professor Joseph Weizenbaum.};
\draw[Line] (axis cs:1966,0) -- ++(0mm,17mm)-|(1966);
%
\node[textt,text width=20mm](1979)at(axis cs:1985,0.00012){\textcolor{red}{1979}\\
Hans Moravec builds the \textbf{Stanford Cart}, one of the first autonomous vehicles.};
\draw[Line] (axis cs:1979,0) -- ++(0mm,17mm)-|(1979.245);
%
\node[textt,text width=21mm](1981)at(axis cs:1990,0.00006){\textcolor{red}{1981}\\
Japanese \textbf{Fifth-Generation Computer Systems} project begins. The infusion of
research funding helps end first "AI winter."};
\draw[Line] (axis cs:1981,0) -- ++(0mm,10mm)-|(1981);
%
\node[textt,text width=15mm](1997)at(axis cs:2001,0.00007){\textcolor{red}{1997}\\
\textbf{IBM's Deep Blue} beats world chess champion Garry Kasparov};
\draw[Line] (axis cs:1997,0) -- ++(0mm,10mm)-|(1997);
%
\node[textt,text width=15mm](2011)at(axis cs:2014,0.00003){\textcolor{red}{2011}\\
\textbf{IBM's Watson} wins at Jeopardy!};
\draw[Line] (axis cs:2011,0) -- (2011);
%
\node[textt,text width=19mm](2005)at(axis cs:2012,0.00009){\textcolor{red}{2005}\\
\textbf{DARPA Grand Challenge} Stanford wins the agency's second driverless-car
competition by driving 211 kilometers on an unhearsed trail};
\draw[Line] (axis cs:2005,0) -- (2005);
%
\node[textt,text width=30mm](2020)at(axis cs:2010,0.00017){\textcolor{red}{2020}\\
\textbf{OpenAI introduces GPT-3}. The enormously powerful natural-language model
later causes an outcry when it begins spouting bigoted remarks};
\draw[Line] (axis cs:2020,0) |- (2020);
%
\draw[Line,solid,-] (axis cs:1991,0.0002) --++(50:35mm)
node[bluegraph,above,align=center,text width=30mm]{Percent of U.S.-published books
in Google's database that mention artificial intelligence};
\end{axis}
\end{tikzpicture}
```
**AI Development Timeline**: Early AI research focused on symbolic reasoning and rule-based systems, while modern AI leverages data-driven approaches like neural networks to achieve increasingly complex tasks. This progression exposes a shift from hand-coded intelligence to learned intelligence, marked by milestones such as the perceptron, deep blue, and large language models like GPT-3.
:::

This historical progression reveals several distinct eras of development.

### Symbolic AI Era {#sec-introduction-symbolic-ai-era-0e23}

The story of machine learning begins at the historic Dartmouth Conference[^fn-dartmouth-conference] in 1956, where pioneers like John McCarthy, Marvin Minsky, and Claude Shannon first coined the term "artificial intelligence." Their approach embodied a compelling premise: intelligence could be reduced to symbol manipulation. Daniel Bobrow's STUDENT system from 1964 exemplifies this era as one of the first AI programs solving algebra word problems. It was one of the first AI programs to demonstrate natural language understanding by converting English text into algebraic equations, marking an important milestone in symbolic AI.

[^fn-dartmouth-conference]: **Dartmouth Conference (1956)**: The legendary 8-week workshop at Dartmouth College where AI was officially born. Organized by John McCarthy, Marvin Minsky, Nathaniel Rochester, and Claude Shannon, it was the first time researchers gathered specifically to discuss "artificial intelligence"—a term McCarthy coined for the proposal. The ambitious goal was to make machines "simulate every aspect of learning or any other feature of intelligence." Though overly optimistic, this gathering launched AI as a formal research field.

::: {.callout-example title="STUDENT (1964)"}
```
Problem: "If the number of customers Tom gets is twice the
square of 20% of the number of advertisements he runs, and
the number of advertisements is 45, what is the number of
customers Tom gets?"

STUDENT would:

1. Parse the English text
2. Convert it to algebraic equations
3. Solve the equation: n = 2(0.2 × 45)²
4. Provide the answer: 162 customers
```
:::

Early AI like STUDENT suffered from a fundamental limitation: they could only handle inputs that exactly matched their pre-programmed patterns and rules. A language translator that only works with perfect grammatical structure demonstrates this limitation—even slight variations like changed word order, synonyms, or natural speech patterns would cause the system to fail. This "brittleness"[^fn-brittleness] meant that while these solutions could appear intelligent when handling very specific cases they were designed for, they would break down completely when faced with even minor variations or real-world complexity. This limitation revealed a deeper problem with rule-based AI approaches: they couldn't genuinely understand or generalize from programming, only match and manipulate text patterns exactly as specified.

[^fn-brittleness]: **Brittleness in AI Systems**: The tendency of rule-based systems to fail completely when encountering inputs that fall outside their programmed scenarios, no matter how similar those inputs might be to what they were designed to handle. This contrasts with human intelligence, which can adapt and make reasonable guesses even in unfamiliar situations. The brittleness problem drove researchers toward machine learning approaches that could generalize from examples rather than relying on exhaustive rule sets.

### Expert Systems Era {#sec-introduction-expert-systems-era-8ba7}

By the mid-1970s, researchers recognized general AI as overly ambitious and focused on capturing human expert knowledge in specific domains. MYCIN, developed at Stanford, was one of the first large-scale expert systems designed to diagnose blood infections.

::: {.content-visible when-format="html"}
::: {.callout-example title="MYCIN (1976)"}
```
Rule Example from MYCIN:
IF
  The infection is primary-bacteremia
  The site of the culture is one of the sterile sites
  The suspected portal of entry is the gastrointestinal tract
THEN
  Found suggestive evidence (0.7) that infection is bacteroid
```
:::
:::

::: {.content-visible when-format="pdf"}
::: {.callout-example title="MYCIN (1976)"}
```
Rule Example from MYCIN:
IF
  The infection is primary-bacteremia
  The site of the culture is one of the sterile sites
  The suspected portal of entry is the gastrointestinal tract
THEN
  Found suggestive evidence (0.7) that infection is bacteroid
```
:::
:::

MYCIN represented a major advance in medical AI with 600 expert rules for diagnosing blood infections, yet it revealed key challenges persisting in contemporary ML. Getting domain knowledge from human experts and converting it into precise rules proved incredibly time-consuming and difficult, as doctors often couldn't explain exactly how they made decisions. MYCIN struggled with uncertain or incomplete information, unlike human doctors who could make educated guesses. Perhaps most importantly, maintaining and updating the rule base became exponentially more complex as MYCIN grew, as adding new rules frequently conflicted with existing ones, while medical knowledge itself continued to evolve. Knowledge capture, uncertainty handling, and maintenance remain central concerns in modern machine learning, addressed through different technical approaches.

### Statistical Learning Era {#sec-introduction-statistical-learning-era-c064}

The 1990s marked a radical transformation in artificial intelligence as the field shifted from hand-coded rules toward statistical learning approaches. Three converging factors made statistical methods both possible and powerful. The digital revolution meant massive amounts of data were suddenly available to train the algorithms. Moore's Law[^fn-mooreslaw] delivered the computational power needed to process this data effectively. And researchers developed new algorithms like Support Vector Machines and improved neural networks that could actually learn patterns from this data rather than following pre-programmed rules. This combination fundamentally changed AI development: rather than encoding human knowledge directly, machines could discover patterns automatically from examples, creating more robust and adaptable systems.

[^fn-mooreslaw]: **Moore's Law**: The observation made by Intel co-founder Gordon Moore in 1965 that the number of transistors on a microchip doubles approximately every two years, while the cost halves. This exponential growth in computing power has been a key driver of advances in machine learning, though the pace has begun to slow in recent years.

Email spam filtering evolution illustrates this transformation. Early rule-based systems used explicit patterns but proved brittle and easily circumvented. Statistical systems took a different approach: if the word 'viagra' appears in 90% of spam emails but only 1% of normal emails, we can use this pattern to identify spam. Rather than writing explicit rules, statistical systems learn these patterns automatically from thousands of example emails, making them adaptable to new spam techniques. The mathematical foundation relies on Bayes' theorem to calculate the probability that an email is spam given specific words: $P(\text{spam}|\text{word}) = P(\text{word}|\text{spam}) \times P(\text{spam}) / P(\text{word})$. For emails with multiple words, we combine these probabilities across the entire message.

::: {.callout-example title="Early Spam Detection Systems"}
```
Rule-based (1980s):
IF contains("viagra") OR contains("winner") THEN spam

Statistical (1990s):
P(spam|word) = (frequency in spam emails) / (total frequency)

Combined using Naive Bayes:
P(spam|email) ∝ P(spam) × ∏ P(word|spam)
```
:::

Statistical approaches introduced three core concepts that remain fundamental to AI development. First, the quality and quantity of training data became as important as the algorithms themselves. AI could only learn patterns that were present in its training examples. Second, we needed rigorous ways to evaluate how well AI actually performed, leading to metrics that could measure success and compare different approaches. Third, we discovered an inherent tension between precision (being right when we make a prediction) and recall (catching all the cases we should find), forcing designers to make explicit trade-offs based on their application's needs. Spam filters might tolerate some spam to avoid blocking important emails, while medical diagnosis systems prioritize catching every potential case despite increased false alarms.

@tbl-ai-evolution-strengths summarizes the evolutionary journey of AI approaches, highlighting key strengths and capabilities emerging with each paradigm. Moving from left to right reveals important trends. Before examining shallow and deep learning, understanding trade-offs between existing approaches provides important context.

+---------------------+--------------------------+--------------------------+--------------------------+-------------------------------+
| Aspect              | Symbolic AI              | Expert Systems           | Statistical Learning     | Shallow / Deep Learning       |
+:====================+:=========================+:=========================+:=========================+:==============================+
| Key Strength        | Logical reasoning        | Domain expertise         | Versatility              | Pattern recognition           |
+---------------------+--------------------------+--------------------------+--------------------------+-------------------------------+
| Best Use Case       | Well-defined, rule-based | Specific domain problems | Various structured data  | Complex, unstructured data    |
|                     | problems                 |                          | problems                 | problems                      |
+---------------------+--------------------------+--------------------------+--------------------------+-------------------------------+
| Data Handling       | Minimal data needed      | Domain knowledge-based   | Moderate data required   | Large-scale data processing   |
+---------------------+--------------------------+--------------------------+--------------------------+-------------------------------+
| Adaptability        | Fixed rules              | Domain-specific          | Adaptable to various     | Highly adaptable to diverse   |
|                     |                          | adaptability             | domains                  | tasks                         |
+---------------------+--------------------------+--------------------------+--------------------------+-------------------------------+
| Problem Complexity  | Simple, logic-based      | Complicated, domain-     | Complex, structured      | Highly complex, unstructured  |
|                     |                          | specific                 |                          |                               |
+---------------------+--------------------------+--------------------------+--------------------------+-------------------------------+

: **AI Paradigm Evolution**: Shifting from symbolic AI to statistical approaches fundamentally changed machine learning by prioritizing data quantity and quality, enabling rigorous performance evaluation, and necessitating explicit trade-offs between precision and recall to optimize system behavior for specific applications. The table outlines how each paradigm addressed these challenges, revealing a progression towards data-driven systems capable of handling complex, real-world problems. {#tbl-ai-evolution-strengths}

This analysis bridges early approaches with recent developments in shallow and deep learning. It explains why certain approaches gained prominence in different eras and how each paradigm built upon predecessors while addressing their limitations. Earlier approaches continue to influence and enhance modern AI techniques, particularly in foundation model development.

### Shallow Learning Era {#sec-introduction-shallow-learning-era-3448}

The 2000s marked a significant period in machine learning history known as the "shallow learning" era. The term "shallow" refers to architectural depth: shallow learning typically employed one or two processing levels, contrasting with deep learning's multiple hierarchical layers that emerged later.

During this time, several powerful algorithms dominated the machine learning landscape. Each brought unique strengths to different problems: Decision trees provided interpretable results by making choices much like a flowchart. K-nearest neighbors made predictions by finding similar examples in past data, like asking your most experienced neighbors for advice. Linear and logistic regression offered straightforward, interpretable models that worked well for many real-world problems. Support Vector Machines (SVMs) excelled at finding complex boundaries between categories using the "kernel trick"---imagine being able to untangle a bowl of spaghetti into straight lines by lifting it into a higher dimension. These algorithms formed the foundation of practical machine learning.

A typical computer vision solution from 2005 exemplifies this approach:

::: {.callout-example title="Traditional Computer Vision Pipeline"}
```
1. Manual Feature Extraction
  - SIFT (Scale-Invariant Feature Transform)
  - HOG (Histogram of Oriented Gradients)
  - Gabor filters
2. Feature Selection/Engineering
3. "Shallow" Learning Model (e.g., SVM)
4. Post-processing
```
:::

This era's hybrid approach combined human-engineered features with statistical learning. They had strong mathematical foundations (researchers could prove why they worked). They performed well even with limited data. They were computationally efficient. They produced reliable, reproducible results.

The Viola-Jones algorithm[^fn-viola-jones] (2001) exemplifies this era, achieving real-time face detection using simple rectangular features and cascaded classifiers[^fn-cascade]. This algorithm powered digital camera face detection for nearly a decade.

[^fn-viola-jones]: **Viola-Jones Algorithm**: A groundbreaking computer vision algorithm that could detect faces in real-time by using simple rectangular patterns (like comparing the brightness of eye regions versus cheek regions) and making decisions in stages, filtering out non-faces quickly and spending more computation only on promising candidates.

[^fn-cascade]: **Cascade of Classifiers**: A multi-stage decision system where each stage acts as a filter, quickly rejecting obvious non-matches and passing promising candidates to the next, more sophisticated stage—similar to how security screening works at airports with multiple checkpoints of increasing thoroughness.

### Deep Learning Era {#sec-introduction-deep-learning-era-155a}

While Support Vector Machines excelled at finding complex category boundaries through mathematical transformations, deep learning adopted a radically different approach inspired by brain architecture. Deep learning employs layers of artificial neurons[^fn-neurons], with each layer transforming input data into increasingly abstract representations. In image processing, the first layer detects simple edges and contrasts, subsequent layers combine these into basic shapes and textures, higher layers recognize specific features like whiskers and ears, and final layers assemble these into concepts like "cat."

[^fn-neurons]: **Artificial Neurons**: Basic computational units in neural networks that mimic biological neurons, taking multiple inputs, applying weights and biases, and producing an output signal through an activation function.

Unlike shallow learning methods requiring carefully engineered features, deep learning networks automatically discover useful features from raw data. This hierarchical representation learning—from simple to complex and concrete to abstract—defines "deep" learning and proves remarkably effective for complex, real-world data like images, speech, and text.

AlexNet, shown in @fig-alexnet, achieved a breakthrough in the 2012 ImageNet[^fn-intro-imagenet] competition that transformed machine learning. The challenge required correctly classifying 1.2 million high-resolution images into 1,000 categories. While previous approaches struggled with error rates above 25%, AlexNet[^fn-intro-alexnet] achieved a 15.3% top-5 error rate, dramatically outperforming all existing methods.

[^fn-intro-imagenet]: **ImageNet**: A massive visual database containing over 14 million labeled images across 20,000+ categories, created by Stanford's Fei-Fei Li starting in 2009. The annual ImageNet challenge became the Olympics of computer vision, driving breakthrough after breakthrough in image recognition until neural networks became so good they essentially solved the competition.

[^fn-intro-alexnet]: **AlexNet**: A breakthrough deep neural network from 2012 that won the ImageNet competition by a large margin and helped spark the deep learning revolution. Named after Alex Krizhevsky, it proved that neural networks could outperform traditional computer vision methods when given enough data and computing power.

The success of AlexNet wasn't just a technical achievement; it was a watershed moment that demonstrated the practical viability of deep learning. It showed that with sufficient data, computational power, and architectural innovations, neural networks could outperform hand-engineered features and shallow learning methods that had dominated the field for decades. This single result triggered an explosion of research and applications in deep learning that continues to this day.

::: {#fig-alexnet fig-env="figure" fig-pos="htb"}
```{.tikz}
\begin{tikzpicture}[line join=round,font=\usefont{T1}{phv}{m}{n}\small]
\clip (-11.2,-2) rectangle (15.5,5.45);
%\draw[red](-11.2,-1.7) rectangle (15.5,5.45);
\tikzset{%
 LineD/.style={line width=0.7pt,black!50,dashed,dash pattern=on 3pt off 2pt},
  LineG/.style={line width=0.75pt,GreenLine},
  LineR/.style={line width=0.75pt,RedLine},
  LineA/.style={line width=0.75pt,BrownLine,-latex,text=black}
}
\newcommand\FillCube[4]{
\def\depth{#2}
\def\width{#3}
\def\height{#4}
\def\nc{#1}
% Lower front left corner
\coordinate (A\nc) at (0, 0);
% Donji prednji desni
\coordinate (B\nc) at (\width, 0);
% Upper front right
\coordinate (C\nc) at (\width, \height);
% Upper front left
\coordinate (D\nc) at (0, \height);
% Pomak u "dubinu"
\coordinate (shift) at (-0.7*\depth, \depth);
% Last points (moved)
\coordinate (E\nc) at ($(A\nc) + (shift)$);
\coordinate (F\nc) at ($(B\nc) + (shift)$);
\coordinate (G\nc) at ($(C\nc) + (shift)$);
\coordinate (H\nc) at ($(D\nc) + (shift)$);
% Front side
\draw[GreenLine,fill=green!08,line width=0.5pt] (A\nc) -- (B\nc) -- (C\nc) --(D\nc) -- cycle;
% Top side
\draw[GreenLine,fill=green!20,line width=0.5pt] (D\nc) -- (H\nc) -- (G\nc) -- (C\nc);
% Left
\draw[GreenLine,fill=green!15] (A\nc) -- (E\nc) -- (H\nc)--(D\nc)--cycle;
\draw[] (E\nc) -- (H\nc);
\draw[GreenLine,line width=0.75pt](A\nc)--(B\nc)--(C\nc)--(D\nc)--(A\nc)
(A\nc)--(E\nc)--(H\nc)--(G\nc)--(C\nc)
(D\nc)--(H\nc);
}
%%%
\newcommand\SmallCube[4]{
\def\nc{#1}
\def\depth{#2}
\def\width{#3}
\def\height{#4}
\coordinate (A\nc) at (0, 0);
\coordinate (B\nc) at (\width, 0);
\coordinate (C\nc) at (\width, \height);
\coordinate (D\nc) at (0, \height);
\coordinate (shift) at (-0.7*\depth, \depth);
\coordinate (E\nc) at ($(A\nc) + (shift)$);
\coordinate (F\nc) at ($(B\nc) + (shift)$);
\coordinate (G\nc) at ($(C\nc) + (shift)$);
\coordinate (H\nc) at ($(D\nc) + (shift)$);
\draw[RedLine,fill=red!08,line width=0.5pt,fill opacity=0.7] (A\nc) -- (B\nc) -- (C\nc) -- (D\nc) -- cycle;
\draw[RedLine,fill=red!20,line width=0.5pt,fill opacity=0.7] (D\nc) -- (H\nc) -- (G\nc) -- (C\nc);
\draw[RedLine,fill=red!15,fill opacity=0.7] (A\nc) -- (E\nc) -- (H\nc)--(D\nc)--cycle;
\draw[] (E\nc) -- (H\nc);
}
%%%%%%%%%%%%%%%%%%%%%
%%4 column
%%%%%%%%%%%%%%%%%%%%
\begin{scope}
%big cube
\begin{scope}
\FillCube{4VD}{0.8}{3}{2}
\end{scope}
%%small cube
\begin{scope}[shift={(-0.10,0.4)},line width=0.5pt]
\SmallCube{4MD}{0.4}{3}{0.6}
%%
\draw[LineR](A\nc)-- (B\nc)--node[left,text=black]{3}
(C\nc)--(D\nc)-- (A\nc)
(A\nc)--(E\nc)--(H\nc)--(G\nc)--node[left,text=black]{3}(C\nc)
(D\nc)-- (H\nc);
%
\def\nc{4VD}
\draw[LineG](A\nc)--node[below,text=black]{192} (B\nc)--
(C\nc)--(D\nc)--node[right,text=black,text opacity=1]{13} (A\nc)
(A\nc)--(E\nc)--(H\nc)--(G\nc)--(C\nc)
(D\nc)--node[right,text=black,text opacity=1]{13} (H\nc);
\end{scope}
\end{scope}
%%Above
\begin{scope}[shift={(0,3.5)}]
%big cube
\begin{scope}
\FillCube{4VG}{0.8}{3}{2}
\end{scope}
%%small cube
\begin{scope}[shift={(-0.18,0.55)}]
\SmallCube{4MG}{0.4}{3}{0.6}
%%
\draw[LineR](A\nc)-- (B\nc)--node[left,text=black]{3}
(C\nc)--(D\nc)-- (A\nc)
(A\nc)--(E\nc)--(H\nc)--(G\nc)--node[left,text=black]{3}(C\nc)
(D\nc)-- (H\nc);
\def\nc{4VG}
\draw[LineG](A\nc)--node[below,text=black]{192} (B\nc)--
(C\nc)--(D\nc)--node[right,text=black,text opacity=1]{} (A\nc)
(A\nc)--(E\nc)--(H\nc)--(G\nc)--(C\nc)
(D\nc)--node[right,text=black,text opacity=1]{} (H\nc);
\end{scope}
\end{scope}
%%%%%
%%5 column
%%%%
%%small cube
\begin{scope}[shift={(4.15,0)}]
%big cube
\begin{scope}
\FillCube{5VD}{0.8}{3}{2}
\end{scope}
%%small cube
\begin{scope}[shift={(-0.10,1.25)}]
\SmallCube{5MD}{0.4}{3}{0.6}
%%
\draw[LineR](A\nc)-- (B\nc)--node[left,text=black]{3}
(C\nc)--(D\nc)-- (A\nc)
(A\nc)--(E\nc)--(H\nc)--(G\nc)--node[left,text=black]{3}(C\nc)
(D\nc)-- (H\nc);
%
\def\nc{5VD}
\draw[LineG](A\nc)--node[below,text=black]{192} (B\nc)--
(C\nc)--(D\nc)--node[right,text=black,text opacity=1]{13} (A\nc)
(A\nc)--(E\nc)--(H\nc)--(G\nc)--(C\nc)
(D\nc)--node[right,text=black,text opacity=1]{13} (H\nc);
\end{scope}
\end{scope}
%%Above
\begin{scope}[shift={(4.15,3.5)}]
%big cube
\begin{scope}
\FillCube{5VG}{0.8}{3}{2}
\end{scope}
%%small cube
\begin{scope}[shift={(-0.08,0.28)}]
\SmallCube{5MG}{0.4}{3}{0.6}
%%
\draw[LineR](A\nc)-- (B\nc)--node[left,text=black]{3}
(C\nc)--(D\nc)-- (A\nc)
(A\nc)--(E\nc)--(H\nc)--(G\nc)--node[left,text=black]{3}(C\nc)
(D\nc)-- (H\nc);
%
\def\nc{5VG}
\draw[LineG](A\nc)--node[below,text=black]{192} (B\nc)--
(C\nc)--(D\nc)--node[right,text=black,text opacity=1]{} (A\nc)
(A\nc)--(E\nc)--(H\nc)--(G\nc)--(C\nc)
(D\nc)--node[right,text=black,text opacity=1]{} (H\nc);
\end{scope}
\end{scope}
%%%%%%%%%%%%%%%%%%%%%%%
%%3 column
%%%%%%%%%%%%%%%%%%%%%%%
\begin{scope}[shift={(-3.75,-0.5)}]
%big cube
\begin{scope}
\FillCube{3VD}{1.5}{2.33}{3}
\end{scope}
%%small cube-down
\begin{scope}[shift={(-0.10,0.45)}]
\SmallCube{3MDI}{0.4}{2.33}{0.6}
%%
\draw[LineR](A\nc)-- (B\nc)--node[left,text=black]{3}
(C\nc)--(D\nc)-- (A\nc)
(A\nc)--(E\nc)--(H\nc)--(G\nc)--node[left,text=black]{3}(C\nc)
(D\nc)-- (H\nc);
%
\end{scope}
%%small cube - up
\begin{scope}[shift={(-0.12,2.23)}]
\SmallCube{3MDII}{0.4}{2.33}{0.6}
%%
\draw[LineR](A\nc)-- (B\nc)--node[left,text=black]{3}
(C\nc)--(D\nc)-- (A\nc)
(A\nc)--(E\nc)--(H\nc)--(G\nc)--node[left,text=black]{3}(C\nc)
(D\nc)-- (H\nc);
%
\def\nc{3VD}
\draw[LineG](A\nc)--node[below,text=black]{128} (B\nc)--
(C\nc)--(D\nc)--node[right,text=black,text opacity=1,pos=0.4]{27} (A\nc)
(A\nc)--(E\nc)--(H\nc)--(G\nc)--(C\nc)
(D\nc)--node[right,text=black,text opacity=1]{27} (H\nc);
\end{scope}
\end{scope}
%%Above
\begin{scope}[shift={(-3.75,3.5)}]
%big cube
\begin{scope}
\FillCube{3VG}{1.5}{2.33}{3}
\end{scope}
%%small cube-down
\begin{scope}[shift={(-0.42,0.75)}]
\SmallCube{3MGI}{0.4}{2.33}{0.6}
%%
\draw[LineR](A\nc)-- (B\nc)--node[left,text=black]{}
(C\nc)--(D\nc)-- (A\nc)
(A\nc)--(E\nc)--(H\nc)--(G\nc)--node[left,text=black]{3}(C\nc)
(D\nc)-- (H\nc);
%
\def\nc{3VG}
\draw[GreenLine,line width=0.75pt](A\nc)--node[below,text=black]{128} (B\nc)--
(C\nc)--(D\nc)--node[right,text=black,text opacity=1]{} (A\nc)
(A\nc)--(E\nc)--(H\nc)--(G\nc)--(C\nc)
(D\nc)--node[right,text=black,text opacity=1]{} (H\nc);
\end{scope}
%%small cube-up
\begin{scope}[shift={(-0.06,0.18)}]
\SmallCube{3MGII}{0.4}{2.33}{0.6}
%%
\draw[LineR](A\nc)-- (B\nc)--node[left,text=black]{3}
(C\nc)--(D\nc)-- (A\nc)
(A\nc)--(E\nc)--(H\nc)--(G\nc)--node[left,text=black]{3}(C\nc)
(D\nc)-- (H\nc);
%
\def\nc{3VG}
\draw[LineG](A\nc)--node[below,text=black]{128} (B\nc)--
(C\nc)--(D\nc)--node[right,text=black,text opacity=1]{} (A\nc)
(A\nc)--(E\nc)--(H\nc)--(G\nc)--(C\nc)
(D\nc)--node[right,text=black,text opacity=1]{} (H\nc);
\end{scope}
\end{scope}
%%%%%%%%%%%%%%%%%%%%%%%
%%2 column
%%%%%%%%%%%%%%%%%%%%%%%
\begin{scope}[shift={(-6.8,-1)}]
%big cube
\begin{scope}
\FillCube{2VD}{2}{1.3}{3.8}
\end{scope}
%%small cube
\begin{scope}[shift={(-0.2,2.5)}]
\SmallCube{2MD}{0.4}{1.3}{1}
%%
\draw[LineR](A\nc)-- (B\nc)--node[left,text=black]{5}
(C\nc)--(D\nc)-- (A\nc)
(A\nc)--(E\nc)--(H\nc)--(G\nc)--node[left,text=black]{5}(C\nc)
(D\nc)-- (H\nc);
%
\def\nc{2VD}
\draw[LineG](A\nc)--node[below,text=black]{48} (B\nc)--
(C\nc)--(D\nc)--node[pos=0.6,right,text=black,text opacity=1]{55} (A\nc)
(A\nc)--(E\nc)--(H\nc)--(G\nc)--(C\nc)
(D\nc)--node[pos=0.26,right,text=black,text opacity=1]{55} (H\nc);
\end{scope}
\end{scope}
%%Above
\begin{scope}[shift={(-6.8,3.5)}]
%big cube
\begin{scope}
\FillCube{2VG}{2}{1.3}{3.8}
\end{scope}
%%small cube
\begin{scope}[shift={(-0.1,0.5)}]
\SmallCube{2MG}{0.4}{1.3}{1}
%%
\draw[LineR](A\nc)-- (B\nc)--node[left,text=black]{5}
(C\nc)--(D\nc)-- (A\nc)
(A\nc)--(E\nc)--(H\nc)--(G\nc)--node[left,text=black]{5}(C\nc)
(D\nc)-- (H\nc);
%
\def\nc{2VG}
\draw[LineG](A\nc)--node[above,text=black]{48} (B\nc)--
(C\nc)--(D\nc)--node[right,text=black,text opacity=1]{} (A\nc)
(A\nc)--(E\nc)--(H\nc)--(G\nc)--(C\nc)
(D\nc)--node[right,text=black,text opacity=1]{} (H\nc);
\end{scope}
\end{scope}
%%%%%%%%%%%%%%%%%%%%%%%
%%1 column
%%%%%%%%%%%%%%%%%%%%%%%
\begin{scope}[shift={(-9.0,-1.2)}]
%big cube
\begin{scope}
\FillCube{1VD}{2}{0.2}{4.55}
\end{scope}
%%small cube=down
\begin{scope}[shift={(-0.25,0.5)}]
\SmallCube{1MDI}{0.8}{0.15}{1.7}
%%
\draw[LineR](A\nc)-- (B\nc)--
(C\nc)--(D\nc)-- node[left=-2pt,text=black,pos=0.4]{11}(A\nc)
(A\nc)--(E\nc)--(H\nc)--(G\nc)--node[left=3pt,text=black,pos=0.9]{11}(C\nc)
(D\nc)-- (H\nc);
%
\def\nc{1VD}
\draw[LineG](A\nc)--node[below,text=black]{3} (B\nc)--
(C\nc)--(D\nc)--node[right,text=black,text opacity=1]{} (A\nc)
(A\nc)--node[below left,text=black]{224}(E\nc)--
node[left,text=black,text opacity=1]{224}(H\nc)--(G\nc)--(C\nc)
(D\nc)-- (H\nc);
\end{scope}
%%small cube=up
\begin{scope}[shift={(-0.75,3.4)}]
\SmallCube{1MDII}{0.8}{0.15}{1.7}
%%
\draw[LineR](A\nc)-- (B\nc)--
(C\nc)--(D\nc)-- node[left=-2pt,text=black,pos=0.4]{11}(A\nc)
(A\nc)--(E\nc)--(H\nc)--(G\nc)--node[left=3pt,text=black,pos=0.9]{11}(C\nc)
(D\nc)-- (H\nc);
%
\def\nc{1VD}
\draw[LineG](A\nc)--node[below,text=black]{3} (B\nc)--
(C\nc)--(D\nc)--node[right,text=black,text opacity=1]{} (A\nc)
(A\nc)--node[below left,text=black]{224}(E\nc)--
node[left,text=black,text opacity=1]{224}(H\nc)--(G\nc)--(C\nc)
(D\nc)-- (H\nc);
\end{scope}
\end{scope}
%%%%
\begin{scope}[shift={(8.15,0)}]
\begin{scope}
\FillCube{6VD}{0.8}{2.0}{2}
\path(A6VD)--node[below]{128}(B6VD);
\path(A6VD)--node[right]{13}(D6VD);
\path(D6VD)--node[right]{13}(H6VD);
\end{scope}
%up
\begin{scope}[shift={(0,3.5)}]
\FillCube{6VG}{0.8}{2.0}{2}
\path(A6VG)--node[below]{128}(B6VG);
\end{scope}
\end{scope}

\newcommand\Boxx[3]{
\node[draw,LineG,fill=green!10,rectangle,minimum width=7mm,minimum height=#2](#1){};
\node[below=2pt of #1]{#3};
}
\begin{scope}[shift={(11.7,1.0)}]
 \Boxx{B1D}{35mm}{2048}
\end{scope}
\begin{scope}[shift={(11.7,5.25)}]
 \Boxx{B1G}{35mm}{2048}
\end{scope}
\begin{scope}[shift={(13.5,1.0)}]
 \Boxx{B2D}{35mm}{2048}
\end{scope}
\begin{scope}[shift={(13.5,5.25)}]
 \Boxx{B2G}{35mm}{2048}
\end{scope}
\begin{scope}[shift={(15.0,1.0)}]
 \Boxx{B3}{19mm}{1000}
\end{scope}
%%%
\node[right=3pt of B1VD,align=center]{Stride\\ of 4};
\node[right=3pt of B2VD,align=center]{Max\\ pooling};
\node[right=3pt of B3VD,align=center]{Max\\ pooling};
\node[below=3pt of B6VD,align=center]{Max\\ pooling};
%
\coordinate(1C2)at($(A2VD)!0.4!(D2VD)$);
\foreach\i in{B,C,G}{
\draw[LineD](\i 1MDI)--(1C2);
}
\coordinate(2C2)at($(E2VG)!0.2!(H2VG)$);
\foreach\i in{B,C,G}{
\draw[LineD](\i 1MDII)--(2C2);
}
%3
\coordinate(1C3)at($(A3VD)!0.55!(H3VD)$);
\foreach\i in{B,C,G}{
\draw[LineD](\i 2MD)--(1C3);
}
\coordinate(2C3)at($(A3MGI)!0.35!(D3MGI)$);
\foreach\i in{B,C,G}{
\draw[LineD](\i 2MG)--(2C3);
}
%4
\coordinate(1C4)at($(A4VG)!0.15!(D4VG)$);
\foreach\i in{B,C,G}{
\draw[LineD](\i 3MGI)--(1C4);
}
\coordinate(2C4)at($(G4MD)!0.15!(H4MD)$);
\foreach\i in{B,C,G}{
\draw[LineD](\i 3MGII)--(2C4);
}
\coordinate(3C4)at($(A4MG)!0.5!(C4MG)$);
\foreach\i in{B,C,G}{
\draw[LineD](\i 3MDII)--(3C4);
}
\coordinate(3C4)at($(A4VD)!0.12!(D4VD)$);
\foreach\i in{B,C,G}{
\draw[LineD](\i 3MDI)--(3C4);
}
%5
\coordinate(1C5)at($(A5MG)!0.82!(H5MG)$);
\foreach\i in{B,C,G}{
\draw[LineD](\i 4MG)--(1C5);
}
\coordinate(2C5)at($(A5VD)!0.52!(C5VD)$);
\foreach\i in{B,C,G}{
\draw[LineD](\i 4MD)--(2C5);
}
%6
\coordinate(1C6)at($(A6VG)!0.52!(C6VG)$);
\foreach\i in{B,C,G}{
\draw[LineD](\i 5MG)--(1C6);
}
\coordinate(1C6)at($(D6VD)!0.3!(B6VD)$);
\foreach\i in{B,C,G}{
\draw[LineD](\i 5MD)--(1C6);
}
%
\draw[LineA]($(B6VD)!0.52!(C6VD)$)coordinate(X1)--
node[below]{dense}(X1-|B1D.north west);
\draw[LineA](B1D)--node[below]{dense}(B2D);
\draw[LineA](B2D)--(B3);
%
\draw[LineA]($(B6VG)!0.52!(C6VG)$)coordinate(X1)--(X1-|B1G.north west);
\draw[LineA]($(B6VG)!0.52!(C6VG)$)--(B1D);
\draw[LineA]($(B6VD)!0.52!(C6VD)$)--(B1G);
\draw[LineA](B1D)--(B2G);
\draw[LineA](B1G)--(B2D);
\draw[LineA](B2G)--node[right]{dense}(B3);
\draw[LineA]($(B1G.north east)!0.7!(B1G.south east)$)--($(B2G.north west)!0.7!(B2G.south west)$);
\end{tikzpicture}
```
**Convolutional Neural Network Architecture**: AlexNet pioneered the use of deep convolutional layers to automatically learn hierarchical feature representations from images, enabling significant improvements in image classification accuracy. By stacking convolutional layers with max-pooling, and culminating in fully connected layers, the network transforms raw pixel data into abstract features suitable for classification tasks.
:::

Deep learning subsequently entered an era of unprecedented scale. By the late 2010s, companies like Google, Facebook, and OpenAI trained neural networks thousands of times larger than AlexNet. These massive models, often called "foundation models"[^fn-intro-foundation-models], took deep learning to new heights.

[^fn-intro-foundation-models]: **Foundation Models**: Large-scale AI models trained on broad datasets that serve as the "foundation" for many different applications through fine-tuning—like GPT for language tasks or CLIP for vision tasks. The term was coined by Stanford's AI researchers in 2021 to capture how these models became the basis for building more specific AI systems.

GPT-3, released in 2020, contained 175 billion parameters—nearly 3,000 times larger than AlexNet[^fn-parameters]—with training data encompassing vast text corpora enabling comprehensive pattern learning. These models showed remarkable abilities: writing human-like text, engaging in conversation, generating images from descriptions, and even writing computer code. A key insight emerged: larger neural networks trained on more data became capable of solving increasingly complex tasks. This scale introduced unprecedented systems challenges[^fn-training-challenges]. Efficiently training large models requires thousands of parallel GPUs, storing and serving models hundreds of gigabytes in size, and handling massive training datasets.

[^fn-parameters]: **Parameters**: The adjustable values within a neural network that are modified during training, similar to how the brain's neural connections grow stronger as you learn a new skill. Having more parameters generally means that the model can learn more complex patterns.

[^fn-training-challenges]: **Large-Scale Training Challenges**: Training GPT-3 required 3,640 petaflop-days of compute (equivalent to running 1,000 GPUs continuously for a year) and cost an estimated $4.6 million. Modern foundation models can consume 100+ terabytes of training data and require specialized distributed training techniques to coordinate thousands of accelerators across multiple data centers.

The 2012 deep learning revolution built upon neural network research dating to the 1950s. The story begins with Frank Rosenblatt's Perceptron in 1957, which captured the imagination of researchers by showing how a simple artificial neuron could learn to classify patterns. Though limited to linearly separable problems—as Minsky and Papert's 1969 book "Perceptrons" demonstrated—it introduced the fundamental concept of trainable neural networks. The 1980s brought more important breakthroughs: Rumelhart, Hinton, and Williams introduced backpropagation[^fn-backprop-history] in 1986, providing a systematic way to train multi-layer networks, while Yann LeCun demonstrated its practical application in recognizing handwritten digits using specialized neural networks designed for image processing[^fn-cnn].

[^fn-backprop-history]: **Backpropagation (Historical Context)**: A mathematical technique that allows neural networks to learn by calculating how much each component contributed to errors and adjusting accordingly—like a coach analyzing a team's mistakes and giving each player specific feedback to improve their performance.

[^fn-cnn]: **Convolutional Neural Network (CNN)**: A type of neural network specially designed for processing images, inspired by how the human visual system works. The "convolutional" part refers to how it scans images in small chunks, similar to how our eyes focus on different parts of a scene.

These networks largely stagnated through the 1990s and 2000s not because the ideas were incorrect, but because they preceded necessary technological developments. The field lacked three important ingredients: sufficient data to train complex networks, enough computational power to process this data, and the technical innovations needed to train very deep networks effectively.

Deep learning's potential required the convergence of big data, advanced computing hardware, and algorithmic breakthroughs. This extended development period explains why the 2012 ImageNet breakthrough represented accumulated research culminating rather than sudden revolution. This evolution produced two significant developments. First, it established machine learning systems engineering as a discipline bridging theoretical advancements with practical implementation. Second, it necessitated comprehensive machine learning system definitions encompassing algorithms, data, and computing infrastructure. Today's challenges of scale echo many of the same fundamental questions about computation, data, and learning methods that researchers have grappled with since the field's inception, but now within a more complex and interconnected framework.

{{< margin-video "https://www.youtube.com/watch?v=FwFduRA_L6Q&ab_channel=YannLeCun" "Convolutional Network Demo from 1989" "Yann LeCun" >}}

As AI progressed from symbolic reasoning to statistical learning and deep learning, applications became increasingly ambitious and complex. This growth introduced challenges extending beyond algorithms, necessitating engineering entire systems capable of deploying and sustaining AI at scale—giving rise to Machine Learning Systems Engineering.

## The Bitter Lesson: Why Systems Matter {#sec-introduction-bitter-lesson-systems-matter-a8f2}

The evolution we've traced reveals a profound pattern that reinforcement learning pioneer Richard Sutton articulated in his influential 2019 essay "The Bitter Lesson" [@sutton2019bitter]. Sutton[^fn-sutton-turing] observed that the greatest breakthroughs in AI have consistently come not from incorporating human knowledge and expertise, but from scaling general-purpose methods that leverage massive computational resources.

[^fn-sutton-turing]: **Richard Sutton**: A foundational figure in reinforcement learning and AI, Sutton co-authored the seminal textbook "Reinforcement Learning: An Introduction" and developed key algorithms like temporal difference learning. He received the 2024 Turing Award—computing's highest honor—for his pioneering contributions to reinforcement learning that have fundamentally shaped how AI systems learn and adapt. His perspective on AI's development carries particular weight given his decades of contributions to both the theoretical foundations and practical advancement of machine learning.

This pattern appears repeatedly throughout AI history. In chess, IBM's Deep Blue defeated world champion Garry Kasparov in 1997 not by encoding sophisticated chess strategies, but through brute-force search evaluating millions of positions per second. In Go, DeepMind's AlphaGo achieved superhuman performance by learning from self-play rather than studying centuries of human Go wisdom. In computer vision, convolutional neural networks that learn features directly from data have surpassed decades of carefully hand-crafted feature engineering. In speech recognition, end-to-end deep learning systems have outperformed approaches built on detailed models of human phonetics and linguistics.

The "bitter" aspect of this lesson is that human expertise and domain knowledge, while providing short-term improvements, ultimately become obstacles to long-term progress. Sutton writes: "The biggest lesson that can be read from 70 years of AI research is that general methods that leverage computation are ultimately the most effective, and by a large margin."

This insight fundamentally explains why ML systems have become so critical. If the path to AI progress lies in scaling computation rather than encoding human knowledge, then our success depends entirely on our ability to build systems that can effectively harness computational resources. The algorithms matter, but the systems that can train models on massive datasets, deploy them at global scale, and continuously improve them through feedback loops matter even more.

Consider modern language models like GPT-4 or image generation systems like DALL-E. Their capabilities emerge not from sophisticated linguistic or artistic theories encoded by humans, but from training general-purpose neural networks on vast amounts of data using enormous computational resources. The engineering challenge is building systems that can manage this scale: collecting and processing petabytes of training data, coordinating training across thousands of GPUs, serving models to millions of users with millisecond latency, and continuously updating systems based on real-world performance.

Sutton's bitter lesson provides the fundamental motivation for this book. If AI progress depends on our ability to scale computation effectively, then understanding how to build, deploy, and maintain these computational systems becomes the most important skill for AI practitioners. The theoretical algorithms are important, but the systems that bring them to life at scale determine what's actually possible in practice.

## ML Systems Engineering {#sec-introduction-ml-systems-engineering-e9d8}

Sutton's bitter lesson reveals why a new engineering discipline has emerged. If AI progress depends on scaling computation rather than encoding human expertise, then building systems that can effectively harness computational resources becomes the critical bottleneck. This realization has fundamentally shifted how we approach AI development—from focusing primarily on algorithmic innovations to recognizing that the engineering of scalable systems often determines what's actually achievable in practice.

The emergence of this systems-focused approach mirrors a similar transition in computer science and engineering evolution in the late 1960s and early 1970s. As computing systems grew more complex, Computer Engineering[^fn-computer-engineering] emerged as a new discipline to address the growing complexity of integrating hardware and software systems. This field bridged the gap between Electrical Engineering's hardware expertise and Computer Science's focus on algorithms and software. Computer Engineering arose because the challenges of designing and building complex computing systems required an integrated approach that neither discipline could fully address on its own.

[^fn-computer-engineering]: **Computer Engineering**: This discipline emerged in the late 1960s when IBM System/360 and other complex computing systems required expertise that spanned both hardware and software. Before Computer Engineering, electrical engineers focused on circuits while computer scientists worked on algorithms, but no one specialized in the integration challenges. Today's Computer Engineering programs, established at schools like Case Western Reserve and Stanford in the 1970s, combine hardware design, software systems, and computer architecture—laying the groundwork for what ML Systems Engineering is becoming today.

A similar transition is occurring in AI. While Computer Science advances ML algorithms and Electrical Engineering develops specialized AI hardware, neither discipline fully addresses engineering principles needed to deploy, optimize, and sustain ML systems at scale. This gap necessitates a new discipline: Machine Learning Systems Engineering.

This field lacks universal definition but can be broadly characterized as:

::: {.callout-definition title="Machine Learning Systems Engineering"}
**Machine Learning Systems Engineering (MLSysEng)** is the engineering discipline focused on building *reliable*, *efficient*, and *scalable* AI systems across computational platforms, ranging from *embedded devices* to *data centers*. It spans the entire AI lifecycle, including *data acquisition*, *model development*, *system integration*, *deployment*, and *operations*, with an emphasis on *resource-awareness* and *system-level optimization*.
:::

Space exploration provides an apt analogy. Astronauts venture into new frontiers, but their discoveries depend on complex engineering systems: rockets providing lift, life support systems sustaining them, and communication networks maintaining Earth connectivity. Similarly, AI researchers advance learning algorithms, but breakthroughs become practical reality through careful systems engineering. Modern AI systems require robust infrastructure for data collection and management, powerful computing systems for model training, and reliable deployment platforms serving millions of users.

Machine learning systems engineering's emergence as an important discipline reflects a broader reality: converting AI algorithms into real-world systems requires bridging theoretical possibilities with practical implementation. A brilliant algorithm requires efficient data collection and processing, distributed computation across hundreds of machines, reliable service to millions of users, and production performance monitoring.

Understanding the interplay between algorithms and engineering is fundamental for modern AI practitioners. Researchers advance algorithmic possibilities while engineers address the complex challenge of reliable, efficient real-world implementation. This raises a fundamental question: what constitutes a machine learning system, and how does it differ from traditional software systems?

## Defining ML Systems {#sec-introduction-defining-ml-systems-bf7d}

No universally accepted definition of machine learning systems exists. This ambiguity stems from practitioners, researchers, and industries referring to machine learning systems in varying contexts with different scopes. Some focus solely on algorithmic aspects while others include the entire pipeline from data collection to model deployment. This loose usage reflects the field's rapidly evolving and multidisciplinary nature.

Given this diversity of perspectives, establishing a clear and comprehensive definition encompassing all aspects is important. This textbook adopts a holistic approach to machine learning systems, considering algorithms and the entire ecosystem in which they operate. We define a machine learning system as:

:::{.callout-definition title="Machine Learning System"}
A machine learning system is an integrated computing system comprising three core components: (1) data that guides algorithmic behavior, (2) learning algorithms that extract patterns from this data, and (3) computing infrastructure that enables both the learning process (i.e., training) and the application of learned knowledge (i.e., inference/serving). Together, these components create a computing system capable of making predictions, generating content, or taking actions based on learned patterns.
:::

Any machine learning system's core consists of three interrelated components illustrated in @fig-ai-triangle: Models/Algorithms, Data, and Computing Infrastructure. These components form a triangular dependency where each element fundamentally shapes the possibilities of the others. The model architecture dictates both the computational demands for training and inference, as well as the volume and structure of data required for effective learning. The data's scale and complexity influence what infrastructure is needed for storage and processing, while simultaneously determining which model architectures are feasible. The infrastructure capabilities establish practical limits on both model scale and data processing capacity, creating a framework within which the other components must operate.

::: {#fig-ai-triangle fig-env="figure" fig-pos="htb"}
```{.tikz}
\scalebox{0.8}{%
\begin{tikzpicture}[line join=round,font=\usefont{T1}{phv}{m}{n}\small]
\tikzset{
 Line/.style={line width=0.35pt,black!50,text=black},
 ALineA/.style={violet!80!black!50,line width=3pt,shorten <=2pt,shorten >=2pt,
  {Triangle[width=1.1*6pt,length=0.8*6pt]}-{Triangle[width=1.1*6pt,length=0.8*6pt]}},
LineD/.style={line width=0.75pt,black!50,text=black,dashed,dash pattern=on 5pt off 3pt},
Circle/.style={inner xsep=2pt,
  circle,
    draw=BrownLine,
    line width=0.75pt,
    fill=BrownL!40,
    minimum size=16mm
  },
 circles/.pic={
\pgfkeys{/channel/.cd, #1}
\node[circle,draw=\channelcolor,line width=\Linewidth,fill=\channelcolor!10,
minimum size=2.5mm](\picname){};
        }
}
\tikzset {
pics/cloud/.style = {
        code = {
\colorlet{red}{RedLine}
\begin{scope}[local bounding box=CLO,scale=0.5, every node/.append style={transform shape}]
\draw[red,fill=white,line width=0.9pt](0.67,1.21)to[out=55,in=90,distance=13](1.5,0.96)
to[out=360,in=30,distance=9](1.68,0.42);
\draw[red,fill=white,line width=0.9pt](0,0)to[out=170,in=180,distance=11](0.1,0.61)
to[out=90,in=105,distance=17](1.07,0.71)
to[out=20,in=75,distance=7](1.48,0.36)
to[out=350,in=0,distance=7](1.48,0)--(0,0);
\draw[red,fill=white,line width=0.9pt](0.27,0.71)to[bend left=25](0.49,0.96);

\end{scope}
    }
  }
}
%streaming
\tikzset{%
 LineST/.style={-{Circle[\channelcolor,fill=RedLine,length=4pt]},draw=\channelcolor,line width=\Linewidth,rounded corners},
 ellipseST/.style={fill=\channelcolor,ellipse,minimum width = 2.5mm, inner sep=2pt, minimum height =1.5mm},
 BoxST/.style={line width=\Linewidth,fill=white,draw=\channelcolor,rectangle,minimum width=56,
 minimum height=16,rounded corners=1.2pt},
 pics/streaming/.style = {
        code = {
        \pgfkeys{/channel/.cd, #1}
\begin{scope}[local bounding box=STREAMING,scale=\scalefac, every node/.append style={transform shape}]
\node[BoxST,minimum width=44,minimum height=48](\picname-RE1){};
\foreach \i/\j in{1/north,2/center,3/south}{
\node[BoxST](\picname-GR\i)at(\picname-RE1.\j){};
\node[ellipseST]at($(\picname-GR\i.west)!0.2!(\picname-GR\i.east)$){};
\node[ellipseST]at($(\picname-GR\i.west)!0.4!(\picname-GR\i.east)$){};
}
\draw[LineST](\picname-GR3)--++(2,0)coordinate(\picname-C4);
\draw[LineST](\picname-GR3.320)--++(0,-0.7)--++(0.8,0)coordinate(\picname-C5);
\draw[LineST](\picname-GR3.220)--++(0,-0.7)--++(-0.8,0)coordinate(\picname-C6);
\draw[LineST](\picname-GR3)--++(-2,0)coordinate(\picname-C7);
 \end{scope}
     }
  }
}
%data
\tikzset{mycylinder/.style={cylinder, shape border rotate=90, aspect=1.3, draw, fill=white,
minimum width=25mm,minimum height=11mm,line width=\Linewidth,node distance=-0.15},
pics/data/.style = {
        code = {
        \pgfkeys{/channel/.cd, #1}
\begin{scope}[local bounding box=STREAMING,scale=\scalefac, every node/.append style={transform shape}]
\node[mycylinder,fill=\channelcolor!50] (A) {};
\node[mycylinder, above=of A,fill=\channelcolor!30] (B) {};
\node[mycylinder, above=of B,fill=\channelcolor!10] (C) {};
 \end{scope}
     }
  }
}
\pgfkeys{
  /channel/.cd,
  channelcolor/.store in=\channelcolor,
  drawchannelcolor/.store in=\drawchannelcolor,
  scalefac/.store in=\scalefac,
  Linewidth/.store in=\Linewidth,
  picname/.store in=\picname,
  channelcolor=BrownLine,
  drawchannelcolor=BrownLine,
  scalefac=1,
  Linewidth=0.5pt,
  picname=C
}
\node[Circle](MO){};
\node[Circle,below left=1 and 2.5 of MO,draw=GreenLine,fill=GreenL!40,](IN){};
\node[Circle,below right=1 and 2.5 of MO,draw=OrangeLine,fill=OrangeL!40,](DA){};
\draw[ALineA](MO)--(IN);
\draw[ALineA](MO)--(DA);
\draw[ALineA](DA)--(IN);
\node[below=2pt of MO]{Model};
\node[below=2pt of IN]{Infra};
\node[below=2pt of DA]{Data};
%%
\begin{scope}[local bounding box=CIRCLE1,shift={($(MO)+(0.04,-0.24)$)},
scale=0.55, every node/.append style={transform shape}]
%1 column
\foreach \j in {1,2,3} {
  \pgfmathsetmacro{\y}{(1.5-\j)*0.43 + 0.7}
  \pic at (-0.8,\y) {circles={channelcolor=RedLine,picname=1CD\j}};
}
%2 column
\foreach \i in {1,...,4} {
  \pgfmathsetmacro{\y}{(2-\i)*0.43+0.7}
  \pic at (0,\y) {circles={channelcolor=RedLine, picname=2CD\i}};
}
%3 column
\foreach \j in {1,2} {
  \pgfmathsetmacro{\y}{(1-\j)*0.43 + 0.7}
  \pic at (0.8,\y) {circles={channelcolor=RedLine,picname=3CD\j}};
}
\foreach \i in {1,2,3}{
  \foreach \j in {1,2,3,4}{
\draw[Line](1CD\i)--(2CD\j);
}}
\foreach \i in {1,2,3,4}{
  \foreach \j in {1,2}{
\draw[Line](2CD\i)--(3CD\j);
}}
\end{scope}
%
\pic[shift={(-0.4,-0.08)}] at (IN) {cloud};
%
\pic[shift={(-0.05,-0.13)}] at  (IN){streaming={scalefac=0.25,picname=2,channelcolor=RedLine, Linewidth=0.65pt}};
%
\pic[shift={(0,-0.3)}] at  (DA){data={scalefac=0.3,picname=1,channelcolor=green!70!black, Linewidth=0.4pt}};
\end{tikzpicture}}
```
**Component Interdependencies**: Machine learning system performance relies on the coordinated interaction of models, data, and computing infrastructure; limitations in any one component constrain the capabilities of the others. Effective system design requires balancing these interdependencies to optimize overall performance and feasibility.
:::

Each of these components serves a distinct but interconnected purpose:

- **Algorithms**: Mathematical models and methods that learn patterns from data to make predictions or decisions

- **Data**: Processes and infrastructure for collecting, storing, processing, managing, and serving data for both training and inference.

- **Computing**: Hardware and software infrastructure that enables efficient training, serving, and operation of models at scale.

The interdependency of these components means no single element can function in isolation. The most sophisticated algorithm cannot learn without data or computing resources to run on. The largest datasets are useless without algorithms to extract patterns or infrastructure to process them. And the most powerful computing infrastructure serves no purpose without algorithms to execute or data to process.

Space exploration provides an apt analogy for these relationships. Algorithm developers resemble astronauts exploring new frontiers and making discoveries. Data science teams function like mission control specialists ensuring constant flow of critical information and resources for mission operations. Computing infrastructure engineers resemble rocket engineers designing and building systems that enable missions. Just as space missions require seamless integration of astronauts, mission control, and rocket systems, machine learning systems demand careful orchestration of algorithms, data, and computing infrastructure.

The 2012 AlexNet breakthrough illustrates how hardware and software evolve together in ML systems. This deep learning revolution required not just algorithmic innovation but also GPU architectures capable of executing massive parallel matrix operations efficiently. Without NVIDIA's CUDA-enabled GPUs, the computational demands would have remained prohibitively expensive, potentially delaying the deep learning era by years. This interdependence between algorithms and hardware infrastructure continues to shape ML system development, from cloud deployments leveraging specialized accelerators to edge devices requiring model compression to fit memory constraints.

## Lifecycle of ML Systems {#sec-introduction-lifecycle-ml-systems-6194}

Traditional software systems follow predictable lifecycles where developers write explicit computer instructions. These systems build on decades of established software engineering practices. Version control systems maintain precise histories of code changes. Continuous integration and deployment pipelines automate testing and release processes. Static analysis tools measure code quality and identify potential issues. This infrastructure enables reliable software system development, testing, and deployment following well-defined software engineering principles.

Machine learning systems fundamentally depart from this traditional paradigm. Traditional systems execute explicit programming logic while machine learning systems derive behavior from data patterns. This shift from code to data as the primary behavior driver introduces new complexities.

@fig-ml_lifecycle_overview illustrates the ML lifecycle's interconnected stages from data collection through model monitoring, with feedback loops for continuous improvement when performance degrades or models require enhancement.

::: {#fig-ml_lifecycle_overview fig-env="figure" fig-pos="htb"}
```{.tikz}
\begin{tikzpicture}[font=\small\usefont{T1}{phv}{m}{n}]
\tikzset{
  Box/.style={inner xsep=2pt,
  draw=GreenLine,
    line width=0.75pt,
    fill=GreenL,
    anchor=west,
    text width=20mm,align=flush center,
    minimum width=20mm, minimum height=8mm
  },
 Line/.style={line width=1.0pt,black!50,text=black,-{Triangle[width=0.8*6pt,length=0.98*6pt]}},
  Text/.style={inner sep=4pt,
    draw=none, line width=0.75pt,
    fill=TextColor!70,
    font=\fontsize{8pt}{9}\selectfont\usefont{T1}{phv}{m}{n},
    align=flush center,
    minimum width=7mm, minimum height=5mm
  },
}

\node[Box](B1){ Data\\ Preparation};
\node[Box,node distance=15mm,right=of B1,fill=RedL,draw=RedLine](B2){Model\\ Evaluation};
\node[Box,node distance=32mm,right=of B2,fill=VioletL,draw=VioletLine](B3){Model \\ Deployment};
\node[Box,node distance=9mm,above=of $(B1)!0.5!(B2)$,
fill=BackColor!60!yellow!90,draw=BackLine](GB){Model\\ Training};
\node[Box,node distance=9mm,below left=1.1 and 0 of B1.south west,
fill=BlueL,draw=BlueLine](DB1){Data\\ Collection};
\node[Box,node distance=9mm,below right=1.1 and 0 of B3.south east,
fill=OrangeL,draw=OrangeLine](DB2){Model \\Monitoring};
\draw[Line](B2)--node[Text,pos=0.5]{Meets\\ Requirements}(B3);
\draw[Line](B2)--++(270:1.2)-|node[Text,pos=0.25]{Needs\\ Improvement}(B1);
\draw[Line](DB2)--node[Text,pos=0.25]{Performance\\Degrades}(DB1);
\draw[Line](DB1)|-(B1);
\draw[Line](B1)|-(GB);
\draw[Line](GB)-|(B2);
\draw[Line](B3)-|(DB2);
\end{tikzpicture}
```
**ML System Lifecycle**: Continuous iteration defines successful machine learning systems, requiring feedback loops to refine models and address performance degradation across data collection, model training, evaluation, and deployment. This cyclical process contrasts with traditional software development and emphasizes the importance of ongoing monitoring and adaptation to maintain system reliability and accuracy in dynamic environments.
:::

Unlike source code changing only through developer modifications, data reflects real-world dynamics. Data distribution changes can silently alter system behavior. Traditional software engineering tools designed for deterministic code-based systems prove insufficient for managing data-dependent systems. Version control systems excelling at tracking discrete code changes struggle with large, evolving datasets. Testing frameworks designed for deterministic outputs require adaptation for probabilistic predictions. This data-dependent nature creates dynamic lifecycles requiring continuous monitoring and adaptation to maintain system relevance as real-world data patterns evolve.

Understanding the machine learning system lifecycle requires examining distinct stages. Each stage presents unique requirements from learning and infrastructure perspectives. This dual consideration of learning needs and systems support is critical for building effective machine learning systems.

ML lifecycle stages in production are deeply interconnected rather than isolated. This interconnectedness creates virtuous or vicious cycles. In virtuous cycles, high-quality data enables effective learning, robust infrastructure supports efficient processing, and well-engineered systems facilitate better data collection. In vicious cycles, poor data quality undermines learning, inadequate infrastructure hampers processing, and system limitations prevent data collection improvements—each problem compounds others.

## ML Systems in the Wild {#sec-introduction-ml-systems-wild-8f2f}

Managing machine learning systems' complexity becomes apparent when considering the broad deployment spectrum. ML systems exist at vastly different scales and in diverse environments, each presenting unique challenges and constraints.

At one spectrum end, cloud-based ML systems run in massive data centers. These systems, including large language models and recommendation engines, process petabytes of data while serving millions of users simultaneously. They leverage virtually unlimited computing resources but manage enormous operational complexity and costs.

At the other end, TinyML systems run on microcontrollers and embedded devices, performing ML tasks with severe memory, computing power, and energy consumption constraints. Smart home devices like Alexa or Google Assistant must recognize voice commands using less power than LED bulbs, while sensors must detect anomalies on battery power for months or years.

Between these extremes lies a rich variety of ML systems adapted for different contexts. Edge ML systems bring computation closer to data sources, reducing latency and bandwidth requirements while managing local computing resources. Mobile ML systems must balance sophisticated capabilities with battery life and processor limitations on smartphones and tablets. Enterprise ML systems often operate within specific business constraints, focusing on particular tasks while integrating with existing infrastructure. Some organizations employ hybrid approaches, distributing ML capabilities across multiple tiers to balance various requirements.

## ML Systems Impact on Lifecycle {#sec-introduction-ml-systems-impact-lifecycle-fb60}

The diversity of ML systems across the spectrum represents a complex interplay of requirements, constraints, and trade-offs. These decisions fundamentally impact every stage of the ML lifecycle we discussed earlier, from data collection to continuous operation.

Performance requirements often drive initial architectural decisions. Latency-sensitive applications, like autonomous vehicles or real-time fraud detection, might require edge or embedded architectures despite their resource constraints. Conversely, applications requiring massive computational power for training, such as large language models, naturally gravitate toward centralized cloud architectures. However, raw performance is just one consideration in a complex decision space.

Resource management varies dramatically across architectures. Cloud systems must optimize for cost efficiency at scale—balancing expensive GPU clusters, storage systems, and network bandwidth. Edge systems face fixed resource limits and must carefully manage local compute and storage. Mobile and embedded systems operate under the strictest constraints, where every byte of memory and milliwatt of power matters. These resource considerations directly influence both model design and system architecture.

Operational complexity increases with system distribution. While centralized cloud architectures benefit from mature deployment tools and managed services, edge and hybrid systems must handle the complexity of distributed system management. This complexity manifests throughout the ML lifecycle—from data collection and version control to model deployment and monitoring. This operational complexity can compound over time if not carefully managed.

Data considerations often introduce competing pressures. Privacy requirements or data sovereignty regulations might push toward edge or embedded architectures, while the need for large-scale training data might favor cloud approaches. The velocity and volume of data also influence architectural choices—real-time sensor data might require edge processing to manage bandwidth, while batch analytics might be better suited to cloud processing.

Evolution and maintenance requirements must be considered from the start. Cloud architectures offer flexibility for system evolution but can incur significant ongoing costs. Edge and embedded systems might be harder to update but could offer lower operational overhead. The continuous cycle of ML systems we discussed earlier becomes particularly challenging in distributed architectures, where updating models and maintaining system health requires careful orchestration across multiple tiers.

These trade-offs are rarely simple binary choices. Modern ML systems often adopt hybrid approaches, carefully balancing these considerations based on specific use cases and constraints. The key is understanding how these decisions will impact the system throughout its lifecycle, from initial development through continuous operation and evolution.

### Emerging Trends {#sec-introduction-emerging-trends-e527}

The landscape of machine learning systems is evolving rapidly, with innovations happening from user-facing applications down to core infrastructure. These changes are reshaping how we design and deploy ML systems.

#### Application-Level Innovation {#sec-introduction-applicationlevel-innovation-e97b}

The rise of agentic systems marks a profound shift from traditional reactive ML systems that simply made predictions based on input data. Modern applications can now take actions, learn from outcomes, and adapt their behavior accordingly through multi-agent systems[^fn-mas] and advanced planning algorithms. These autonomous agents can plan, reason, and execute complex tasks, introducing new requirements for decision-making frameworks and safety constraints.

[^fn-mas]: **Multi-Agent System**: A computational system where multiple intelligent agents interact within an environment, each pursuing their own objectives while potentially cooperating or competing with other agents.

This increased sophistication extends to operational intelligence. Applications will likely incorporate sophisticated self-monitoring, automated resource management, and adaptive deployment strategies. They can automatically handle data distribution shifts, model updates, and system optimization, marking a significant advance in autonomous operation.

#### System Architecture Evolution {#sec-introduction-system-architecture-evolution-c8cc}

Supporting these advanced applications requires fundamental changes in the underlying system architecture. Integration frameworks are evolving to handle increasingly complex interactions between ML systems and broader technology ecosystems. Modern ML systems must seamlessly connect with existing software, process diverse data sources, and operate across organizational boundaries, driving new approaches to system design.

Resource efficiency has become a central architectural concern as ML systems scale. Innovation in model compression and efficient training techniques is being driven by both environmental and economic factors. Future architectures must carefully balance the pursuit of more powerful models against growing sustainability concerns.

At the infrastructure level, new hardware is reshaping deployment possibilities. Specialized AI accelerators are emerging across the spectrum—from powerful data center chips to efficient edge processors[^fn-edge] to tiny neural processing units in mobile devices. This heterogeneous computing landscape enables dynamic model distribution across tiers based on computing capabilities and conditions, blurring traditional boundaries between cloud, edge, and embedded systems.

[^fn-edge]: **Edge Processor**: A specialized computing device designed to perform AI computations close to where data is generated, optimized for low latency and energy efficiency rather than raw computing power.

These trends are creating ML systems that are more capable and efficient while managing increasing complexity. Success in this evolving landscape requires understanding how application requirements flow down to infrastructure decisions, ensuring systems can grow sustainably while delivering increasingly sophisticated capabilities.

## Practical Applications {#sec-introduction-practical-applications-0728}

The diverse architectures and scales of ML systems demonstrate their potential to revolutionize industries. By examining real-world applications, we can see how these systems address practical challenges and drive innovation. Their ability to operate effectively across varying scales and environments has already led to significant changes in numerous sectors. This section highlights examples where theoretical concepts and practical considerations converge to produce tangible, impactful results.

### FarmBeats: ML in Agriculture {#sec-introduction-farmbeats-ml-agriculture-1ec9}

[FarmBeats](https://www.microsoft.com/en-us/research/project/farmbeats-iot-agriculture/), a project developed by Microsoft Research, shown in @fig-farmbeats-overview is a significant advancement in the application of machine learning to agriculture. This system aims to increase farm productivity and reduce costs by leveraging AI and IoT technologies. FarmBeats exemplifies how edge and embedded ML systems can be deployed in challenging, real-world environments to solve practical problems. By bringing ML capabilities directly to the farm, FarmBeats demonstrates the potential of distributed AI systems in transforming traditional industries.

![**Edge-Based Agricultural System**: FarmBeats leverages IoT devices and edge computing to collect and process real-time data on soil conditions, microclimate, and plant health, enabling data-driven decision-making for optimized resource allocation and increased crop yields. This distributed architecture minimizes reliance on cloud connectivity, reducing latency and improving responsiveness in remote or bandwidth-constrained agricultural environments.](./images/png/farmbeats.png){#fig-farmbeats-overview width=95%}

#### Data Considerations {#sec-introduction-data-considerations-0dfa}

The data ecosystem in FarmBeats is diverse and distributed. Sensors deployed across fields collect real-time data on soil moisture, temperature, and nutrient levels. Drones equipped with multispectral cameras capture high-resolution imagery of crops, providing insights into plant health and growth patterns. Weather stations contribute local climate data, while historical farming records offer context for long-term trends. The challenge lies not just in collecting this heterogeneous data, but in managing its flow from dispersed, often remote locations with limited connectivity. FarmBeats employs innovative data transmission techniques, such as using TV white spaces (unused broadcasting frequencies) to extend internet connectivity to far-flung sensors. This approach to data collection and transmission embodies the principles of edge computing we discussed earlier, where data processing begins at the source to reduce bandwidth requirements and enable real-time decision making.

#### Algorithmic Considerations {#sec-introduction-algorithmic-considerations-d292}

FarmBeats uses a variety of ML algorithms tailored to agricultural applications. For soil moisture prediction, it uses temporal neural networks that can capture the complex dynamics of water movement in soil. Image analysis algorithms process drone imagery to detect crop stress, pest infestations, and yield estimates. These models must be robust to noisy data and capable of operating with limited computational resources. Machine learning methods such as transfer learning[^fn-intro-transfer-learning] allow models to learn on data-rich farms to be adapted for use in areas with limited historical data.

[^fn-intro-transfer-learning]: **Transfer Learning**: A machine learning technique where a model developed for one task is reused as the starting point for a model on a related task, significantly reducing the amount of training data and computation required—particularly valuable in domains like agriculture where labeled data may be scarce.

#### Infrastructure Considerations {#sec-introduction-infrastructure-considerations-346b}

FarmBeats exemplifies the edge computing paradigm we explored in our discussion of the ML system spectrum. At the lowest level, embedded ML models run directly on IoT devices and sensors, performing basic data filtering and anomaly detection. Edge devices, such as ruggedized field gateways, aggregate data from multiple sensors and run more complex models for local decision-making. These edge devices operate in challenging conditions, requiring robust hardware designs and efficient power management to function reliably in remote agricultural settings. The system employs a hierarchical architecture, with more computationally intensive tasks offloaded to on-premises servers or the cloud. This tiered approach allows FarmBeats to balance the need for real-time processing with the benefits of centralized data analysis and model training. The infrastructure also includes mechanisms for over-the-air model updates, ensuring that edge devices can receive improved models as more data becomes available and algorithms are refined.

#### Future Implications {#sec-introduction-future-implications-8871}

FarmBeats shows how ML systems can be deployed in resource-constrained, real-world environments to drive significant improvements in traditional industries. By providing farmers with AI-driven insights, the system has shown potential to increase crop yields, reduce water usage, and optimize resource allocation. Looking forward, the FarmBeats approach could be extended to address global challenges in food security and sustainable agriculture. The success of this system also highlights the growing importance of edge and embedded ML in IoT applications, where bringing intelligence closer to the data source can lead to more responsive, efficient, and scalable solutions. As edge computing capabilities continue to advance, we can expect to see similar distributed ML architectures applied to other domains, from smart cities to environmental monitoring.

However, realizing this vision requires navigating significant deployment challenges that reveal how the three components of ML systems—data, algorithms, and infrastructure—must be carefully balanced. Connectivity failures in rural areas force the system to make algorithmic trade-offs, buffering data locally and running simpler models when cloud resources are unavailable. Harsh environmental conditions that damage sensors directly impact data quality, requiring robust data validation algorithms to filter unreliable measurements. The infrastructure costs and maintenance overhead illustrate the hidden complexity of deploying ML systems beyond controlled laboratory environments.

### AlphaFold: Scientific ML {#sec-introduction-alphafold-scientific-ml-d3fd}

[AlphaFold](https://deepmind.google/technologies/alphafold/), developed by DeepMind, is a landmark achievement in the application of machine learning to complex scientific problems. This AI system is designed to predict the three-dimensional structure of proteins, as shown in @fig-alphafold-overview, from their amino acid sequences, a challenge known as the "protein folding problem" that has puzzled scientists for decades. AlphaFold's success demonstrates how large-scale ML systems can accelerate scientific discovery and potentially revolutionize fields like structural biology and drug design. This case study exemplifies the use of advanced ML techniques and massive computational resources to tackle problems at the frontiers of science.

::: {.content-visible when-format="html"}
![**AlphaFold**: Protein targets that AlphaFold can predict solely from amino acid sequences, showcasing its prowess in tackling the protein folding problem.](images/gif/alphafold.gif){#fig-alphafold-overview}
:::

::: {.content-visible when-format="pdf"}
![Examples of protein targets within the free modeling category. Source: Google DeepMind.](images/png/alphafold.png){#fig-alphafold-overview}
:::

#### Data Considerations {#sec-introduction-data-considerations-e519}

The data underpinning AlphaFold's success is vast and multifaceted. The primary dataset is the Protein Data Bank (PDB), which contains the experimentally determined structures of over 180,000 proteins. This is complemented by databases of protein sequences, which number in the hundreds of millions. AlphaFold also utilizes evolutionary data in the form of multiple sequence alignments (MSAs), which provide insights into the conservation patterns of amino acids across related proteins. The challenge lies not just in the volume of data, but in its quality and representation. Experimental protein structures can contain errors or be incomplete, requiring sophisticated data cleaning and validation processes. The representation of protein structures and sequences in a form amenable to machine learning is a significant challenge in itself. AlphaFold's data pipeline involves complex preprocessing steps to convert raw sequence and structural data into meaningful features that capture the physical and chemical properties relevant to protein folding.

#### Algorithmic Considerations {#sec-introduction-algorithmic-considerations-c152}

AlphaFold's algorithmic approach represents a tour de force in the application of deep learning to scientific problems. At its core, AlphaFold uses a novel neural network architecture that combines with techniques from computational biology. The model learns to predict structural relationships between protein components, which are then used to construct a full 3D protein structure. A key innovation is the use of "equivariant attention" layers that respect the symmetries inherent in protein structures. The learning process involves multiple stages, including initial "pretraining" on a large corpus of protein sequences, followed by fine-tuning on known structures. AlphaFold also incorporates domain knowledge in the form of physics-based constraints and scoring functions, creating a hybrid system that leverages both data-driven learning and scientific prior knowledge. The model's ability to generate accurate confidence estimates for its predictions is crucial, allowing researchers to assess the reliability of the predicted structures.

#### Infrastructure Considerations {#sec-introduction-infrastructure-considerations-fcd1}

The computational demands of AlphaFold epitomize the challenges of large-scale scientific ML systems. Training the model requires massive parallel computing resources, leveraging clusters of GPUs or specialized AI chips (TPUs)[^fn-intro-tpu] in a distributed computing environment. DeepMind utilized Google's cloud infrastructure, with the final version of AlphaFold trained on 128 TPUv3 cores for several weeks.

[^fn-intro-tpu]: **Tensor Processing Unit (TPU)**: A specialized AI accelerator chip designed by Google specifically for neural network machine learning, particularly efficient at matrix operations common in deep learning workloads.

#### Future Implications {#sec-introduction-future-implications-b549}

AlphaFold's impact on structural biology has been profound, with the potential to accelerate research in areas ranging from fundamental biology to drug discovery. By providing accurate structural predictions for proteins that have resisted experimental methods, AlphaFold opens new avenues for understanding disease mechanisms and designing targeted therapies. The success of AlphaFold also serves as a powerful demonstration of how ML can be applied to other complex scientific problems, potentially leading to breakthroughs in fields like materials science or climate modeling. However, it also raises important questions about the role of AI in scientific discovery and the changing nature of scientific inquiry in the age of large-scale ML systems. As we look to the future, the AlphaFold approach suggests a new paradigm for scientific ML, where massive computational resources are combined with domain-specific knowledge to push the boundaries of human understanding.

Yet this paradigm shift also illustrates the infrastructure-algorithm trade-offs fundamental to ML systems engineering. The massive computational requirements—over $100,000 in training costs—demonstrate how algorithmic sophistication demands proportional infrastructure investment. The system's data dependencies reveal another core ML systems principle: model performance degrades when deployment data differs from training data, as seen with understudied protein families. This exemplifies why successful ML systems require coordinated optimization across all three components, not just algorithmic advancement.

### Autonomous Vehicles {#sec-introduction-autonomous-vehicles-2910}

[Waymo](https://waymo.com/), a subsidiary of Alphabet Inc., stands at the forefront of autonomous vehicle technology, representing one of the most ambitious applications of machine learning systems to date. Evolving from the Google Self-Driving Car Project initiated in 2009, Waymo's approach to autonomous driving exemplifies how ML systems can span the entire spectrum from embedded systems to cloud infrastructure. This case study demonstrates the practical implementation of complex ML systems in a safety-critical, real-world environment, integrating real-time decision-making with long-term learning and adaptation.

#### Data Considerations {#sec-introduction-data-considerations-8b4d}

The data ecosystem underpinning Waymo's technology is vast and dynamic. Each vehicle serves as a roving data center, its sensor suite, which comprises LiDAR, radar, and high-resolution cameras, generating approximately one terabyte of data per hour of driving. This real-world data is complemented by an even more extensive simulated dataset, with Waymo's vehicles having traversed over 20 billion miles in simulation and more than 20 million miles on public roads. The challenge lies not just in the volume of data, but in its heterogeneity and the need for real-time processing. Waymo must handle both structured (e.g., GPS coordinates) and unstructured data (e.g., camera images) simultaneously. The data pipeline spans from edge processing on the vehicle itself to massive cloud-based storage and processing systems. Sophisticated data cleaning and validation processes are necessary, given the safety-critical nature of the application. The representation of the vehicle's environment in a form amenable to machine learning presents significant challenges, requiring complex preprocessing to convert raw sensor data into meaningful features that capture the dynamics of traffic scenarios.

#### Algorithmic Considerations {#sec-introduction-algorithmic-considerations-a0ae}

Waymo's ML stack represents a sophisticated ensemble of algorithms tailored to the multifaceted challenge of autonomous driving. The perception system employs specialized neural networks to process visual data for object detection and tracking. Prediction models, needed for anticipating the behavior of other road users, leverage specialized neural networks designed for sequential data[^fn-rnn] to understand temporal patterns in road user behavior. Waymo has developed custom ML models like VectorNet for predicting vehicle trajectories. The planning and decision-making systems may incorporate learning-from-experience techniques to handle complex traffic scenarios.

[^fn-rnn]: **Sequential Neural Networks**: Neural network architectures designed to process data that occurs in sequences over time, such as predicting where a pedestrian will move next based on their previous movements. These networks maintain a form of "memory" of previous inputs to inform current decisions.

#### Infrastructure Considerations {#sec-introduction-infrastructure-considerations-3779}

The computing infrastructure supporting Waymo's autonomous vehicles epitomizes the challenges of deploying ML systems across the full spectrum from edge to cloud. Each vehicle is equipped with a custom-designed compute platform capable of processing sensor data and making decisions in real-time, often leveraging specialized hardware like GPUs or tensor processing units (TPUs). This edge computing is complemented by extensive use of cloud infrastructure, leveraging the power of Google's data centers for training models, running large-scale simulations, and performing fleet-wide learning. The connectivity between these tiers is critical, with vehicles requiring reliable, high-bandwidth communication for real-time updates and data uploading. Waymo's infrastructure must be designed for robustness and fault tolerance, ensuring safe operation even in the face of hardware failures or network disruptions. The scale of Waymo's operation presents significant challenges in data management, model deployment, and system monitoring across a geographically distributed fleet of vehicles.

#### Future Implications {#sec-introduction-future-implications-2934}

Waymo's impact extends beyond technological advancement, potentially revolutionizing transportation, urban planning, and numerous aspects of daily life. The launch of Waymo One, a commercial ride-hailing service using autonomous vehicles in Phoenix, Arizona, represents a significant milestone in the practical deployment of AI systems in safety-critical applications. Waymo's progress has broader implications for the development of robust, real-world AI systems, driving innovations in sensor technology, edge computing, and AI safety that have applications far beyond the automotive industry. However, it also raises important questions about liability, ethics, and the interaction between AI systems and human society. As Waymo continues to expand its operations and explore applications in trucking and last-mile delivery, it serves as an important test bed for advanced ML systems, driving progress in areas such as continual learning, robust perception, and human-AI interaction. The Waymo case study underscores both the tremendous potential of ML systems to transform industries and the complex challenges involved in deploying AI in the real world.

<<<<<<< HEAD
These real-world complexities highlight how autonomous vehicle deployment reveals significant production challenges beyond technological capability. Safety validation requires billions of test miles rather than the thousands sufficient for human drivers. Geographic scaling demands relearning local traffic patterns for each new city, while hardware costs exceeding $100,000 per vehicle limit economic viability to fleet applications rather than personal ownership.

The FarmBeats, AlphaFold, and Waymo case studies illustrate a common pattern: while each system achieves impressive technological capabilities, translating research breakthroughs into production systems reveals fundamental challenges that define ML systems engineering as a distinct discipline.

=======
\medskip
>>>>>>> 267fc551
## Challenges in ML Systems {#sec-introduction-challenges-ml-systems-7167}

The pattern evident across our case studies—from FarmBeats' rural connectivity issues to AlphaFold's computational requirements to Waymo's safety validation complexity—reflects deeper challenges inherent to building and deploying machine learning systems. These challenges distinguish ML engineering from traditional software development and help explain why creating effective ML systems requires understanding data, algorithms, and infrastructure simultaneously.

### Data-Related Challenges {#sec-introduction-datarelated-challenges-9e99}

The foundation of any ML system is its data, and managing this data introduces several fundamental challenges. First, there's the basic question of data quality, as real-world data is often messy and inconsistent. Imagine a healthcare application that needs to process patient records from different hospitals. Each hospital might record information differently, use different units of measurement, or have different standards for what data to collect. Some records might have missing information, while others might contain errors or inconsistencies that need to be cleaned up before the data can be useful.

As ML systems grow, they often need to handle increasingly large amounts of data. A video streaming service like Netflix, for example, needs to process billions of viewer interactions to power its recommendation system. This scale introduces new challenges in how to store, process, and manage such large datasets efficiently.

Another critical challenge is how data changes over time. This phenomenon, known as "data drift"[^fn-drift], occurs when the patterns in new data begin to differ from the patterns the system originally learned from. For example, many predictive models struggled during the COVID-19 pandemic because consumer behavior changed so dramatically that historical patterns became less relevant. ML systems need ways to detect when this happens and adapt accordingly.

[^fn-drift]: **Data Drift**: The gradual change in the statistical properties of the target variable (what the model is trying to predict) over time, which can degrade model performance if not properly monitored and addressed.

### Model-Related Challenges {#sec-introduction-modelrelated-challenges-6c1a}

Creating and maintaining the ML models themselves presents another set of challenges. Modern ML models, particularly in deep learning, can be extremely complex. Consider a language model like GPT-3, which has hundreds of billions of parameters that need to be optimized through optimization processes[^fn-backprop]. This complexity creates practical challenges: these models require enormous computing power to train and run, making it difficult to deploy them in situations with limited resources, like on mobile phones or IoT devices.

[^fn-backprop]: **Backpropagation**: The primary algorithm used to train neural networks, which calculates how each parameter in the network should be adjusted to minimize prediction errors by propagating error gradients backward through the network layers.

Training these models effectively is itself a significant challenge. Unlike traditional programming where we write explicit instructions, ML models learn from examples[^fn-transfer]. This learning process involves many choices: How should we structure the model? How long should we train it? How can we tell if it's learning the right things? Making these decisions often requires both technical expertise and considerable trial and error.

[^fn-transfer]: **Transfer Learning**: A machine learning method where a model developed for one task is reused as the starting point for a model on a second task, significantly reducing the amount of training data and computation required.

A particularly important challenge is ensuring that models work well in real-world conditions. A model might perform excellently on its training data but fail when faced with slightly different situations in the real world. This gap between training performance and real-world performance is a central challenge in machine learning, especially for critical applications like autonomous vehicles or medical diagnosis systems.

### System-Related Challenges {#sec-introduction-systemrelated-challenges-fb4f}

Getting ML systems to work reliably in the real world introduces its own set of challenges. Unlike traditional software that follows fixed rules, ML systems need to handle uncertainty and variability in their inputs and outputs. They also typically need both training systems (for learning from data) and serving systems (for making predictions), each with different requirements and constraints.

Consider a company building a speech recognition system. They need infrastructure to collect and store audio data, systems to train models on this data, and then separate systems to actually process users' speech in real-time. Each part of this pipeline needs to work reliably and efficiently, and all the parts need to work together seamlessly.

These systems also need constant monitoring and updating. How do we know if the system is working correctly? How do we update models without interrupting service? How do we handle errors or unexpected inputs? These operational challenges become particularly complex when ML systems are serving millions of users.

### Ethical Considerations {#sec-introduction-ethical-considerations-c579}

As ML systems become more prevalent in our daily lives, their broader impacts on society become increasingly important to consider. One major concern is fairness, as ML systems can sometimes learn to make decisions that discriminate against certain groups of people. This often happens unintentionally, as the systems pick up biases present in their training data. For example, a job application screening system might inadvertently learn to favor certain demographics if those groups were historically more likely to be hired.

Another important consideration is transparency. Many modern ML models, particularly deep learning models, work as "black boxes"[^fn-black-box]---while they can make predictions, it's often difficult to understand how they arrived at their decisions.

[^fn-black-box]: **Black Box**: A system where you can observe the inputs and outputs but cannot see or understand the internal workings—like how a radio receives signals and produces sound without most users understanding the electronics inside. In AI, this opacity becomes problematic when the system makes important decisions affecting people's lives.

This becomes particularly problematic when ML systems are making important decisions about people's lives, such as in healthcare or financial services.

Privacy is also a major concern. ML systems often need large amounts of data to work effectively, but this data might contain sensitive personal information. How do we balance the need for data with the need to protect individual privacy? How do we ensure that models don't inadvertently memorize and reveal private information through inference attacks[^fn-inference]? These challenges aren't merely technical problems to be solved, but ongoing considerations that shape how we approach ML system design and deployment.

[^fn-inference]: **Inference Attack**: A technique where an adversary attempts to extract sensitive information about the training data by making careful queries to a trained model, exploiting patterns the model may have inadvertently memorized during training.

These challenges aren't merely technical problems to be solved, but ongoing considerations that shape how we approach ML system design and deployment. Throughout this book, we'll explore these challenges in detail and examine strategies for addressing them effectively.

## Looking Ahead {#sec-introduction-looking-ahead-34a3}

As we look to the future of machine learning systems, several exciting trends are shaping the field. These developments promise to both solve existing challenges and open new possibilities for what ML systems can achieve.

One of the most significant trends is the democratization of AI technology. Just as personal computers transformed computing from specialized mainframes to everyday tools, ML systems are becoming more accessible to developers and organizations of all sizes. Cloud providers now offer pre-trained models and automated ML platforms that reduce the expertise needed to deploy AI solutions. This democratization is enabling new applications across industries, from small businesses using AI for customer service to researchers applying ML to previously intractable problems.

As concerns about computational costs and environmental impact grow, there's an increasing focus on making ML systems more efficient. Researchers are developing new techniques for training models with less data and computing power. Innovation in specialized hardware, from improved GPUs to custom AI chips, is making ML systems faster and more energy-efficient.

Perhaps the most transformative trend is the development of more autonomous ML systems that can adapt and improve themselves. These systems are beginning to handle their own maintenance tasks, such as detecting when they need retraining, automatically finding and correcting errors, and optimizing their own performance. This automation could dramatically reduce the operational overhead of running ML systems while improving their reliability.

While these trends are promising, it's important to recognize the field's limitations. Creating truly artificial general intelligence remains a distant goal. Current ML systems excel at specific tasks but lack the flexibility and understanding that humans take for granted. Challenges around bias, transparency, and privacy continue to require careful consideration. As ML systems become more prevalent, addressing these limitations while leveraging new capabilities will be crucial.

## Book Structure and Learning Path {#sec-introduction-book-structure-learning-path-f3ea}

This book addresses the engineering challenges we've explored through a systematic framework organized around five fundamental disciplines that encompass the complete ML systems lifecycle. These disciplines reflect the core engineering capabilities required to bridge the gap between research prototypes and production systems capable of operating at scale.

Understanding ML systems requires a holistic perspective that encompasses all components working together as an integrated whole. Just as computer systems integrate hardware, operating systems, networking, and applications into functioning systems, ML systems integrate data pipelines, training infrastructure, deployment platforms, operational monitoring, and governance frameworks. It's tempting to develop deep expertise in a single area—becoming a training optimization specialist or a deployment expert—but this approach risks losing sight of how components interact and depend on each other. A training system optimized in isolation may create deployment bottlenecks, while deployment decisions can fundamentally constrain what training approaches are feasible. Understanding these interdependencies is essential for building systems that work reliably at scale.

To develop this systems perspective, we organize the content around five interconnected engineering disciplines that collectively address the complete ML systems lifecycle:

<<<<<<< HEAD
![**ML System Lifecycle**: Machine learning systems engineering encompasses five interconnected disciplines that address the real-world challenges of building, deploying, and maintaining AI systems at scale. Each pillar represents critical engineering capabilities needed to bridge the gap between research prototypes and production systems.](images/png/book_pillars.png){#fig-pillars}

The five engineering disciplines illustrated in @fig-pillars address the systematic challenges of ML systems development:
=======
As illustrated in @fig-pillars, the five pillars central to the framework are:
>>>>>>> 267fc551

- **Data**: Engineering robust data pipelines that ensure quality, handle scale, and maintain privacy while providing the foundational infrastructure upon which all ML systems depend.

- **Training**: Developing efficient training systems that can manage large datasets and complex models while optimizing computational resource utilization across distributed environments.

- **Deployment**: Building reliable deployment infrastructure that can serve models at scale, handle failures gracefully, and adapt to evolving requirements in production environments.

- **Operations**: Creating monitoring and maintenance systems that ensure continued performance, enable early issue detection, and support safe system updates in production.

- **Ethics & Governance**: Implementing responsible AI practices that address bias, ensure transparency, and protect user privacy throughout the system lifecycle.

<<<<<<< HEAD
This systematic approach reflects Sutton's insight in @sec-introduction-bitter-lesson-systems-matter-a8f2 that scalable, general-purpose methods ultimately determine what becomes practically achievable. Each discipline builds upon foundational concepts before progressing to complex real-world scenarios, providing both theoretical understanding and practical implementation skills necessary for building reliable ML systems in production environments.
=======
![**ML System Lifecycle**: Robust machine learning systems require careful consideration of five interconnected pillars—data management, model development, experiment tracking, deployment, and monitoring—that define a complete lifecycle for building and maintaining effective AI solutions. Understanding these pillars provides a foundational framework for designing, implementing, and iteratively improving ML systems in real-world applications.](images/png/book_pillars.png){#fig-pillars}

Each pillar represents a critical phase in the lifecycle of ML systems and is composed of foundational elements that build upon each other. This structure ensures a comprehensive understanding of MLSE, from basic principles to advanced applications and ethical considerations.
>>>>>>> 267fc551

For more detailed information about the book's overview, contents, learning outcomes, target audience, prerequisites, and navigation guide—including how to use the cross-reference system that connects topics throughout the book—please refer to the [About the Book](../../frontmatter/about/about.qmd) section. There, you'll also find valuable details about our learning community and how to maximize your experience with this resource.<|MERGE_RESOLUTION|>--- conflicted
+++ resolved
@@ -1253,14 +1253,7 @@
 
 Waymo's impact extends beyond technological advancement, potentially revolutionizing transportation, urban planning, and numerous aspects of daily life. The launch of Waymo One, a commercial ride-hailing service using autonomous vehicles in Phoenix, Arizona, represents a significant milestone in the practical deployment of AI systems in safety-critical applications. Waymo's progress has broader implications for the development of robust, real-world AI systems, driving innovations in sensor technology, edge computing, and AI safety that have applications far beyond the automotive industry. However, it also raises important questions about liability, ethics, and the interaction between AI systems and human society. As Waymo continues to expand its operations and explore applications in trucking and last-mile delivery, it serves as an important test bed for advanced ML systems, driving progress in areas such as continual learning, robust perception, and human-AI interaction. The Waymo case study underscores both the tremendous potential of ML systems to transform industries and the complex challenges involved in deploying AI in the real world.
 
-<<<<<<< HEAD
-These real-world complexities highlight how autonomous vehicle deployment reveals significant production challenges beyond technological capability. Safety validation requires billions of test miles rather than the thousands sufficient for human drivers. Geographic scaling demands relearning local traffic patterns for each new city, while hardware costs exceeding $100,000 per vehicle limit economic viability to fleet applications rather than personal ownership.
-
-The FarmBeats, AlphaFold, and Waymo case studies illustrate a common pattern: while each system achieves impressive technological capabilities, translating research breakthroughs into production systems reveals fundamental challenges that define ML systems engineering as a distinct discipline.
-
-=======
 \medskip
->>>>>>> 267fc551
 ## Challenges in ML Systems {#sec-introduction-challenges-ml-systems-7167}
 
 The pattern evident across our case studies—from FarmBeats' rural connectivity issues to AlphaFold's computational requirements to Waymo's safety validation complexity—reflects deeper challenges inherent to building and deploying machine learning systems. These challenges distinguish ML engineering from traditional software development and help explain why creating effective ML systems requires understanding data, algorithms, and infrastructure simultaneously.
@@ -1327,17 +1320,11 @@
 
 This book addresses the engineering challenges we've explored through a systematic framework organized around five fundamental disciplines that encompass the complete ML systems lifecycle. These disciplines reflect the core engineering capabilities required to bridge the gap between research prototypes and production systems capable of operating at scale.
 
-Understanding ML systems requires a holistic perspective that encompasses all components working together as an integrated whole. Just as computer systems integrate hardware, operating systems, networking, and applications into functioning systems, ML systems integrate data pipelines, training infrastructure, deployment platforms, operational monitoring, and governance frameworks. It's tempting to develop deep expertise in a single area—becoming a training optimization specialist or a deployment expert—but this approach risks losing sight of how components interact and depend on each other. A training system optimized in isolation may create deployment bottlenecks, while deployment decisions can fundamentally constrain what training approaches are feasible. Understanding these interdependencies is essential for building systems that work reliably at scale.
-
-To develop this systems perspective, we organize the content around five interconnected engineering disciplines that collectively address the complete ML systems lifecycle:
-
-<<<<<<< HEAD
+As illustrated in @fig-pillars, the five pillars central to the framework are:
+
 ![**ML System Lifecycle**: Machine learning systems engineering encompasses five interconnected disciplines that address the real-world challenges of building, deploying, and maintaining AI systems at scale. Each pillar represents critical engineering capabilities needed to bridge the gap between research prototypes and production systems.](images/png/book_pillars.png){#fig-pillars}
 
 The five engineering disciplines illustrated in @fig-pillars address the systematic challenges of ML systems development:
-=======
-As illustrated in @fig-pillars, the five pillars central to the framework are:
->>>>>>> 267fc551
 
 - **Data**: Engineering robust data pipelines that ensure quality, handle scale, and maintain privacy while providing the foundational infrastructure upon which all ML systems depend.
 
@@ -1349,12 +1336,6 @@
 
 - **Ethics & Governance**: Implementing responsible AI practices that address bias, ensure transparency, and protect user privacy throughout the system lifecycle.
 
-<<<<<<< HEAD
-This systematic approach reflects Sutton's insight in @sec-introduction-bitter-lesson-systems-matter-a8f2 that scalable, general-purpose methods ultimately determine what becomes practically achievable. Each discipline builds upon foundational concepts before progressing to complex real-world scenarios, providing both theoretical understanding and practical implementation skills necessary for building reliable ML systems in production environments.
-=======
-![**ML System Lifecycle**: Robust machine learning systems require careful consideration of five interconnected pillars—data management, model development, experiment tracking, deployment, and monitoring—that define a complete lifecycle for building and maintaining effective AI solutions. Understanding these pillars provides a foundational framework for designing, implementing, and iteratively improving ML systems in real-world applications.](images/png/book_pillars.png){#fig-pillars}
-
 Each pillar represents a critical phase in the lifecycle of ML systems and is composed of foundational elements that build upon each other. This structure ensures a comprehensive understanding of MLSE, from basic principles to advanced applications and ethical considerations.
->>>>>>> 267fc551
 
 For more detailed information about the book's overview, contents, learning outcomes, target audience, prerequisites, and navigation guide—including how to use the cross-reference system that connects topics throughout the book—please refer to the [About the Book](../../frontmatter/about/about.qmd) section. There, you'll also find valuable details about our learning community and how to maximize your experience with this resource.