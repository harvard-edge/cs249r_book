---
bibliography: dnn_architectures.bib
quiz: dnn_architectures_quizzes.json
concepts: dnn_architectures_concepts.yml
glossary: dnn_architectures_glossary.json
crossrefs: dnn_architectures_xrefs.json
---

# DNN Architectures {#sec-dnn-architectures}

::: {layout-narrow}
::: {.column-margin}
_DALL·E 3 Prompt: A visually striking rectangular image illustrating the interplay between deep learning algorithms like CNNs, RNNs, and Attention Networks, interconnected with machine learning systems. The composition features neural network diagrams blending seamlessly with representations of computational systems such as processors, graphs, and data streams. Bright neon tones contrast against a dark futuristic background, symbolizing cutting-edge technology and intricate system complexity._
:::

\noindent
![](images/png/cover_dl_arch.png)

:::

## Purpose {.unnumbered}

_Why do architectural choices in neural networks become critical system design decisions that determine computational feasibility, hardware requirements, and deployment constraints?_

Neural network architectures represent fundamental engineering decisions that directly determine system performance, resource requirements, and deployment viability. Each architectural choice creates cascading effects throughout the entire system stack: memory bandwidth demands, computational complexity patterns, parallelization opportunities, and hardware acceleration compatibility. Understanding these architectural implications enables engineers to make informed trade-offs between model capability and system constraints, predict computational bottlenecks before they occur, and select appropriate hardware platforms for deployment. These architectural decisions ultimately determine whether a machine learning system can meet its performance requirements within available computational resources, making architectural understanding essential for building scalable, efficient AI systems.

::: {.callout-tip title="Learning Objectives"}

* Map fundamental neural network concepts to deep learning architectures (dense, spatial, temporal, attention-based).
* Analyze how architectural patterns shape computational and memory demands.
* Evaluate system-level impacts of architectural choices on system attributes.
* Compare architectures' hardware mapping and identify optimization strategies.
* Assess trade-offs between complexity and system needs for specific applications.

:::

## Overview {#sec-dnn-architectures-overview-8d17}

Four architectural patterns address the diversity of pattern recognition challenges in deep learning. Each pattern responds to specific limitations of earlier approaches, creating a progression from general-purpose to increasingly specialized architectures. This evolution reveals both the computational principles underlying each design and their systematic relationships.

The architectural progression begins with Multi-Layer Perceptrons (MLPs), which apply the universal approximation principle through dense connectivity. While theoretically capable, MLPs treat all inputs equally, creating computational inefficiencies when data contains inherent structure. Convolutional Neural Networks (CNNs) emerged to exploit spatial locality, reducing computational requirements for image-like data through shared parameters and local connectivity. Recurrent Neural Networks (RNNs) extended the architectural toolkit to sequential data by introducing memory states, allowing temporal pattern processing impossible with feedforward architectures. Transformers transformed pattern processing by replacing fixed architectural constraints with dynamic, content-dependent attention mechanisms.

This architectural evolution reveals a consistent pattern: each innovation addresses specific limitations of its predecessors while introducing new challenges, creating a progression that balances generality against efficiency.

From a systems perspective, each architectural evolution reflects quantifiable trade-offs between computational complexity and pattern recognition capability. The computational demands vary dramatically across architectures: MLPs require maximum computational resources per input element but handle arbitrary relationships. CNNs reduce computation through structural assumptions about spatial locality, achieving 5-10x efficiency gains on typical image tasks. RNNs introduce sequential constraints that allow temporal processing but create dependencies that challenge parallel execution. Transformers eliminate sequential constraints but reintroduce computational complexity through attention mechanisms, typically requiring 2-3x more computation than CNNs for similar performance.

These trade-offs between computational efficiency and representational power drive the systematic architectural evolution we explore throughout this chapter. The detailed quantitative performance analysis, including specific FLOP counts, latency measurements, memory bandwidth utilization, and energy consumption characteristics for each architecture, is covered comprehensively in @sec-ai-acceleration and @sec-benchmarking-ai where hardware-specific optimization strategies are systematically addressed.

This chapter examines each architectural pattern through a unified analytical framework that reveals their systematic relationships:

1. **Pattern Processing Needs**: What data characteristics and computational challenges drove each architectural innovation
2. **Algorithmic Structure**: How the architecture addresses these needs through specific organizational principles
3. **Computational Mapping**: The resulting demands on memory, computation, and data movement resources
4. **System Implications**: How these computational patterns influence hardware design and system optimization

This systems-oriented analysis builds on the neural network foundations from @sec-dl-primer while providing architectural knowledge for understanding hardware and optimization strategies explored in later chapters. By understanding the evolutionary logic connecting these architectures, engineers can make systematic decisions about architectural selection, resource planning, and system design.

## Multi-Layer Perceptrons: Dense Pattern Processing {#sec-dnn-architectures-multilayer-perceptrons-dense-pattern-processing-259f}

Multi-Layer Perceptrons (MLPs) represent the most direct extension of neural networks into deep architectures. Unlike more specialized networks, MLPs process each input element with equal importance, making them versatile but computationally intensive. Their architecture, while simple, establishes core computational patterns that appear throughout deep learning models. Their computational power was established theoretically by the Universal Approximation Theorem (UAT)[^fn-uat] [@cybenko1989approximation; @hornik1989multilayer], which states that a sufficiently large MLP with non-linear activation functions[^fn-activation-functions] can approximate any continuous function on a compact domain, given suitable weights and biases.

[^fn-uat]: **Universal Approximation Theorem**: Proven independently by Cybenko (1989) and Hornik (1989), this result showed that neural networks could theoretically learn any function, a discovery that reinvigorated interest in neural networks after the "AI Winter" of the 1980s and established mathematical foundations for modern deep learning.

[^fn-activation-functions]: **Activation Functions**: Non-linear mathematical functions like ReLU, sigmoid, and tanh that introduce non-linearity into neural networks. Without them, multiple layers would collapse to a single linear transformation, making ReLU's simple max(0,x) operation necessary for deep learning's success since 2012.

Practically, the UAT explains why MLPs work for diverse tasks but also reveals their limitations. The theorem guarantees that *some* MLP can approximate any function, but provides no guidance on how large that network needs to be or how to find the right weights. In practice, this means MLPs can theoretically solve any pattern recognition problem but may require impractically large networks or extensive computation. This theoretical power drives the choice of MLPs for tabular data, recommendation systems, and problems where input relationships are unknown, while the practical limitations motivated the development of specialized architectures like CNNs for spatial data and RNNs for sequential data, each optimized for different computational patterns and system requirements.

When applied to the MNIST handwritten digit recognition challenge[^fn-mnist-dataset], an MLP demonstrates its computational approach by transforming a $28\times 28$ pixel image into digit classification.

[^fn-mnist-dataset]: **MNIST Dataset**: Created by Yann LeCun in 1998 from NIST's database of handwritten digits, MNIST's 60,000 training images became the "fruit fly" of machine learning research. Despite achieving 99.7% accuracy being considered solved, MNIST remains valuable for education because its simplicity allows students to focus on architectural concepts without data complexity distractions. By treating each of the 784 pixels as an equally weighted input, the network learns to decompose visual information through a systematic progression of layers, converting raw pixel intensities into increasingly abstract representations that capture the essential characteristics of handwritten digits.

### Pattern Processing Needs {#sec-dnn-architectures-pattern-processing-needs-c45a}

Deep learning models frequently encounter problems where any input feature could potentially influence any output, as there are no inherent constraints on these relationships. Consider analyzing financial market data: any economic indicator might affect any market outcome or in natural language processing, where the meaning of a word could depend on any other word in the sentence. These scenarios demand an architectural pattern capable of learning arbitrary relationships across all input features.

To address these challenges, dense pattern processing provides several key capabilities. First, it allows unrestricted feature interactions where each output can depend on any combination of inputs. Second, it supports learned feature importance, allowing the system to determine which connections matter rather than having them prescribed. Finally, it provides adaptive representation, allowing the network to reshape its internal representations based on the data.

This uncertainty becomes clear in the MNIST digit recognition task, where, while humans might focus on specific parts of digits (like loops in '6' or crossings in '8'), we cannot definitively say which pixel combinations are important for classification. A '7' written with a serif could share pixel patterns with a '2', while variations in handwriting mean discriminative features might appear anywhere in the image. This uncertainty about feature relationships necessitates a dense processing approach where every pixel can potentially influence the classification decision.

This requirement for unrestricted connectivity leads directly to the mathematical foundation of MLPs.

### Algorithmic Structure {#sec-dnn-architectures-algorithmic-structure-c012}

To enable unrestricted feature interactions, MLPs implement a direct algorithmic solution: connect everything to everything. This connectivity requirement is realized through a series of fully-connected layers, where each neuron connects to every neuron in adjacent layers.

Building on this architectural principle, the dense connectivity pattern translates naturally into matrix multiplication operations[^fn-gemm], creating the mathematical foundation that makes MLPs computationally tractable. As shown in @fig-mlp, each layer transforms its input through a fundamental operation that combines linear transformation with nonlinear activation:

<<<<<<< HEAD
[^fn-gemm]: **GEMM (General Matrix Multiply)**: The fundamental operation underlying neural networks, accounting for 80-95% of computation time in dense neural networks. GEMM performs C = αAB + βC and has been optimized for decades. Modern implementations like cuBLAS achieve 80-95% of theoretical peak performance on GPUs, making GEMM optimization important for ML systems.

=======
[^fn-gemm]: **GEMM (General Matrix Multiply)**: The fundamental operation underlying neural networks, accounting for 80-95% of computation time in dense neural networks. GEMM performs C = αAB + βC and has been optimized for decades. Modern implementations like cuBLAS achieve 80-95% of theoretical peak performance on GPUs, making GEMM optimization crucial for ML systems.
>>>>>>> db1156ac
$$
\mathbf{h}^{(l)} = f\big(\mathbf{W}^{(l)}\mathbf{h}^{(l-1)} + \mathbf{b}^{(l)}\big)
$$

In this equation, $\mathbf{h}^{(l)}$ represents the layer $l$ output (activation vector), $\mathbf{W}^{(l)}$ is the weight matrix for layer $l$, $\mathbf{b}^{(l)}$ is the bias vector, and $f(\cdot)$ is the activation function (like ReLU). The superscript $(l)$ denotes the layer number, with bold symbols indicating vectors/matrices. This compact notation captures the core operation of neural networks: linear transformation followed by nonlinear activation.

::: {#fig-mlp fig-env="figure" fig-pos="htb"}
```{.tikz}
 \begin{tikzpicture}[line join=round,font=\usefont{T1}{phv}{m}{n}]
\tikzset{%
Line/.style={line width=0.35pt,black!60}
}

\tikzset{
  box/.pic={
    \pgfkeys{/box/.cd, #1}
\foreach \x in {1,...,\columns}{
    \foreach \y in {1,...,\rows}{
        %
        \node[draw=black, fill=\ffill, minimum width=\cellsize,
                    minimum height=\cellheight, line width=\linewidth] (cell-\x-\y\br) at (\x*\cellsize,-\y*\cellheight) {};
    }
}
 } }

\pgfkeys{
  /box/.cd,
  cellsize/.store in=\cellsize,
  linewidth/.store in=\linewidth,
  cellheight/.store in=\cellheight,
  columns/.store in=\columns,
  br/.store in=\br,
  ffill/.store in=\ffill,
  rows/.store in=\rows,
  columns=1,
  rows=3,
  br=A,
  ffill=GreenL!22,
  cellsize=8mm,
  cellheight=8mm,
  linewidth=0.75pt
}
\def\radius{4mm}
\pic at (0,0) {box={columns=1,rows=4,br=A}};
\pic at (2,0) {box={columns=5,rows=4,br=B,}};
\pic at (7,4mm) {box={columns=1,rows=5,br=C}};
\pic at (9,4mm) {box={columns=2,rows=5,br=D}};
\pic at (12,-8mm) {box={columns=1,rows=2,br=E}};
%
\foreach \x in {1,...,4}{
\node[fill=green!80!black!80,minimum size=\cellsize,draw, line width=0.75pt]at(cell-2-\x B){};
}
\node[fill=green!80!black!80,minimum size=\cellsize,draw, line width=0.75pt]at(cell-1-2C){};

\begin{scope}[scale=1, every node/.append style={transform shape},
local bounding box=D1,shift={($(cell-1-3A)+(-4.5,-2.6)$)}]
\foreach \x in {1,...,5}{
\coordinate (2ball-\x) at (0,\x);
\shade[shading=ball,ball color=red!50!yellow] (0,\x) circle (\radius);
}
\shade[shading=ball,ball color=green!50!green] (0,4) circle (\radius);

\foreach \x/\i in {2.5/1,3.5/2}{
\coordinate (3ball-\i) at (2,\x);
\shade[shading=ball,ball color=red!50!yellow] (2,\x) circle (\radius)coordinate(3C\i);
}

\foreach \x/\i in  {1.5/1,2.5/2,3.5/3,4.5/4}{
\coordinate (1ball-\i) at (-2,\x);
\shade[shading=ball,ball color=red!50!yellow] (-2,\x) circle (\radius)coordinate(1C\i);
}
% Connect 1. and 2. column
\foreach \x in {1,2,3,4}{
  \foreach \y in {1,2,3,5}{
    \edef\from{1ball-\x}
    \edef\to{2ball-\y}
\path let
    \p1 = (\from),
    \p2 = (\to),
    \n1 = {atan2(\y2-\y1,\x2-\x1)}
  in
    coordinate (from) at ($ (\from) + (\n1:\radius) $)
    coordinate (to) at ($ (\to) + (\n1+180:\radius) $);
  \draw[Line] (from) -- (to);
  }
}
%red line
\foreach \x in {1,2,3,4}{
  \foreach \y in {4}{
    \edef\from{1ball-\x}
    \edef\to{2ball-\y}
\path let
    \p1 = (\from),
    \p2 = (\to),
    \n1 = {atan2(\y2-\y1,\x2-\x1)}
  in
    coordinate (from) at ($ (\from) + (\n1:\radius) $)
    coordinate (to) at ($ (\to) + (\n1+180:\radius) $);
  \draw[Line,red] (from) -- (to);
  }
}
% Connect 2. and 3. column
\foreach \x in {1,2,3,4,5}{
  \foreach \y in {1,2}{
    \edef\from{2ball-\x}
    \edef\to{3ball-\y}
\path let
    \p1 = (\from),
    \p2 = (\to),
    \n1 = {atan2(\y2-\y1,\x2-\x1)}
  in
    coordinate (from) at ($ (\from) + (\n1:\radius) $)
    coordinate (to) at ($ (\to) + (\n1+180:\radius) $);
  \draw[Line] (from) -- node[inner sep=0pt](L\x){}(to);
  }
}
%%
\draw[latex-](L5)--++(30:1)node[above]{Weighted Edge};
\draw[latex-](2ball-4)--++(180:2.5)node[left](NE){Neuron};
\draw[thick,latex-](cell-2-2B.center)--++(90:1.52)node[above]{Weighted Edge};
\draw[thick,latex-](cell-1-2C.center)--++(90:1.52)node[above]{Neuron};
%
\node[font=\huge]at($(cell-1-2A.south east)!0.5!(cell-1-2B.south west)$){$\times$};
\node[font=\huge]at($(cell-1-3C.east)!0.5!(cell-1-3D.west)$){$\times$};
%
\node[single arrow, draw=red, fill=red,
      minimum width = 10pt, single arrow head extend=3pt,
      minimum height=7mm]at($(cell-5-2B.south east)!0.5!(cell-1-3C.west)$){};
\node[single arrow, draw=red, fill=red,
      minimum width = 10pt, single arrow head extend=3pt,
      minimum height=7mm]at($(cell-2-3D.east)!0.5!(cell-1-1E.south west)$){};
\end{scope}

\path(NE.west)--++(270:4.0)coordinate(IL1)-|coordinate(HL1)($(1ball-1)!0.4!(2ball-1)$);
\path(NE)--++(270:4.0)-|coordinate(OL1)($(2ball-1)!0.55!(3ball-1)$);
\path(NE)--++(270:4.0)-|coordinate(OL2)($(3ball-1)!0.5!(cell-1-2A.south east)$);
\path(NE)--++(270:4.0)-|coordinate(IL2)($(3ball-1)!0.6!(cell-1-2A.south east)$);

\path[blue, line width=2pt](IL2)-|coordinate(HL2)($(cell-1-2A.south east)!0.7!(cell-1-2B.south west)$);
\path[blue, line width=2pt](IL2)-|coordinate(OL3)($(cell-1-3C.east)!0.5!(cell-1-3D.west)$);
\path[blue, line width=2pt](IL2)-|coordinate(OL4)(cell-1-2E.south east);

\draw[red,line width=2pt](IL1)--node[below,text=black]{Input Layer}(HL1);
\draw[cyan,line width=2pt](HL1)--node[below,text=black]{Hidden Layer}(OL1);
\draw[brown,line width=2pt](OL1)--node[below,text=black]{Output Layer}(OL2);
%
\draw[red,line width=2pt](IL2)--node[below,text=black]{Input Layer}(HL2);
\draw[cyan,line width=2pt](HL2)--node[below,text=black]{Hidden Layer}(OL3);
\draw[brown,line width=2pt](OL3)--node[below,text=black]{Output Layer}(OL4);
\end{tikzpicture}
```
**Layered Transformations**: Multi-Layer Perceptrons (MLPs) implement dense connectivity through sequential matrix multiplications and non-linear activations, supporting complex feature interactions and hierarchical representations of input data. Each layer transforms the input vector from the previous layer, producing a new vector that serves as input to the subsequent layer, as defined by the equation in the text. Source: [@reagen2017deep].
:::

To understand the computational implications, the dimensions of these operations reveal the scale of dense pattern processing:

* Input vector: $\mathbf{h}^{(0)} \in \mathbb{R}^{d_{\text{in}}}$ represents all potential input features
* Weight matrices: $\mathbf{W}^{(l)} \in \mathbb{R}^{d_{\text{out}} \times d_{\text{in}}}$ capture all possible input-output relationships
* Output vector: $\mathbf{h}^{(l)} \in \mathbb{R}^{d_{\text{out}}}$ produces transformed representations

::: {.callout-example title="Concrete Computation Example"}
Consider a simplified 4-pixel image processed by a 3-neuron hidden layer:

**Input**: $\mathbf{h}^{(0)} = [0.8, 0.2, 0.9, 0.1]$ (4 pixel intensities)

**Weight matrix**: $\mathbf{W}^{(1)} = \begin{bmatrix} 0.5 & -0.3 & 0.2 & 0.7 \\ 0.1 & 0.8 & -0.4 & 0.3 \\ -0.2 & 0.4 & 0.6 & -0.1 \end{bmatrix}$ (3×4 matrix)

<<<<<<< HEAD
**Computation**: $\mathbf{z}^{(1)} = \mathbf{W}^{(1)}\mathbf{h}^{(0)} = \begin{bmatrix} 0.5×0.8 + (-0.3)×0.2 + 0.2×0.9 + 0.7×0.1 \\ 0.1×0.8 + 0.8×0.2 + (-0.4)×0.9 + 0.3×0.1 \\ (-0.2)×0.8 + 0.4×0.2 + 0.6×0.9 + (-0.1)×0.1 \end{bmatrix} = \begin{bmatrix} 0.59 \\ -0.09 \\ 0.45 \end{bmatrix}$

**After ReLU**: $\mathbf{h}^{(1)} = [0.59, 0, 0.45]$ (negative values zeroed)
=======
**Computation**:
\begin{gather*}
\mathbf{z}^{(1)} = \mathbf{W}^{(1)}\mathbf{h}^{(0)} = \begin{bmatrix} 0.5×0.8 + (-0.3)×0.2 + 0.2×0.9 + 0.7×0.1 \\ 0.1×0.8 + 0.8×0.2 + (-0.4)×0.9 + 0.3×0.1 \\ (-0.2)×0.8 + 0.4×0.2 + 0.6×0.9 + (-0.1)×0.1 \end{bmatrix}
\\
= \begin{bmatrix} 0.65 \\ -0.17 \\ 0.47 \end{bmatrix}
\end{gather*}
**After ReLU**: $\mathbf{h}^{(1)} = [0.65, 0, 0.47]$ (negative values zeroed)
>>>>>>> db1156ac

Each hidden neuron combines ALL input pixels with different weights, demonstrating unrestricted feature interaction.
:::

The MNIST example reveals the practical scale:

* Each 784-dimensional input ($28\times 28$ pixels) connects to every neuron in the first hidden layer
* A hidden layer with 100 neurons requires a $784\times 100$ weight matrix
* Each weight in this matrix is a learnable relationship between an input pixel and a hidden feature

While this algorithmic structure successfully addresses the need for arbitrary feature relationships, it creates specific computational patterns that computer systems must handle.

#### Architectural Characteristics

This architectural approach demonstrates both strengths and limitations. Dense connectivity provides the universal approximation capability established earlier but creates computational redundancy. While this theoretical power allows MLPs to model any continuous function given sufficient width, this flexibility comes at the cost of requiring many parameters to learn relatively simple patterns. The dense connections mean that every input feature influences every output, providing maximum expressiveness but also maximum computational cost.

Recognizing these trade-offs, the optimization potential and detailed efficiency analysis of MLPs, including pruning techniques, quantization strategies, and hardware-specific performance characteristics, are covered systematically in @sec-model-optimizations and @sec-ai-acceleration.

### Computational Mapping {#sec-dnn-architectures-computational-mapping-fe7e}

The mathematical representation of dense matrix multiplication maps to specific computational patterns that systems must handle. This mapping progresses from mathematical abstraction to computational reality, as demonstrated in the first implementation shown in @lst-mlp_layer_matrix.

The function mlp_layer_matrix directly mirrors our mathematical equation. It uses high-level matrix operations (`matmul`) to express the computation in a single line, hiding the underlying complexity. This is the style commonly used in deep learning frameworks, where optimized libraries handle the actual computation.

::: {#lst-mlp_layer_matrix}
```{.python}
def mlp_layer_matrix(X, W, b):
    # X: input matrix (batch_size × num_inputs)
    # W: weight matrix (num_inputs × num_outputs)
    # b: bias vector (num_outputs)
    H = activation(matmul(X, W) + b)
    # One clean line of math
    return H
```
**Dense Layer Implementation**: Neural networks perform weighted sum and activation functions across layers using matrix operations through The code. This emphasizes the core computational pattern in multi-layer perceptrons.
:::

In contrast, the second implementation, `mlp_layer_compute` (shown in @lst-mlp_layer_compute), exposes the actual computational pattern through nested loops. This version reveals what really happens when we compute a layer's output: we process each sample in the batch, computing each output neuron by accumulating weighted contributions from all inputs.

::: {#lst-mlp_layer_compute}
```{.python}
def mlp_layer_compute(X, W, b):
    # Process each sample in the batch
    for batch in range(batch_size):
        # Compute each output neuron
        for out in range(num_outputs):
            # Initialize with bias
            Z[batch,out] = b[out]
            # Accumulate weighted inputs
            for in_ in range(num_inputs):
                Z[batch,out] += X[batch,in_] * W[in_,out]

    H = activation(Z)
    return H
```
**Core Computational Pattern**: Computes each output neuron by accumulating weighted contributions from all inputs across the batch. This implementation exposes the detailed step-by-step process of how a single layer in a neural network processes data, emphasizing the role of biases and weighted sums in producing outputs.
:::

This translation from mathematical abstraction to concrete computation exposes how dense matrix multiplication decomposes into nested loops of simpler operations. The outer loop processes each sample in the batch, while the middle loop computes values for each output neuron. Within the innermost loop, the system performs repeated multiply-accumulate operations, combining each input with its corresponding weight.

In the MNIST example, each output neuron requires 784 multiply-accumulate operations and at least 1,568 memory accesses (784 for inputs, 784 for weights). While actual implementations use optimizations through libraries like BLAS[^fn-dnn-blas] or cuBLAS, these patterns drive key system design decisions. The hardware architectures that accelerate these matrix operations, including GPU tensor cores and specialized AI accelerators, are covered in @sec-ai-acceleration.

[^fn-dnn-blas]: **Basic Linear Algebra Subprograms (BLAS)**: Developed in the 1970s as a standard for basic vector and matrix operations, BLAS became the foundation for virtually all scientific computing. Modern implementations like Intel MKL and OpenBLAS can achieve 80-95% of theoretical peak performance on well-optimized workloads, making them necessary for neural network efficiency.

### System Implications {#sec-dnn-architectures-system-implications-7a8f}

When analyzing how computational patterns impact computer systems, we examine three core dimensions: memory requirements, computation needs, and data movement. This framework enables systematic analysis of how algorithmic patterns influence system design decisions across all neural network architectures, revealing both commonalities and distinctive characteristics. These system-level considerations build directly on the foundational concepts of neural network computation patterns, memory systems, and system scaling discussed in @sec-dl-primer.

#### Memory Requirements {#sec-dnn-architectures-memory-requirements-4900}

For dense pattern processing, the memory requirements stem from storing and accessing weights, inputs, and intermediate results. In our MNIST example, connecting our 784-dimensional input layer to a hidden layer of 100 neurons requires 78,400 weight parameters. Each forward pass must access all these weights, along with input data and intermediate results. The all-to-all connectivity pattern means there's no inherent locality in these accesses; every output needs every input and its corresponding weights.

These memory access patterns enable optimization through careful data organization and reuse. Modern processors handle these dense access patterns through specialized approaches: CPUs leverage their cache hierarchy for data reuse, while GPUs employ memory architectures designed for high-bandwidth access to large parameter matrices. Frameworks abstract these optimizations through high-performance matrix operations (as detailed in our earlier analysis).

#### Computation Needs {#sec-dnn-architectures-computation-needs-9cb4}

The core computation revolves around multiply-accumulate operations arranged in nested loops. Each output value requires as many multiply-accumulates as there are inputs. For MNIST, this means 784 multiply-accumulates per output neuron. With 100 neurons in our hidden layer, we're performing 78,400 multiply-accumulates for a single input image. While these operations are simple, their volume and arrangement create specific demands on processing resources.

This computational structure enables specific optimization strategies in modern hardware. The dense matrix multiplication pattern can be parallelized across multiple processing units, with each handling different subsets of neurons. Modern hardware accelerators take advantage of this through specialized matrix multiplication units, while software frameworks automatically convert these operations into optimized BLAS (Basic Linear Algebra Subprograms) calls. CPUs and GPUs can both exploit cache locality by carefully tiling the computation to maximize data reuse, though their specific approaches differ based on their architectural strengths.

#### Data Movement {#sec-dnn-architectures-data-movement-fc16}

The all-to-all connectivity pattern in MLPs creates significant data movement requirements. Each multiply-accumulate operation needs three pieces of data: an input value, a weight value, and the running sum. For our MNIST example layer, computing a single output value requires moving 784 inputs and 784 weights to wherever the computation occurs. This movement pattern repeats for each of the 100 output neurons, creating large data transfer demands between memory and compute units.

The predictable data movement patterns enable strategic data staging and transfer optimizations. Different architectures address this challenge through various mechanisms; CPUs use prefetching and multi-level caches, while GPUs employ high-bandwidth memory systems and latency hiding through massive threading. Software frameworks orchestrate these data movements through memory management systems that reduce redundant transfers and increase data reuse.

## Convolutional Neural Networks: Spatial Pattern Processing {#sec-dnn-architectures-convolutional-neural-networks-spatial-pattern-processing-1d8c}

<<<<<<< HEAD
The computational intensity and parameter requirements of MLPs revealed a significant mismatch when applied to structured data. While the Universal Approximation Theorem guarantees that MLPs can learn any function, it provides no efficiency guidance. When processing images, MLPs must learn spatial relationships like edge detection and texture recognition from scratch for every position in the image, leading to massive parameter counts and computational waste. This inefficiency motivated architectural patterns that exploit inherent data structure.

Convolutional Neural Networks emerged as the first successful solution to this challenge, introducing two key innovations that improve efficiency for spatially structured data. Parameter sharing allows the same feature detector to be applied across different spatial positions, reducing parameters from millions to thousands while improving generalization. Local connectivity restricts connections to spatially adjacent regions, reflecting the biological insight that nearby pixels are more likely to be related than distant ones.
=======
The computational intensity and parameter requirements of MLPs revealed a mismatch when applied to structured data. While the Universal Approximation Theorem guarantees that MLPs can learn any function, it provides no efficiency guidance. When processing images, MLPs must learn spatial relationships like edge detection and texture recognition from scratch for every position in the image, leading to massive parameter counts and computational waste. This inefficiency motivated the development of architectural patterns that exploit inherent data structure.

Convolutional Neural Networks emerged as the first successful solution to this challenge, introducing two key innovations that improve efficiency for spatially structured data. **Parameter sharing** allows the same feature detector to be applied across different spatial positions, reducing parameters from millions to thousands while improving generalization. **Local connectivity** restricts connections to spatially adjacent regions, reflecting the biological insight that nearby pixels are more likely to be related than distant ones.
>>>>>>> db1156ac

These architectural innovations represent a trade-off in deep learning design: sacrificing the theoretical generality of MLPs for practical efficiency gains when data exhibits known structure. While MLPs treat each input element independently, CNNs exploit spatial relationships to achieve computational savings and improved performance on vision tasks.

### Pattern Processing Needs {#sec-dnn-architectures-pattern-processing-needs-4d88}

Spatial pattern processing addresses scenarios where the relationship between data points depends on their relative positions or proximity. Consider processing a natural image: a pixel's relationship with its neighbors is important for detecting edges, textures, and shapes. These local patterns then combine hierarchically to form more complex features: edges form shapes, shapes form objects, and objects form scenes.

This hierarchical spatial pattern processing appears across many domains. In computer vision, local pixel patterns form edges and textures that combine into recognizable objects. Speech processing relies on patterns across nearby time segments to identify phonemes and words. Sensor networks analyze correlations between physically proximate sensors to understand environmental patterns. Medical imaging depends on recognizing tissue patterns that indicate biological structures.

Focusing on image processing to illustrate these principles, if we want to detect a cat in an image, certain spatial patterns must be recognized: the triangular shape of ears, the round contours of the face, the texture of fur. Importantly, these patterns maintain their meaning regardless of where they appear in the image. A cat is still a cat whether it appears in the top-left or bottom-right corner. This indicates two key requirements for spatial pattern processing: the ability to detect local patterns and the ability to recognize these patterns regardless of their position[^fn-dnn-imagenet].

[^fn-dnn-imagenet]: **ImageNet Revolution**: AlexNet's dramatic victory in the 2012 ImageNet challenge [@krizhevsky2012imagenet] (reducing error from 26% to 16%) sparked the deep learning renaissance. ImageNet's 14 million labeled images across 20,000 categories provided the scale needed to train deep CNNs, proving that "big data + big compute + big models" could achieve superhuman performance.

::: {#fig-cnn-spatial-processing fig-env="figure" fig-pos="htb"}
```{.tikz}
\begin{tikzpicture}[line join=round,font=\usefont{T1}{phv}{m}{n}]
\tikzset{
 Line/.style={line width=0.5pt,black!50,text=black},
 LineD/.style={line width=0.5pt,black!50,text=black,dashed},
}

\tikzset{
channel/.pic={
\pgfkeys{/channel/.cd, #1}
\begin{scope}[yscale=\scalefac,xscale=\scalefac,every node/.append style={scale=\scalefac}]
\node[rectangle,draw=\channelcolor,line width=1pt,fill=\channelcolor!10,
minimum width=46,minimum height=56](\picname){};
\end{scope}
        }
}

\pgfkeys{
  /channel/.cd,
  channelcolor/.store in=\channelcolor,
  scalefac/.store in=\scalefac,
  picname/.store in=\picname,
  channelcolor=BrownLine,
  scalefac=1,
  picname=C
}
%circles sty
\tikzset{
circles/.pic={
\pgfkeys{/channel/.cd, #1}
\node[circle,draw=\channelcolor,line width=1pt,fill=\channelcolor!10,
minimum size=6mm](\picname){};
        }
}
%Zebra sty
\tikzset{
zebra/.pic={
\pgfkeys{/zebra/.cd, #1}
\definecolor{cfefefe}{RGB}{254,254,254}
\definecolor{c373435}{RGB}{55,52,53}
\begin{scope}[yscale=\globalscale,xscale=\globalscale,every node/.append style={scale=\globalscale}]
\path[fill=c373435,shift={(9.6358, -1.7033)}] (0.0, 31.4325).. controls (0.0427, 31.4009) and (0.0852, 31.369) .. (0.1273, 31.3366).. controls (0.1423, 31.3254) and (0.1573, 31.3141) .. (0.1728, 31.3026).. controls (0.2651, 31.2301) and (0.3393, 31.1462) .. (0.4151, 31.0574).. controls (0.4863, 30.9754) and (0.5596, 30.8955) .. (0.6333, 30.8157).. controls (0.6467, 30.8012) and (0.66, 30.7868) .. (0.6737, 30.7719).. controls (0.7542, 30.6847) and (0.8368, 30.6) .. (0.9211, 30.5164).. controls (0.9461, 30.4904) and (0.9461, 30.4904) .. (0.9717, 30.4639).. controls (0.9867, 30.4485) and (1.0016, 30.433) .. (1.017, 30.4172).. controls (1.0321, 30.4015) and (1.0471, 30.3858) .. (1.0627, 30.3696).. controls (1.1076, 30.325) and (1.1076, 30.325) .. (1.1857, 30.3047).. controls (1.1773, 30.338) and (1.169, 30.3713) .. (1.1604, 30.4056).. controls (1.0895, 30.6895) and (1.0185, 30.9733) .. (0.9475, 31.2572).. controls (0.9423, 31.2765) and (0.9371, 31.2958) .. (0.9317, 31.3157).. controls (0.9141, 31.3941) and (0.9166, 31.4684) .. (0.9211, 31.5483).. controls (0.9924, 31.6196) and (1.0315, 31.6099) .. (1.1311, 31.6111).. controls (1.5189, 31.6038) and (1.7672, 31.4046) .. (2.0276, 31.1361).. controls (2.5302, 30.5776) and (2.7987, 29.8516) .. (2.9904, 29.1373).. controls (3.0848, 28.7935) and (3.1926, 28.4518) .. (3.3106, 28.1153).. controls (3.3197, 28.0891) and (3.3197, 28.0891) .. (3.329, 28.0624).. controls (3.3457, 28.0158) and (3.3637, 27.9696) .. (3.3817, 27.9235).. controls (3.3965, 27.8817) and (3.3965, 27.8817) .. (3.4117, 27.839).. controls (3.4831, 27.7316) and (3.5705, 27.7011) .. (3.6876, 27.6539).. controls (3.7178, 27.6408) and (3.7178, 27.6408) .. (3.7487, 27.6275).. controls (3.8966, 27.5649) and (4.0474, 27.5172) .. (4.2019, 27.4737).. controls (4.1102, 27.846) and (4.0172, 28.2179) .. (3.9175, 28.5882).. controls (3.91, 28.6159) and (3.9026, 28.6436) .. (3.8949, 28.6721).. controls (3.8319, 28.9046) and (3.7693, 29.1311) .. (3.6727, 29.3522).. controls (3.6329, 29.4621) and (3.596, 29.5729) .. (3.5588, 29.6837).. controls (3.5098, 29.8269) and (3.4523, 29.9591) .. (3.3817, 30.093).. controls (3.333, 30.0443) and (3.3518, 29.9759) .. (3.3516, 29.911).. controls (3.3516, 29.8892) and (3.3517, 29.8673) .. (3.3517, 29.8448).. controls (3.3517, 29.8224) and (3.3517, 29.7999) .. (3.3517, 29.7768).. controls (3.3516, 29.7292) and (3.3517, 29.6815) .. (3.3518, 29.6339).. controls (3.3519, 29.5614) and (3.3518, 29.489) .. (3.3516, 29.4165).. controls (3.3516, 29.3702) and (3.3517, 29.3239) .. (3.3517, 29.2776).. controls (3.3517, 29.2453) and (3.3517, 29.2453) .. (3.3516, 29.2123).. controls (3.3521, 29.0889) and (3.362, 28.9717) .. (3.3817, 28.8495).. controls (3.3833, 28.806) and (3.384, 28.7624) .. (3.3834, 28.7189).. controls (3.3831, 28.6984) and (3.3829, 28.678) .. (3.3826, 28.657).. controls (3.3822, 28.6344) and (3.3822, 28.6344) .. (3.3817, 28.6114).. controls (3.2533, 28.7619) and (3.185, 28.9226) .. (3.1237, 29.1091).. controls (3.117, 29.1295) and (3.1103, 29.1498) .. (3.1034, 29.1708).. controls (2.925, 29.7222) and (2.7421, 30.3033) .. (2.7202, 30.8868).. controls (2.7192, 30.9105) and (2.7181, 30.9341) .. (2.717, 30.9585).. controls (2.7124, 31.1535) and (2.7119, 31.3674) .. (2.815, 31.5382).. controls (2.8862, 31.6082) and (2.9232, 31.6166) .. (3.0215, 31.6176).. controls (3.0495, 31.6169) and (3.0495, 31.6169) .. (3.078, 31.6162).. controls (3.1079, 31.6162) and (3.1079, 31.6162) .. (3.1383, 31.6162).. controls (3.2039, 31.6162) and (3.2694, 31.6151) .. (3.335, 31.6141).. controls (3.3805, 31.6138) and (3.426, 31.6137) .. (3.4716, 31.6135).. controls (3.5913, 31.613) and (3.711, 31.6117) .. (3.8307, 31.6103).. controls (3.9529, 31.6089) and (4.0751, 31.6083) .. (4.1973, 31.6076).. controls (4.4369, 31.6062) and (4.6766, 31.604) .. (4.9163, 31.6012).. controls (4.9378, 31.4702) and (4.943, 31.4044) .. (4.8898, 31.2837).. controls (4.8421, 31.0837) and (4.8146, 30.8783) .. (4.784, 30.6751).. controls (4.7798, 30.6479) and (4.7757, 30.6206) .. (4.7714, 30.5925).. controls (4.6406, 29.6875) and (4.6362, 28.7165) .. (4.8105, 27.8176).. controls (4.8151, 27.7934) and (4.8198, 27.7691) .. (4.8246, 27.7441).. controls (4.8499, 27.6171) and (4.8772, 27.4915) .. (4.9163, 27.3678).. controls (4.9244, 27.3406) and (4.9326, 27.3133) .. (4.941, 27.2852).. controls (5.0799, 27.0918) and (5.3945, 27.0356) .. (5.6125, 26.9643).. controls (5.6401, 26.9551) and (5.6678, 26.9458) .. (5.6962, 26.9362).. controls (5.8245, 26.8938) and (5.9465, 26.8586) .. (6.0805, 26.8387).. controls (6.0841, 27.0916) and (6.0745, 27.3411) .. (6.0578, 27.5934).. controls (6.0091, 28.3459) and (6.0394, 29.0783) .. (6.1069, 29.8285).. controls (6.1097, 29.8596) and (6.1125, 29.8908) .. (6.1154, 29.9229).. controls (6.1213, 29.9885) and (6.1273, 30.054) .. (6.1334, 30.1195).. controls (5.5664, 29.5624) and (5.3134, 28.8614) .. (5.2083, 28.0876).. controls (5.1945, 27.9896) and (5.1837, 27.9277) .. (5.128, 27.8441).. controls (5.0486, 27.8705) and (5.0486, 27.8705) .. (5.0205, 27.9238).. controls (4.7982, 28.558) and (4.7702, 29.2746) .. (4.8898, 29.9343).. controls (4.8957, 29.9715) and (4.9015, 30.0087) .. (4.9073, 30.0459).. controls (4.9939, 30.59) and (5.1647, 31.1603) .. (5.5777, 31.5483).. controls (5.6618, 31.5998) and (5.7256, 31.6079) .. (5.8235, 31.608).. controls (5.8514, 31.6082) and (5.8793, 31.6084) .. (5.908, 31.6085).. controls (5.953, 31.6084) and (5.953, 31.6084) .. (5.9988, 31.6082).. controls (6.0297, 31.6083) and (6.0605, 31.6083) .. (6.0923, 31.6084).. controls (6.1575, 31.6084) and (6.2226, 31.6083) .. (6.2878, 31.6081).. controls (6.3878, 31.6078) and (6.4879, 31.6081) .. (6.5879, 31.6084).. controls (6.6512, 31.6084) and (6.7144, 31.6083) .. (6.7777, 31.6082).. controls (6.8077, 31.6083) and (6.8378, 31.6084) .. (6.8688, 31.6085).. controls (6.8965, 31.6084) and (6.9242, 31.6082) .. (6.9528, 31.608).. controls (6.9773, 31.608) and (7.0018, 31.6079) .. (7.027, 31.6079).. controls (7.0859, 31.6012) and (7.0859, 31.6012) .. (7.1388, 31.5483).. controls (7.1293, 31.4369) and (7.0978, 31.344) .. (7.0535, 31.2421).. controls (7.0416, 31.2143) and (7.0296, 31.1865) .. (7.0172, 31.1578).. controls (7.0044, 31.1284) and (6.9916, 31.099) .. (6.9784, 31.0687).. controls (6.9519, 31.0068) and (6.9254, 30.9449) .. (6.8989, 30.883).. controls (6.8858, 30.8523) and (6.8726, 30.8217) .. (6.8591, 30.7901).. controls (6.657, 30.3214) and (6.657, 30.3214) .. (6.5302, 29.8285).. controls (6.6047, 29.8946) and (6.6473, 29.9684) .. (6.6956, 30.055).. controls (6.8695, 30.358) and (6.8695, 30.358) .. (6.98, 30.4899).. controls (6.9975, 30.4899) and (7.015, 30.4899) .. (7.033, 30.4899).. controls (7.0396, 30.5053) and (7.0462, 30.5206) .. (7.053, 30.5364).. controls (7.1877, 30.7796) and (7.478, 30.912) .. (7.7299, 30.9954).. controls (8.1759, 31.1044) and (8.8968, 31.0899) .. (9.3084, 30.8603).. controls (9.3067, 30.8137) and (9.3067, 30.8137) .. (9.2819, 30.7545).. controls (9.2203, 30.7164) and (9.1617, 30.6847) .. (9.0967, 30.6536).. controls (8.9312, 30.5703) and (8.7884, 30.478) .. (8.6469, 30.3576).. controls (8.625, 30.3412) and (8.6031, 30.3247) .. (8.5805, 30.3077).. controls (8.3838, 30.1407) and (8.3003, 29.9209) .. (8.2765, 29.6697).. controls (8.3561, 29.6457) and (8.398, 29.6394) .. (8.4772, 29.668).. controls (8.5016, 29.6811) and (8.5259, 29.6942) .. (8.551, 29.7077).. controls (8.5789, 29.7225) and (8.6069, 29.7372) .. (8.6356, 29.7524).. controls (8.6813, 29.7774) and (8.7269, 29.8023) .. (8.7724, 29.8274).. controls (9.4666, 30.2093) and (10.2314, 30.4734) .. (11.0329, 30.3266).. controls (11.097, 30.2975) and (11.1092, 30.263) .. (11.134, 30.1989).. controls (11.049, 30.1023) and (10.9533, 30.0499) .. (10.8396, 29.9938).. controls (10.5212, 29.8296) and (10.2005, 29.5968) .. (10.0657, 29.2515).. controls (10.0287, 29.1214) and (10.0299, 29.0228) .. (10.0889, 28.8975).. controls (10.2892, 28.6722) and (10.5797, 28.5947) .. (10.8694, 28.5585).. controls (10.9985, 28.5519) and (11.1272, 28.5506) .. (11.2564, 28.5504).. controls (11.3207, 28.5503) and (11.385, 28.5498) .. (11.4493, 28.5493).. controls (11.6319, 28.5479) and (11.8146, 28.547) .. (11.9972, 28.5464).. controls (12.9803, 28.5425) and (12.9803, 28.5425) .. (13.4094, 28.4526).. controls (13.452, 28.4443) and (13.4946, 28.436) .. (13.5371, 28.4277).. controls (13.9198, 28.3531) and (14.3389, 28.2446) .. (14.653, 28.0028).. controls (14.6878, 27.9443) and (14.6878, 27.9443) .. (14.7059, 27.897).. controls (14.6377, 27.8114) and (14.5751, 27.8014) .. (14.4694, 27.7829).. controls (13.8545, 27.6612) and (13.2491, 27.4341) .. (12.748, 27.0503).. controls (12.7392, 27.0329) and (12.7305, 27.0154) .. (12.7215, 26.9974).. controls (12.8098, 27.0097) and (12.8978, 27.0223) .. (12.9856, 27.038).. controls (13.6213, 27.1426) and (14.2736, 27.0902) .. (14.8911, 26.918).. controls (14.9199, 26.9102) and (14.9487, 26.9023) .. (14.9783, 26.8942).. controls (15.4527, 26.7567) and (16.2756, 26.4887) .. (16.5406, 26.0373).. controls (16.5463, 26.0223) and (16.5521, 26.0074) .. (16.558, 25.992).. controls (16.5315, 25.9655) and (16.5315, 25.9655) .. (16.4637, 25.9646).. controls (16.4337, 25.9656) and (16.4037, 25.9666) .. (16.3727, 25.9676).. controls (15.7533, 25.9821) and (15.1624, 25.9354) .. (14.6, 25.648).. controls (14.5826, 25.6306) and (14.5651, 25.6131) .. (14.5471, 25.5951).. controls (14.6676, 25.61) and (14.788, 25.6255) .. (14.9083, 25.6415).. controls (15.9588, 25.7788) and (16.89, 25.6242) .. (17.7543, 24.9708).. controls (18.3652, 24.4899) and (18.3652, 24.4899) .. (18.4303, 24.2506).. controls (18.4323, 24.2315) and (18.4344, 24.2125) .. (18.4365, 24.1928).. controls (18.3358, 24.1661) and (18.2779, 24.1685) .. (18.1802, 24.2028).. controls (17.8648, 24.2951) and (17.5116, 24.298) .. (17.193, 24.2193).. controls (17.1842, 24.2106) and (17.1755, 24.2018) .. (17.1665, 24.1928).. controls (17.1819, 24.1897) and (17.1973, 24.1865) .. (17.2132, 24.1832).. controls (17.5439, 24.1141) and (17.8621, 24.0379) .. (18.1719, 23.9018).. controls (18.189, 23.8943) and (18.2061, 23.8869) .. (18.2237, 23.8792).. controls (18.4411, 23.7823) and (18.6401, 23.6661) .. (18.835, 23.5297).. controls (18.8624, 23.5106) and (18.8624, 23.5106) .. (18.8904, 23.4911).. controls (19.0158, 23.4005) and (19.1233, 23.299) .. (19.2302, 23.1874).. controls (19.2521, 23.1661) and (19.2739, 23.1449) .. (19.2964, 23.1229).. controls (19.3182, 23.1006) and (19.34, 23.0782) .. (19.3625, 23.0551).. controls (19.3791, 23.0381) and (19.3957, 23.0212) .. (19.4128, 23.0037).. controls (19.43, 22.9852) and (19.4473, 22.9667) .. (19.4651, 22.9476).. controls (19.4814, 22.9304) and (19.4977, 22.9132) .. (19.5145, 22.8955).. controls (19.5477, 22.8435) and (19.5477, 22.8435) .. (19.5366, 22.7873).. controls (19.529, 22.7627) and (19.529, 22.7627) .. (19.5213, 22.7376).. controls (19.4998, 22.737) and (19.4783, 22.7363) .. (19.4562, 22.7356).. controls (19.3583, 22.7325) and (19.2604, 22.7293) .. (19.1624, 22.7261).. controls (19.1287, 22.725) and (19.0949, 22.724) .. (19.0601, 22.7229).. controls (19.0272, 22.7218) and (18.9944, 22.7207) .. (18.9606, 22.7195).. controls (18.9305, 22.7186) and (18.9005, 22.7176) .. (18.8695, 22.7166).. controls (18.7077, 22.7178) and (18.7077, 22.7178) .. (18.5688, 22.6583).. controls (18.5966, 22.6555) and (18.5966, 22.6555) .. (18.6249, 22.6526).. controls (18.7104, 22.6439) and (18.7959, 22.6345) .. (18.8813, 22.6252).. controls (18.925, 22.6208) and (18.925, 22.6208) .. (18.9695, 22.6164).. controls (19.4656, 22.5608) and (19.4656, 22.5608) .. (19.6007, 22.3937).. controls (19.6309, 22.3029) and (19.6325, 22.2297) .. (19.6337, 22.134).. controls (19.6344, 22.1022) and (19.6351, 22.0704) .. (19.6358, 22.0376).. controls (19.6223, 21.8917) and (19.5745, 21.8028) .. (19.4643, 21.7085).. controls (19.4312, 21.6825) and (19.3978, 21.6568) .. (19.3642, 21.6313).. controls (19.3465, 21.6176) and (19.3288, 21.6039) .. (19.3106, 21.5897).. controls (19.2576, 21.5487) and (19.2043, 21.5081) .. (19.1509, 21.4676).. controls (19.136, 21.4563) and (19.1212, 21.445) .. (19.106, 21.4333).. controls (18.9705, 21.3299) and (18.8332, 21.2293) .. (18.6945, 21.1303).. controls (18.496, 20.9865) and (18.3078, 20.83) .. (18.119, 20.6739).. controls (18.1021, 20.6599) and (18.0852, 20.646) .. (18.0677, 20.6317).. controls (18.0202, 20.5924) and (17.9728, 20.553) .. (17.9255, 20.5135).. controls (17.9044, 20.496) and (17.9044, 20.496) .. (17.8828, 20.4781).. controls (17.8105, 20.4172) and (17.7432, 20.3595) .. (17.6957, 20.277).. controls (17.7044, 20.2508) and (17.7131, 20.2246) .. (17.7221, 20.1976).. controls (17.7396, 20.1976) and (17.757, 20.1976) .. (17.775, 20.1976).. controls (17.775, 20.1802) and (17.775, 20.1627) .. (17.775, 20.1447).. controls (17.8451, 20.1072) and (17.9095, 20.0834) .. (17.9867, 20.0653).. controls (18.0264, 20.1127) and (18.0661, 20.1601) .. (18.1058, 20.2076).. controls (18.118, 20.2221) and (18.1301, 20.2366) .. (18.1427, 20.2516).. controls (18.213, 20.3358) and (18.2808, 20.4212) .. (18.3472, 20.5085).. controls (18.5772, 20.7975) and (18.854, 21.0633) .. (19.1509, 21.2824).. controls (19.1881, 21.3119) and (19.1881, 21.3119) .. (19.226, 21.342).. controls (19.2641, 21.3714) and (19.2641, 21.3714) .. (19.303, 21.4015).. controls (19.3258, 21.4192) and (19.3486, 21.437) .. (19.372, 21.4552).. controls (19.4544, 21.501) and (19.5078, 21.5017) .. (19.6007, 21.4941).. controls (19.6325, 21.4305) and (19.6319, 21.3878) .. (19.6339, 21.3168).. controls (19.6347, 21.2909) and (19.6354, 21.265) .. (19.6362, 21.2383).. controls (19.6388, 21.1187) and (19.6408, 20.9991) .. (19.6422, 20.8796).. controls (19.6432, 20.8168) and (19.6446, 20.7541) .. (19.6465, 20.6914).. controls (19.6656, 20.0634) and (19.6656, 20.0634) .. (19.4491, 19.811).. controls (19.4293, 19.7902) and (19.4094, 19.7693) .. (19.389, 19.7478).. controls (19.3653, 19.7155) and (19.3422, 19.6827) .. (19.3202, 19.6492).. controls (19.2937, 19.6113) and (19.2937, 19.6113) .. (19.2666, 19.5726).. controls (19.228, 19.5164) and (19.1894, 19.4601) .. (19.1509, 19.4039).. controls (19.1226, 19.3635) and (19.1226, 19.3635) .. (19.0938, 19.3222).. controls (19.0766, 19.2968) and (19.0594, 19.2713) .. (19.0417, 19.2451).. controls (19.0264, 19.2228) and (19.011, 19.2004) .. (18.9952, 19.1773).. controls (18.9582, 19.0967) and (18.9622, 19.0634) .. (18.9921, 18.9805).. controls (19.0305, 18.921) and (19.0305, 18.921) .. (19.0798, 18.8681).. controls (19.0955, 18.85) and (19.1112, 18.8318) .. (19.1274, 18.8131).. controls (19.1805, 18.7661) and (19.2139, 18.7528) .. (19.2832, 18.7424).. controls (19.3076, 18.7711) and (19.3076, 18.7711) .. (19.3325, 18.8003).. controls (19.3538, 18.8249) and (19.3752, 18.8494) .. (19.3973, 18.8747).. controls (19.4184, 18.8993) and (19.4396, 18.9238) .. (19.4614, 18.9491).. controls (19.5213, 19.007) and (19.5213, 19.007) .. (19.6007, 19.007).. controls (19.6378, 18.9328) and (19.6305, 18.8713) .. (19.6305, 18.7883).. controls (19.6307, 18.736) and (19.6307, 18.736) .. (19.6308, 18.6826).. controls (19.6308, 18.6443) and (19.6307, 18.606) .. (19.6306, 18.5677).. controls (19.6307, 18.5284) and (19.6307, 18.4892) .. (19.6307, 18.45).. controls (19.6308, 18.3676) and (19.6307, 18.2853) .. (19.6306, 18.2029).. controls (19.6304, 18.0977) and (19.6305, 17.9925) .. (19.6307, 17.8872).. controls (19.6308, 17.8061) and (19.6307, 17.725) .. (19.6307, 17.6439).. controls (19.6306, 17.6052) and (19.6307, 17.5664) .. (19.6307, 17.5276).. controls (19.6308, 17.4732) and (19.6307, 17.4187) .. (19.6305, 17.3643).. controls (19.6305, 17.3179) and (19.6305, 17.3179) .. (19.6305, 17.2706).. controls (19.627, 17.1776) and (19.6154, 17.088) .. (19.6007, 16.9962).. controls (19.5303, 17.0666) and (19.5157, 17.133) .. (19.4849, 17.2277).. controls (19.4791, 17.2454) and (19.4732, 17.2632) .. (19.4672, 17.2815).. controls (19.4297, 17.3966) and (19.3978, 17.5123) .. (19.3675, 17.6295).. controls (19.3066, 17.8478) and (19.2048, 18.0411) .. (19.098, 18.2397).. controls (19.0856, 18.2632) and (19.0732, 18.2868) .. (19.0604, 18.311).. controls (19.0301, 18.3675) and (18.9985, 18.4228) .. (18.9657, 18.4778).. controls (18.9551, 18.4957) and (18.9444, 18.5136) .. (18.9335, 18.532).. controls (18.6836, 18.9289) and (18.3109, 19.3624) .. (17.8809, 19.5626).. controls (17.9371, 19.4456) and (17.9969, 19.3328) .. (18.0632, 19.221).. controls (18.1598, 19.0572) and (18.2375, 18.8954) .. (18.3021, 18.7158).. controls (18.3269, 18.6471) and (18.3544, 18.5811) .. (18.3836, 18.5142).. controls (18.594, 17.9877) and (18.6766, 17.3934) .. (18.6809, 16.8296).. controls (18.6812, 16.8015) and (18.6814, 16.7735) .. (18.6817, 16.7446).. controls (18.6861, 16.1405) and (18.6833, 15.5539) .. (18.5688, 14.9589).. controls (18.5641, 14.933) and (18.5594, 14.9071) .. (18.5546, 14.8804).. controls (18.312, 13.5511) and (17.7228, 12.2625) .. (17.112, 11.0654).. controls (17.0696, 10.9821) and (17.028, 10.8985) .. (16.9863, 10.8148).. controls (16.9687, 10.7798) and (16.9512, 10.7447) .. (16.9336, 10.7096).. controls (16.9198, 10.6819) and (16.9198, 10.6819) .. (16.9057, 10.6537).. controls (16.8049, 10.4521) and (16.8049, 10.4521) .. (16.7677, 10.3778).. controls (16.7424, 10.3272) and (16.7172, 10.2767) .. (16.692, 10.2262).. controls (16.6383, 10.1186) and (16.5845, 10.0112) .. (16.5299, 9.9041).. controls (16.403, 9.6545) and (16.2853, 9.401) .. (16.169, 9.1462).. controls (16.11, 9.0171) and (16.0503, 8.8888) .. (15.9861, 8.7622).. controls (15.9243, 8.6399) and (15.8696, 8.5155) .. (15.8171, 8.3889).. controls (15.808, 8.3672) and (15.7989, 8.3454) .. (15.7895, 8.323).. controls (15.7266, 8.1717) and (15.6667, 8.0195) .. (15.609, 7.8662).. controls (15.5805, 7.7925) and (15.5495, 7.7205) .. (15.5178, 7.6481).. controls (15.4066, 7.3841) and (15.3225, 7.1088) .. (15.235, 6.8362).. controls (15.2262, 6.8087) and (15.2173, 6.7812) .. (15.2082, 6.7529).. controls (15.1416, 6.5418) and (15.0872, 6.329) .. (15.0366, 6.1135).. controls (15.0206, 6.0463) and (15.0046, 5.979) .. (14.9885, 5.9118).. controls (14.9771, 5.8637) and (14.9771, 5.8637) .. (14.9655, 5.8147).. controls (14.9245, 5.6433) and (14.8815, 5.4724) .. (14.8382, 5.3016).. controls (14.7936, 5.2822) and (14.7936, 5.2822) .. (14.7323, 5.2751).. controls (14.5388, 5.3943) and (14.3763, 5.5748) .. (14.2182, 5.7363).. controls (14.1598, 5.7948) and (14.1004, 5.8497) .. (14.0378, 5.9035).. controls (13.8399, 6.0736) and (13.6247, 6.2612) .. (13.5318, 6.5104).. controls (13.5217, 6.7793) and (13.7699, 7.0647) .. (13.9224, 7.2708).. controls (13.9938, 7.3675) and (14.0608, 7.4668) .. (14.1271, 7.5671).. controls (14.1381, 7.5837) and (14.1491, 7.6004) .. (14.1605, 7.6176).. controls (14.1822, 7.6503) and (14.2038, 7.6831) .. (14.2254, 7.7158).. controls (14.2711, 7.785) and (14.3174, 7.8538) .. (14.3636, 7.9226).. controls (15.2934, 9.3182) and (16.0576, 10.8348) .. (16.6109, 12.4189).. controls (16.6192, 12.4428) and (16.6276, 12.4666) .. (16.6362, 12.4912).. controls (17.4248, 14.7647) and (17.6521, 17.2033) .. (16.8755, 19.5097).. controls (16.869, 19.5294) and (16.8625, 19.5491) .. (16.8558, 19.5695).. controls (16.7013, 20.0339) and (16.488, 20.5234) .. (16.1875, 20.912).. controls (16.168, 20.9373) and (16.1484, 20.9627) .. (16.1282, 20.9888).. controls (15.9192, 21.265) and (15.9192, 21.265) .. (15.6319, 21.4412).. controls (15.6468, 21.4041) and (15.6468, 21.4041) .. (15.662, 21.3662).. controls (15.7408, 21.1657) and (15.809, 20.9651) .. (15.8634, 20.7566).. controls (15.8687, 20.7365) and (15.8739, 20.7164) .. (15.8793, 20.6957).. controls (16.1803, 19.5085) and (16.0444, 18.2323) .. (15.6848, 17.0755).. controls (15.6753, 17.0446) and (15.6657, 17.0136) .. (15.6559, 16.9817).. controls (15.5556, 16.6696) and (15.4186, 16.3755) .. (15.2715, 16.0833).. controls (15.2447, 16.0298) and (15.218, 15.9763) .. (15.1914, 15.9227).. controls (15.1742, 15.8884) and (15.157, 15.854) .. (15.1397, 15.8196).. controls (15.1244, 15.7889) and (15.109, 15.7582) .. (15.0932, 15.7266).. controls (15.0565, 15.6591) and (15.0187, 15.6006) .. (14.9705, 15.541).. controls (14.9792, 15.5322) and (14.9879, 15.5235) .. (14.9969, 15.5145).. controls (15.1472, 15.6272) and (15.2543, 15.7622) .. (15.3673, 15.9114).. controls (15.384, 15.9332) and (15.384, 15.9332) .. (15.401, 15.9555).. controls (15.8734, 16.5771) and (16.2425, 17.246) .. (16.4521, 18.0016).. controls (16.487, 18.0016) and (16.522, 18.0016) .. (16.558, 18.0016).. controls (16.619, 17.8518) and (16.6486, 17.7071) .. (16.6661, 17.5467).. controls (16.6683, 17.5259) and (16.6706, 17.5051) .. (16.6729, 17.4837).. controls (16.6961, 17.2545) and (16.6984, 17.0263) .. (16.6969, 16.7961).. controls (16.6968, 16.7742) and (16.6967, 16.7524) .. (16.6966, 16.7299).. controls (16.6924, 15.8716) and (16.5706, 15.0423) .. (16.3827, 14.2065).. controls (16.3775, 14.1836) and (16.3724, 14.1608) .. (16.3671, 14.1372).. controls (16.3523, 14.0715) and (16.3373, 14.0059) .. (16.3221, 13.9403).. controls (16.3177, 13.9211) and (16.3133, 13.9019) .. (16.3088, 13.8821).. controls (16.2808, 13.7626) and (16.2458, 13.6471) .. (16.2056, 13.5312).. controls (16.183, 13.4636) and (16.1649, 13.395) .. (16.147, 13.3261).. controls (15.9196, 12.4547) and (15.5711, 11.5897) .. (15.1292, 10.8049).. controls (15.1016, 10.7542) and (15.074, 10.7035) .. (15.0465, 10.6528).. controls (15.0343, 10.6307) and (15.0222, 10.6087) .. (15.0096, 10.5859).. controls (14.971, 10.5149) and (14.9336, 10.4432) .. (14.8963, 10.3714).. controls (14.783, 10.155) and (14.6566, 9.9495) .. (14.5207, 9.7466).. controls (14.5064, 9.7251) and (14.4921, 9.7035) .. (14.4773, 9.6813).. controls (14.2623, 9.3581) and (14.0383, 9.0454) .. (13.7961, 8.742).. controls (13.7549, 8.6902) and (13.7143, 8.6381) .. (13.6739, 8.5857).. controls (13.5476, 8.4224) and (13.4184, 8.2644) .. (13.2785, 8.1124).. controls (13.2278, 8.0572) and (13.1787, 8.001) .. (13.1299, 7.9441).. controls (12.758, 7.5189) and (12.758, 7.5189) .. (12.5611, 7.4827).. controls (12.3663, 7.5201) and (12.2599, 7.6712) .. (12.1394, 7.8151).. controls (12.1151, 7.8429) and (12.0908, 7.8706) .. (12.0663, 7.8982).. controls (11.3884, 8.6698) and (11.3884, 8.6698) .. (11.3721, 8.9793).. controls (11.4753, 9.0749) and (11.5697, 9.1088) .. (11.7045, 9.1364).. controls (12.1134, 9.2307) and (12.5127, 9.4189) .. (12.8163, 9.7144).. controls (12.8538, 9.7466) and (12.8538, 9.7466) .. (12.9067, 9.7466).. controls (12.9067, 9.7641) and (12.9067, 9.7815) .. (12.9067, 9.7995).. controls (12.9463, 9.8375) and (12.9463, 9.8375) .. (12.9977, 9.8789).. controls (13.0695, 9.9356) and (13.0695, 9.9356) .. (13.1184, 10.0112).. controls (13.1358, 10.0112) and (13.1533, 10.0112) .. (13.1713, 10.0112).. controls (13.1781, 10.0263) and (13.1849, 10.0414) .. (13.1919, 10.057).. controls (13.2275, 10.1232) and (13.2696, 10.1739) .. (13.3185, 10.2311).. controls (13.6357, 10.6229) and (13.8602, 11.0969) .. (14.0253, 11.5706).. controls (14.0446, 11.6257) and (14.0647, 11.6805) .. (14.0848, 11.7353).. controls (14.2021, 12.0621) and (14.2715, 12.3956) .. (14.3355, 12.7364).. controls (14.3414, 12.767) and (14.3414, 12.767) .. (14.3475, 12.7983).. controls (14.3996, 13.0664) and (14.4301, 13.3362) .. (14.4578, 13.6079).. controls (14.4611, 13.6396) and (14.4643, 13.6714) .. (14.4677, 13.7042).. controls (14.5104, 14.1443) and (14.5243, 14.5836) .. (14.5251, 15.0256).. controls (14.5253, 15.1093) and (14.5257, 15.193) .. (14.5262, 15.2766).. controls (14.5276, 15.5142) and (14.5289, 15.7518) .. (14.5293, 15.9894).. controls (14.5312, 16.9445) and (14.5771, 17.8761) .. (14.7574, 18.8154).. controls (14.8501, 19.3279) and (14.8392, 19.8694) .. (14.7588, 20.3828).. controls (14.7539, 20.4166) and (14.7491, 20.4503) .. (14.7441, 20.4851).. controls (14.5999, 21.3705) and (14.1325, 22.4098) .. (13.4265, 22.9919).. controls (13.3874, 23.0249) and (13.3508, 23.0609) .. (13.3146, 23.0972).. controls (12.9804, 23.4303) and (12.3476, 23.9381) .. (11.8748, 24.0076).. controls (11.9082, 23.8985) and (11.9488, 23.8047) .. (12.0065, 23.7064).. controls (12.022, 23.6796) and (12.0374, 23.6528) .. (12.0534, 23.6252).. controls (12.078, 23.5829) and (12.078, 23.5829) .. (12.103, 23.5396).. controls (12.2523, 23.2779) and (12.3828, 23.0161) .. (12.4906, 22.7347).. controls (12.5069, 22.6924) and (12.524, 22.6505) .. (12.5414, 22.6086).. controls (12.6398, 22.3615) and (12.6916, 22.0973) .. (12.748, 21.838).. controls (12.752, 21.8196) and (12.7561, 21.8011) .. (12.7603, 21.7821).. controls (12.9403, 20.941) and (12.9155, 20.0801) .. (12.9091, 19.2256).. controls (12.9072, 18.9709) and (12.9057, 18.7163) .. (12.9048, 18.4617).. controls (12.9043, 18.374) and (12.9036, 18.2863) .. (12.9027, 18.1986).. controls (12.8972, 17.6886) and (12.8972, 17.6886) .. (12.9879, 17.1889).. controls (13.0125, 17.102) and (13.0125, 17.102) .. (13.0125, 16.9962).. controls (13.0475, 16.9962) and (13.0824, 16.9962) .. (13.1184, 16.9962).. controls (13.1536, 17.2298) and (13.1794, 17.4636) .. (13.1994, 17.699).. controls (13.2025, 17.7347) and (13.2025, 17.7347) .. (13.2057, 17.7712).. controls (13.2444, 18.2421) and (13.2551, 18.7135) .. (13.2541, 19.1858).. controls (13.254, 19.2698) and (13.2541, 19.3538) .. (13.2543, 19.4377).. controls (13.2545, 19.934) and (13.244, 20.4301) .. (13.1878, 20.9236).. controls (13.1844, 20.9547) and (13.181, 20.9858) .. (13.1775, 21.0178).. controls (13.1543, 21.2212) and (13.1237, 21.4211) .. (13.08, 21.6211).. controls (13.0643, 21.7125) and (13.063, 21.7984) .. (13.0655, 21.891).. controls (13.0829, 21.8997) and (13.1004, 21.9084) .. (13.1184, 21.9174).. controls (13.5506, 21.5223) and (13.6926, 20.8788) .. (13.8063, 20.3299).. controls (13.811, 20.3084) and (13.8156, 20.2868) .. (13.8205, 20.2647).. controls (13.8692, 20.0237) and (13.8848, 19.7793) .. (13.9022, 19.5345).. controls (13.9039, 19.5103) and (13.9056, 19.486) .. (13.9074, 19.461).. controls (13.9625, 18.6631) and (13.947, 17.872) .. (13.9022, 17.0739).. controls (13.9005, 17.0441) and (13.8989, 17.0144) .. (13.8972, 16.9837).. controls (13.8795, 16.6751) and (13.8577, 16.3682) .. (13.8186, 16.0615).. controls (13.8075, 15.9735) and (13.7979, 15.8856) .. (13.7893, 15.7974).. controls (13.6662, 14.5487) and (13.4971, 13.2669) .. (13.0919, 12.0749).. controls (13.0813, 12.0435) and (13.0813, 12.0435) .. (13.0705, 12.0115).. controls (12.9151, 11.5616) and (12.6834, 11.137) .. (12.404, 10.752).. controls (12.3885, 10.7306) and (12.373, 10.7092) .. (12.357, 10.6871).. controls (12.1261, 10.3845) and (11.8488, 10.1145) .. (11.5309, 9.9053).. controls (11.5076, 9.8891) and (11.4843, 9.8729) .. (11.4603, 9.8561).. controls (11.2695, 9.7273) and (11.026, 9.5714) .. (10.7867, 9.5812).. controls (10.6418, 9.6126) and (10.5075, 9.7085) .. (10.3932, 9.7995).. controls (10.3932, 9.817) and (10.3932, 9.8344) .. (10.3932, 9.8524).. controls (10.3773, 9.859) and (10.3615, 9.8655) .. (10.3452, 9.8723).. controls (10.279, 9.9101) and (10.2482, 9.9469) .. (10.208, 10.0112).. controls (10.208, 10.0286) and (10.208, 10.0461) .. (10.208, 10.0641).. controls (10.1861, 10.0719) and (10.1861, 10.0719) .. (10.1638, 10.0798).. controls (10.0761, 10.1327) and (10.0225, 10.2086) .. (9.9616, 10.289).. controls (9.9488, 10.3055) and (9.9361, 10.3221) .. (9.9229, 10.3391).. controls (9.5795, 10.7872) and (9.5795, 10.7872) .. (9.5614, 10.9091).. controls (9.573, 10.9901) and (9.573, 10.9901) .. (9.629, 11.042).. controls (9.7097, 11.0991) and (9.792, 11.1464) .. (9.8789, 11.1935).. controls (10.1487, 11.3443) and (10.383, 11.5155) .. (10.5784, 11.7574).. controls (10.5992, 11.7794) and (10.5992, 11.7794) .. (10.6204, 11.8019).. controls (12.0703, 13.3371) and (11.8172, 16.1605) .. (11.7631, 18.1193).. controls (11.7306, 19.143) and (11.6123, 20.1657) .. (11.4104, 21.1698).. controls (11.3995, 21.2249) and (11.3891, 21.28) .. (11.3789, 21.3352).. controls (11.334, 21.5739) and (11.2725, 21.8054) .. (11.2052, 22.0384).. controls (11.1864, 22.1044) and (11.1684, 22.1706) .. (11.1505, 22.2369).. controls (10.8857, 23.2092) and (10.4531, 24.4364) .. (9.573, 25.013).. controls (9.5538, 25.0277) and (9.5346, 25.0423) .. (9.5148, 25.0574).. controls (9.347, 25.1823) and (9.1651, 25.2291) .. (8.9644, 25.2776).. controls (8.973, 25.2546) and (8.9817, 25.2315) .. (8.9906, 25.2078).. controls (9.2774, 24.426) and (9.301, 23.6084) .. (9.349, 22.7854).. controls (9.3608, 22.5842) and (9.374, 22.3831) .. (9.3877, 22.182).. controls (9.4139, 22.182) and (9.4401, 22.182) .. (9.4671, 22.182).. controls (9.5077, 22.4007) and (9.5319, 22.6165) .. (9.5456, 22.8384).. controls (9.5498, 22.9019) and (9.5541, 22.9654) .. (9.5584, 23.0288).. controls (9.565, 23.1276) and (9.5714, 23.2265) .. (9.5776, 23.3253).. controls (9.5837, 23.4215) and (9.5902, 23.5177) .. (9.5968, 23.614).. controls (9.5986, 23.6435) and (9.6003, 23.6731) .. (9.6021, 23.7036).. controls (9.604, 23.7311) and (9.606, 23.7587) .. (9.608, 23.7871).. controls (9.6103, 23.8233) and (9.6103, 23.8233) .. (9.6127, 23.8602).. controls (9.6282, 23.9401) and (9.6601, 23.9935) .. (9.7052, 24.0605).. controls (9.8303, 24.0117) and (9.8573, 23.933) .. (9.912, 23.8163).. controls (9.9593, 23.706) and (9.9986, 23.5947) .. (10.0343, 23.4801).. controls (10.0422, 23.455) and (10.0501, 23.4299) .. (10.0582, 23.404).. controls (10.133, 23.1584) and (10.1879, 22.9096) .. (10.2414, 22.6587).. controls (10.2928, 22.4188) and (10.3482, 22.1798) .. (10.4039, 21.9409).. controls (10.4207, 21.8685) and (10.4375, 21.7961) .. (10.4543, 21.7237).. controls (10.5448, 21.3337) and (10.6415, 20.9454) .. (10.7413, 20.5576).. controls (10.9615, 19.7013) and (11.1548, 18.858) .. (11.2328, 17.9751).. controls (11.2373, 17.9248) and (11.2421, 17.8745) .. (11.2473, 17.8243).. controls (11.368, 16.5998) and (11.254, 15.2749) .. (10.843, 14.1122).. controls (10.831, 14.0766) and (10.819, 14.0409) .. (10.807, 14.0052).. controls (10.6689, 13.6055) and (10.4713, 13.2266) .. (10.208, 12.8951).. controls (10.1928, 12.875) and (10.1777, 12.8548) .. (10.1621, 12.834).. controls (9.8871, 12.4702) and (9.5624, 12.1352) .. (9.1761, 11.8897).. controls (9.1593, 11.8783) and (9.1425, 11.8669) .. (9.1251, 11.8551).. controls (9.0165, 11.7855) and (8.9335, 11.7622) .. (8.8057, 11.7839).. controls (8.7101, 11.8837) and (8.6557, 11.9979) .. (8.5973, 12.1212).. controls (8.4292, 12.4648) and (8.2264, 12.7564) .. (7.9061, 12.9745).. controls (7.9061, 12.992) and (7.9061, 13.0094) .. (7.9061, 13.0274).. controls (7.8837, 13.0345) and (7.8613, 13.0416) .. (7.8383, 13.0489).. controls (7.7473, 13.0803) and (7.7473, 13.0803) .. (7.658, 13.1233).. controls (7.5512, 13.1639) and (7.462, 13.1892) .. (7.3505, 13.1597).. controls (7.1796, 13.0483) and (7.0743, 12.8909) .. (6.9701, 12.7198).. controls (6.5545, 12.0599) and (5.9521, 11.3477) .. (5.2073, 11.043).. controls (5.1313, 11.0381) and (5.1313, 11.0381) .. (5.075, 11.043).. controls (5.075, 11.1542) and (5.0786, 11.1669) .. (5.1428, 11.2481).. controls (5.1644, 11.2756) and (5.1644, 11.2756) .. (5.1864, 11.3036).. controls (5.2483, 11.378) and (5.3128, 11.4497) .. (5.3789, 11.5204).. controls (5.5, 11.6768) and (5.4932, 11.8599) .. (5.4719, 12.0485).. controls (5.3115, 13.0164) and (4.9245, 13.9905) .. (4.4665, 14.853).. controls (4.4486, 14.8872) and (4.4486, 14.8872) .. (4.4304, 14.9221).. controls (4.1572, 15.4961) and (4.1572, 15.4961) .. (3.6992, 15.9114).. controls (3.387, 15.9444) and (3.1476, 15.7759) .. (2.911, 15.5883).. controls (2.7833, 15.4779) and (2.6817, 15.3795) .. (2.6144, 15.2235).. controls (2.6144, 15.1885) and (2.6144, 15.1536) .. (2.6144, 15.1176).. controls (2.6324, 15.1174) and (2.6504, 15.1171) .. (2.6689, 15.1169).. controls (2.7516, 15.1154) and (2.8343, 15.1132) .. (2.917, 15.111).. controls (2.9595, 15.1105) and (2.9595, 15.1105) .. (3.0028, 15.1099).. controls (3.2432, 15.1025) and (3.4426, 15.047) .. (3.6228, 14.8819).. controls (3.7848, 14.7024) and (3.9243, 14.4948) .. (4.0362, 14.2808).. controls (4.0619, 14.2325) and (4.0892, 14.185) .. (4.1171, 14.1379).. controls (4.2634, 13.8908) and (4.3817, 13.636) .. (4.493, 13.3714).. controls (4.5041, 13.3449) and (4.5041, 13.3449) .. (4.5155, 13.3179).. controls (4.6964, 12.8855) and (4.8202, 12.4533) .. (4.9163, 11.9955).. controls (4.921, 11.9741) and (4.9258, 11.9527) .. (4.9307, 11.9307).. controls (4.9866, 11.618) and (5.0054, 11.2188) .. (4.8306, 10.9434).. controls (4.8152, 10.9239) and (4.7998, 10.9044) .. (4.784, 10.8843).. controls (4.77, 10.8664) and (4.756, 10.8486) .. (4.7415, 10.8301).. controls (4.5119, 10.5749) and (4.1668, 10.4382) .. (3.8314, 10.4049).. controls (3.7786, 10.408) and (3.7786, 10.408) .. (3.7257, 10.461).. controls (3.7387, 10.6101) and (3.7889, 10.7543) .. (3.8317, 10.8972).. controls (3.9315, 11.2433) and (3.9771, 11.5769) .. (3.9741, 11.9364).. controls (3.9737, 11.9973) and (3.9741, 12.0581) .. (3.9746, 12.119).. controls (3.9754, 12.6218) and (3.8642, 13.0858) .. (3.5873, 13.5105).. controls (3.5405, 13.583) and (3.5405, 13.583) .. (3.5106, 13.6441).. controls (3.4792, 13.7052) and (3.4435, 13.7126) .. (3.3817, 13.7418).. controls (3.3588, 13.7614) and (3.3359, 13.7811) .. (3.3123, 13.8013).. controls (2.8958, 14.1523) and (2.3405, 14.2901) .. (1.8207, 14.4033).. controls (1.7981, 14.4082) and (1.7754, 14.4132) .. (1.7521, 14.4183).. controls (0.9633, 14.584) and (0.1071, 14.5452) .. (-0.6664, 14.3239).. controls (-0.6886, 14.3177) and (-0.7108, 14.3116) .. (-0.7337, 14.3053).. controls (-1.1842, 14.1794) and (-1.6642, 14.0154) .. (-1.9893, 13.6624).. controls (-2.0128, 13.6379) and (-2.0363, 13.6133) .. (-2.0604, 13.588).. controls (-2.1466, 13.4693) and (-2.2132, 13.3428) .. (-2.2804, 13.2126).. controls (-2.2958, 13.1834) and (-2.2958, 13.1834) .. (-2.3115, 13.1536).. controls (-2.477, 12.8322) and (-2.6215, 12.4975) .. (-2.7574, 12.1626).. controls (-2.7813, 12.1055) and (-2.8076, 12.0505) .. (-2.836, 11.9955).. controls (-2.8709, 12.0043) and (-2.9059, 12.013) .. (-2.9418, 12.022).. controls (-2.9775, 12.8634) and (-2.631, 13.7777) .. (-2.0852, 14.4082).. controls (-1.8862, 14.6233) and (-1.6677, 14.7743) .. (-1.4073, 14.906).. controls (-1.372, 14.925) and (-1.372, 14.925) .. (-1.3359, 14.9445).. controls (-0.8845, 15.1828) and (-0.392, 15.3129) .. (0.1009, 15.4351).. controls (0.1223, 15.4405) and (0.1436, 15.4458) .. (0.1657, 15.4513).. controls (0.3828, 15.5045) and (0.6001, 15.5414) .. (0.8219, 15.5693).. controls (1.4813, 15.6529) and (2.0199, 15.7795) .. (2.535, 16.2289).. controls (2.5525, 16.2289) and (2.57, 16.2289) .. (2.588, 16.2289).. controls (2.5949, 16.2447) and (2.6019, 16.2605) .. (2.6091, 16.2767).. controls (2.6421, 16.3369) and (2.6744, 16.3703) .. (2.7252, 16.4157).. controls (3.1178, 16.7994) and (3.3179, 17.411) .. (3.4151, 17.9405).. controls (3.4215, 17.9607) and (3.428, 17.9808) .. (3.4346, 18.0016).. controls (3.514, 18.028) and (3.514, 18.028) .. (3.5934, 18.0016).. controls (3.6418, 17.9349) and (3.6418, 17.9349) .. (3.6942, 17.8478).. controls (3.7036, 17.8323) and (3.7129, 17.8168) .. (3.7225, 17.8009).. controls (3.7957, 17.6775) and (3.8601, 17.5507) .. (3.9227, 17.4217).. controls (3.9674, 17.3329) and (4.0163, 17.2474) .. (4.0663, 17.1615).. controls (4.1729, 16.9781) and (4.2676, 16.7897) .. (4.361, 16.5993).. controls (4.3861, 16.5484) and (4.4116, 16.4976) .. (4.4372, 16.4469).. controls (4.5415, 16.2405) and (4.642, 16.0326) .. (4.741, 15.8237).. controls (4.8426, 15.6096) and (4.9482, 15.3982) .. (5.0612, 15.1898).. controls (5.2174, 14.8998) and (5.347, 14.596) .. (5.4785, 14.2941).. controls (5.4859, 14.2773) and (5.4932, 14.2604) .. (5.5008, 14.2431).. controls (5.667, 13.8605) and (5.8184, 13.4717) .. (5.9496, 13.0756).. controls (5.9731, 13.0055) and (6.0003, 12.9393) .. (6.0308, 12.872).. controls (6.0402, 12.8513) and (6.0495, 12.8306) .. (6.0592, 12.8093).. controls (6.0662, 12.794) and (6.0732, 12.7787) .. (6.0805, 12.7628).. controls (6.1066, 12.7628) and (6.1328, 12.7628) .. (6.1598, 12.7628).. controls (6.1812, 13.1024) and (6.1217, 13.3906) .. (6.0275, 13.7153).. controls (6.021, 13.7383) and (6.0145, 13.7613) .. (6.0078, 13.7849).. controls (5.9303, 14.0581) and (5.8448, 14.3257) .. (5.7365, 14.5885).. controls (5.7259, 14.6147) and (5.7154, 14.6409) .. (5.7045, 14.6678).. controls (5.624, 14.8647) and (5.5356, 15.0574) .. (5.4455, 15.2499).. controls (5.4238, 15.297) and (5.4238, 15.297) .. (5.4016, 15.345).. controls (5.2971, 15.5715) and (5.1874, 15.795) .. (5.075, 16.0176).. controls (5.0496, 16.0682) and (5.0244, 16.1188) .. (4.9993, 16.1696).. controls (4.8082, 16.5554) and (4.614, 16.9407) .. (4.3987, 17.3137).. controls (4.2464, 17.579) and (4.119, 17.8566) .. (3.9902, 18.1339).. controls (3.98, 18.1557) and (3.9698, 18.1775) .. (3.9593, 18.1999).. controls (3.6552, 18.8506) and (3.4255, 19.5787) .. (3.668, 20.2931).. controls (3.6859, 20.3411) and (3.7057, 20.3885) .. (3.7257, 20.4358).. controls (3.7411, 20.4724) and (3.7411, 20.4724) .. (3.7568, 20.5099).. controls (3.8512, 20.7025) and (3.9877, 20.8722) .. (4.1172, 21.0423).. controls (4.3772, 21.3856) and (4.5281, 21.6628) .. (4.493, 22.1026).. controls (4.4116, 22.6537) and (3.8744, 23.0351) .. (3.4611, 23.3462).. controls (3.4352, 23.3657) and (3.4093, 23.3853) .. (3.3826, 23.4055).. controls (3.3583, 23.4236) and (3.334, 23.4416) .. (3.3089, 23.4603).. controls (3.2878, 23.476) and (3.2667, 23.4917) .. (3.2449, 23.5079).. controls (3.1643, 23.5617) and (3.0812, 23.6075) .. (2.9963, 23.6539).. controls (2.8852, 23.7164) and (2.7783, 23.7857) .. (2.6706, 23.8538).. controls (2.4505, 23.9917) and (2.2265, 24.1166) .. (1.9956, 24.2353).. controls (1.8741, 24.2979) and (1.7547, 24.364) .. (1.6355, 24.431).. controls (1.4487, 24.5356) and (1.2603, 24.6366) .. (1.0705, 24.7355).. controls (0.9318, 24.8078) and (0.7951, 24.8826) .. (0.6599, 24.9612).. controls (0.5978, 24.9938) and (0.5978, 24.9938) .. (0.4977, 24.9866).. controls (0.5006, 24.9232) and (0.5006, 24.9232) .. (0.5242, 24.8543).. controls (0.583, 24.8047) and (0.583, 24.8047) .. (0.6596, 24.7657).. controls (0.7022, 24.7419) and (0.7022, 24.7419) .. (0.7457, 24.7177).. controls (0.7763, 24.7011) and (0.8069, 24.6845) .. (0.8384, 24.6674).. controls (0.9015, 24.6324) and (0.9644, 24.597) .. (1.0273, 24.5616).. controls (1.0431, 24.5528) and (1.0588, 24.544) .. (1.075, 24.535).. controls (1.2171, 24.4554) and (1.3558, 24.3711) .. (1.4932, 24.2838).. controls (1.5127, 24.2715) and (1.5323, 24.2593) .. (1.5523, 24.2466).. controls (2.2859, 23.7792) and (2.8712, 23.152) .. (3.0832, 22.2899).. controls (3.1596, 21.9101) and (3.1046, 21.5413) .. (2.8966, 21.2149).. controls (2.6089, 20.7916) and (2.6089, 20.7916) .. (2.3631, 20.7301).. controls (2.3303, 20.7285) and (2.3303, 20.7285) .. (2.2969, 20.7268).. controls (2.3076, 20.8599) and (2.3343, 20.971) .. (2.3779, 21.0972).. controls (2.5684, 21.7482) and (2.3756, 22.4246) .. (2.0692, 23.003).. controls (1.9709, 23.1738) and (1.8544, 23.3389) .. (1.7148, 23.4785).. controls (1.6799, 23.4785) and (1.645, 23.4785) .. (1.609, 23.4785).. controls (1.5802, 23.2305) and (1.7161, 23.0008) .. (1.819, 22.7823).. controls (2.0574, 22.2723) and (2.2002, 21.7672) .. (2.0588, 21.203).. controls (1.9832, 20.9967) and (1.882, 20.8148) .. (1.6884, 20.7003).. controls (1.6225, 20.6799) and (1.5729, 20.6753) .. (1.5032, 20.6739).. controls (1.5013, 20.7927) and (1.5019, 20.9069) .. (1.5161, 21.0249).. controls (1.6052, 21.7946) and (1.4133, 22.5538) .. (1.0272, 23.22).. controls (0.9883, 23.2881) and (0.9525, 23.3577) .. (0.9161, 23.4272).. controls (0.848, 23.5506) and (0.772, 23.6604) .. (0.683, 23.7695).. controls (0.6725, 23.7825) and (0.6621, 23.7956) .. (0.6514, 23.809).. controls (0.5014, 23.9964) and (0.3542, 24.1626) .. (0.1538, 24.2987).. controls (0.1625, 24.255) and (0.1713, 24.2114) .. (0.1802, 24.1664).. controls (0.1977, 24.1664) and (0.2152, 24.1664) .. (0.2332, 24.1664).. controls (0.2757, 24.1155) and (0.3142, 24.065) .. (0.3522, 24.0109).. controls (0.3638, 23.9945) and (0.3755, 23.978) .. (0.3874, 23.9611).. controls (0.9778, 23.1065) and (1.2797, 22.0024) .. (1.1063, 20.9649).. controls (1.0176, 20.5769) and (1.0176, 20.5769) .. (0.9211, 20.5151).. controls (0.852, 20.5183) and (0.8227, 20.5348) .. (0.7718, 20.5814).. controls (0.622, 20.773) and (0.5205, 20.9836) .. (0.4184, 21.203).. controls (0.4063, 21.2286) and (0.4063, 21.2286) .. (0.394, 21.2546).. controls (0.1535, 21.7661) and (0.0085, 22.3104) .. (-0.1341, 22.8554).. controls (-0.2313, 23.2733) and (-0.2313, 23.2733) .. (-0.4018, 23.6637).. controls (-0.428, 23.6724) and (-0.4542, 23.6811) .. (-0.4812, 23.6901).. controls (-0.4952, 23.2432) and (-0.4668, 22.8308) .. (-0.3754, 22.3937).. controls (-0.3641, 22.3373) and (-0.3529, 22.2809) .. (-0.3417, 22.2245).. controls (-0.3248, 22.1392) and (-0.3078, 22.0539) .. (-0.2904, 21.9688).. controls (-0.2616, 21.8274) and (-0.2345, 21.686) .. (-0.211, 21.5436).. controls (-0.1426, 21.1301) and (-0.0084, 20.7433) .. (0.2332, 20.3977).. controls (0.2892, 20.3091) and (0.3106, 20.2369) .. (0.3033, 20.1316).. controls (0.2685, 19.998) and (0.1891, 19.8892) .. (0.1119, 19.7763).. controls (0.0689, 19.7132) and (0.0266, 19.6496) .. (-0.0156, 19.586).. controls (-0.2664, 19.2084) and (-0.2664, 19.2084) .. (-0.3508, 19.0868).. controls (-0.5871, 18.7374) and (-0.7502, 18.3324) .. (-0.9031, 17.9408).. controls (-1.08, 17.489) and (-1.2788, 17.0487) .. (-1.512, 16.6232).. controls (-1.5354, 16.5803) and (-1.5583, 16.5372) .. (-1.5811, 16.494).. controls (-1.7771, 16.1239) and (-2.0025, 15.7699) .. (-2.2539, 15.4351).. controls (-2.2822, 15.3973) and (-2.2822, 15.3973) .. (-2.3111, 15.3588).. controls (-2.3352, 15.3311) and (-2.3352, 15.3311) .. (-2.3598, 15.3028).. controls (-2.3772, 15.3028) and (-2.3947, 15.3028) .. (-2.4127, 15.3028).. controls (-2.3957, 15.4369) and (-2.337, 15.5483) .. (-2.2787, 15.6683).. controls (-2.2681, 15.6904) and (-2.2575, 15.7126) .. (-2.2466, 15.7354).. controls (-2.1776, 15.8785) and (-2.107, 16.0208) .. (-2.0356, 16.1627).. controls (-1.856, 16.5202) and (-1.7147, 16.8852) .. (-1.578, 17.2607).. controls (-1.5594, 17.3116) and (-1.5408, 17.3626) .. (-1.5222, 17.4135).. controls (-1.5095, 17.4485) and (-1.4967, 17.4835) .. (-1.484, 17.5184).. controls (-1.4076, 17.728) and (-1.3286, 17.936) .. (-1.2435, 18.1421).. controls (-0.7034, 19.4641) and (-0.7431, 20.6485) .. (-1.1691, 21.9968).. controls (-1.1928, 22.0523) and (-1.2187, 22.103) .. (-1.2485, 22.1555).. controls (-1.2841, 22.0844) and (-1.2811, 22.0257) .. (-1.2844, 21.946).. controls (-1.2865, 21.8965) and (-1.2865, 21.8965) .. (-1.2887, 21.846).. controls (-1.2894, 21.8283) and (-1.2901, 21.8105) .. (-1.2908, 21.7922).. controls (-1.2931, 21.7362) and (-1.2955, 21.6801) .. (-1.2979, 21.624).. controls (-1.3039, 21.4842) and (-1.3097, 21.3444) .. (-1.3154, 21.2046).. controls (-1.3673, 19.946) and (-1.3673, 19.946) .. (-1.4569, 19.4006).. controls (-1.4636, 19.358) and (-1.4636, 19.358) .. (-1.4705, 19.3146).. controls (-1.5318, 18.936) and (-1.5964, 18.5568) .. (-1.6983, 18.1868).. controls (-1.703, 18.169) and (-1.7077, 18.1512) .. (-1.7125, 18.1329).. controls (-1.8791, 17.5008) and (-2.1099, 16.8853) .. (-2.3598, 16.2818).. controls (-2.3763, 16.2415) and (-2.3928, 16.2012) .. (-2.4093, 16.1609).. controls (-2.4463, 16.0705) and (-2.4835, 15.9801) .. (-2.5209, 15.8899).. controls (-2.5381, 15.8484) and (-2.5553, 15.8069) .. (-2.5724, 15.7654).. controls (-2.6657, 15.5396) and (-2.7634, 15.3157) .. (-2.8613, 15.0919).. controls (-2.9114, 14.9775) and (-2.9612, 14.8631) .. (-3.0111, 14.7487).. controls (-3.031, 14.7031) and (-3.0508, 14.6575) .. (-3.0707, 14.6119).. controls (-3.0802, 14.5901) and (-3.0897, 14.5683) .. (-3.0995, 14.5458).. controls (-3.1251, 14.4871) and (-3.1507, 14.4284) .. (-3.1764, 14.3697).. controls (-3.3187, 14.0437) and (-3.4582, 13.7188) .. (-3.5724, 13.3817).. controls (-3.6782, 13.0745) and (-3.6782, 13.0745) .. (-3.7885, 13.001).. controls (-3.8147, 13.001) and (-3.8409, 13.001) .. (-3.8679, 13.001).. controls (-3.8344, 13.3762) and (-3.7514, 13.7302) .. (-3.6298, 14.0858).. controls (-3.6236, 14.1037) and (-3.6175, 14.1215) .. (-3.6112, 14.14).. controls (-3.4904, 14.4916) and (-3.3616, 14.8408) .. (-3.2285, 15.188).. controls (-3.084, 15.5663) and (-2.9545, 15.9475) .. (-2.836, 16.3347).. controls (-2.828, 16.3606) and (-2.82, 16.3865) .. (-2.8118, 16.4132).. controls (-2.7148, 16.7303) and (-2.6286, 17.0494) .. (-2.5499, 17.3715).. controls (-2.5384, 17.4184) and (-2.5384, 17.4184) .. (-2.5267, 17.4662).. controls (-2.4846, 17.6422) and (-2.4511, 17.8173) .. (-2.4252, 17.9963).. controls (-2.4128, 18.0798) and (-2.3988, 18.1629) .. (-2.3841, 18.2461).. controls (-2.3792, 18.2743) and (-2.3742, 18.3025) .. (-2.3691, 18.3315).. controls (-2.3612, 18.3761) and (-2.3612, 18.3761) .. (-2.3531, 18.4216).. controls (-2.3064, 18.688) and (-2.2638, 18.9548) .. (-2.2238, 19.2223).. controls (-2.0194, 20.5908) and (-2.0194, 20.5908) .. (-1.8323, 21.2141).. controls (-1.8041, 21.3091) and (-1.7792, 21.4043) .. (-1.7562, 21.5007).. controls (-1.75, 21.5265) and (-1.7438, 21.5523) .. (-1.7375, 21.5788).. controls (-1.7239, 21.6577) and (-1.7225, 21.7317) .. (-1.7248, 21.8116).. controls (-2.0479, 21.3494) and (-2.1314, 20.7162) .. (-2.2275, 20.1712).. controls (-2.3443, 19.513) and (-2.4733, 18.8565) .. (-2.6616, 18.2144).. controls (-2.684, 18.1369) and (-2.7054, 18.0591) .. (-2.7267, 17.9812).. controls (-3.094, 16.6455) and (-3.5442, 15.3318) .. (-4.1077, 14.0659).. controls (-4.1281, 14.0196) and (-4.1281, 14.0196) .. (-4.149, 13.9724).. controls (-4.2194, 13.8141) and (-4.292, 13.658) .. (-4.3706, 13.5037).. controls (-4.4666, 13.3044) and (-4.5535, 13.1034) .. (-4.6312, 12.8964).. controls (-4.658, 12.8255) and (-4.6859, 12.7553) .. (-4.7145, 12.6851).. controls (-4.8855, 12.2862) and (-4.8855, 12.2862) .. (-4.9527, 11.8633).. controls (-4.8372, 11.9275) and (-4.7399, 12.0061) .. (-4.6385, 12.0898).. controls (-3.9488, 12.6488) and (-3.9488, 12.6488) .. (-3.6215, 12.6735).. controls (-3.4931, 12.6518) and (-3.4536, 12.6195) .. (-3.3652, 12.5247).. controls (-3.2999, 12.4013) and (-3.2943, 12.2687) .. (-3.2809, 12.1321).. controls (-3.2783, 12.1067) and (-3.2756, 12.0814) .. (-3.2728, 12.0552).. controls (-3.2615, 11.9472) and (-3.2505, 11.8392) .. (-3.2396, 11.7312).. controls (-3.2061, 11.2741) and (-3.2061, 11.2741) .. (-3.1006, 10.8314).. controls (-3.0744, 10.8226) and (-3.0482, 10.8139) .. (-3.0212, 10.8049).. controls (-2.954, 10.8718) and (-2.8873, 10.9389) .. (-2.8216, 11.0073).. controls (-2.4422, 11.3985) and (-2.041, 11.6219) .. (-1.4902, 11.6312).. controls (-1.2272, 11.6119) and (-0.986, 11.5226) .. (-0.7391, 11.4355).. controls (-0.5363, 11.3656) and (-0.356, 11.3306) .. (-0.1406, 11.3291).. controls (-0.1038, 11.3286) and (-0.1038, 11.3286) .. (-0.0664, 11.328).. controls (0.1343, 11.3419) and (0.3158, 11.3948) .. (0.5045, 11.4616).. controls (0.5342, 11.4721) and (0.5342, 11.4721) .. (0.5646, 11.4828).. controls (0.6473, 11.5121) and (0.7299, 11.5414) .. (0.8122, 11.5718).. controls (1.1388, 11.6917) and (1.4976, 11.7949) .. (1.8355, 11.6532).. controls (2.1299, 11.4763) and (2.2675, 11.1929) .. (2.3529, 10.8739).. controls (2.4952, 10.2927) and (2.4547, 9.7198) .. (2.1646, 9.191).. controls (2.0469, 9.0048) and (1.8973, 8.8628) .. (1.7148, 8.7412).. controls (1.6437, 8.7511) and (1.6437, 8.7511) .. (1.5825, 8.7676).. controls (1.5883, 8.7967) and (1.594, 8.8258) .. (1.5999, 8.8558).. controls (1.6877, 9.3155) and (1.6826, 9.6779) .. (1.4569, 10.0972).. controls (1.3655, 10.2088) and (1.2685, 10.2862) .. (1.1243, 10.3141).. controls (0.9052, 10.3243) and (0.7115, 10.2375) .. (0.5104, 10.1608).. controls (0.327, 10.0924) and (0.1646, 10.0421) .. (-0.0314, 10.0376).. controls (-0.0636, 10.0361) and (-0.0636, 10.0361) .. (-0.0965, 10.0345).. controls (-0.4536, 10.0249) and (-0.7964, 10.0929) .. (-1.1418, 10.1745).. controls (-1.5242, 10.2639) and (-2.0073, 10.3712) .. (-2.3862, 10.2228).. controls (-2.454, 10.1778) and (-2.5152, 10.1299) .. (-2.5764, 10.0763).. controls (-2.6243, 10.0376) and (-2.6243, 10.0376) .. (-2.6773, 10.0376).. controls (-2.6849, 10.0174) and (-2.6925, 9.9972) .. (-2.7004, 9.9764).. controls (-2.7302, 9.9053) and (-2.7302, 9.9053) .. (-2.7831, 9.826).. controls (-2.8061, 9.6387) and (-2.7537, 9.5063) .. (-2.6508, 9.3497).. controls (-2.5202, 9.2026) and (-2.3449, 9.1342) .. (-2.1564, 9.0951).. controls (-2.112, 9.0855) and (-2.112, 9.0855) .. (-2.0667, 9.0758).. controls (-1.7821, 9.0288) and (-1.4985, 9.0273) .. (-1.2108, 9.0273).. controls (-1.1393, 9.0273) and (-1.0679, 9.0268) .. (-0.9964, 9.0263).. controls (-0.9503, 9.0262) and (-0.9042, 9.0261) .. (-0.858, 9.0261).. controls (-0.837, 9.0259) and (-0.816, 9.0257) .. (-0.7944, 9.0255).. controls (-0.4017, 9.0271) and (-0.0799, 9.1949) .. (0.2442, 9.4024).. controls (0.4749, 9.5488) and (0.6685, 9.649) .. (0.9475, 9.6143).. controls (1.1315, 9.5693) and (1.2432, 9.4488) .. (1.3395, 9.2918).. controls (1.453, 9.0514) and (1.4302, 8.7396) .. (1.356, 8.4898).. controls (1.2655, 8.2604) and (1.1102, 8.0243) .. (0.8946, 7.8945).. controls (0.8684, 7.9032) and (0.8422, 7.912) .. (0.8152, 7.921).. controls (0.8178, 7.9402) and (0.8203, 7.9594) .. (0.8229, 7.9793).. controls (0.8519, 8.2427) and (0.8522, 8.5058) .. (0.6923, 8.7294).. controls (0.6558, 8.7724) and (0.6558, 8.7724) .. (0.592, 8.8024).. controls (0.4894, 8.7898) and (0.4306, 8.7375) .. (0.3655, 8.6618).. controls (0.2845, 8.5402) and (0.2427, 8.4398) .. (0.2596, 8.2914).. controls (0.3083, 8.2207) and (0.3638, 8.1624) .. (0.4224, 8.0998).. controls (0.4848, 8.0067) and (0.5054, 7.9255) .. (0.4977, 7.8151).. controls (0.474, 7.7327) and (0.4384, 7.6586) .. (0.4002, 7.582).. controls (0.3804, 7.5396) and (0.3606, 7.4972) .. (0.3409, 7.4548).. controls (0.3313, 7.4347) and (0.3218, 7.4145) .. (0.3119, 7.3938).. controls (0.0997, 6.9432) and (0.09, 6.4757) .. (0.1061, 5.9872).. controls (0.1156, 5.6175) and (0.0274, 5.3356) .. (-0.1902, 5.037).. controls (-0.2015, 5.0205) and (-0.2127, 5.0041) .. (-0.2244, 4.9871).. controls (-0.4335, 4.7111) and (-0.7845, 4.5449) .. (-1.0898, 4.402).. controls (-1.3093, 4.2962) and (-1.5192, 4.1847) .. (-1.7238, 4.0527).. controls (-2.2356, 3.7497) and (-2.9711, 3.8431) .. (-3.5257, 3.9764).. controls (-3.7812, 4.0492) and (-3.9355, 4.1302) .. (-4.0895, 4.3491).. controls (-4.2852, 4.6193) and (-4.5275, 4.6561) .. (-4.8375, 4.7206).. controls (-5.1966, 4.7971) and (-5.4718, 4.9519) .. (-5.6935, 5.2487).. controls (-5.7782, 5.3816) and (-5.8244, 5.5037) .. (-5.8638, 5.6555).. controls (-5.9574, 5.9868) and (-6.0756, 6.1502) .. (-6.355, 6.3599).. controls (-6.5644, 6.519) and (-6.6929, 6.7326) .. (-6.8357, 6.9494).. controls (-6.9206, 7.0779) and (-7.0102, 7.2019) .. (-7.104, 7.324).. controls (-7.2016, 7.4719) and (-7.2428, 7.6075) .. (-7.2413, 7.7837).. controls (-7.2413, 7.8127) and (-7.2413, 7.8127) .. (-7.2413, 7.8422).. controls (-7.2367, 8.0148) and (-7.1942, 8.1679) .. (-7.1432, 8.3317).. controls (-7.0812, 8.5366) and (-7.0763, 8.7276) .. (-7.1108, 8.939).. controls (-7.155, 9.2981) and (-6.9501, 9.5809) .. (-6.7657, 9.8687).. controls (-6.549, 10.2078) and (-6.3522, 10.5526) .. (-6.2132, 10.9313).. controls (-6.2051, 10.9532) and (-6.1971, 10.975) .. (-6.1888, 10.9975).. controls (-6.1127, 11.2077) and (-6.0494, 11.4209) .. (-5.9868, 11.6354).. controls (-5.8001, 12.2716) and (-5.543, 12.8597) .. (-5.2437, 13.4508).. controls (-5.2346, 13.4688) and (-5.2254, 13.4869) .. (-5.216, 13.5055).. controls (-5.1974, 13.5422) and (-5.1788, 13.579) .. (-5.1602, 13.6158).. controls (-4.8918, 14.1458) and (-4.6348, 14.679) .. (-4.397, 15.2235).. controls (-4.3765, 15.2702) and (-4.3765, 15.2702) .. (-4.3556, 15.318).. controls (-4.0102, 16.0012) and (-4.0102, 16.0012) .. (-3.9338, 16.7371).. controls (-3.9496, 16.8237) and (-3.952, 16.9064) .. (-3.9538, 16.9944).. controls (-3.9546, 17.0308) and (-3.9554, 17.0671) .. (-3.9563, 17.1035).. controls (-3.9567, 17.1224) and (-3.9571, 17.1413) .. (-3.9575, 17.1608).. controls (-3.9755, 17.961) and (-4.0422, 18.7662) .. (-4.2978, 19.5296).. controls (-4.4066, 19.8813) and (-4.3228, 20.1471) .. (-4.1556, 20.4648).. controls (-4.0549, 20.6509) and (-3.9482, 20.8267) .. (-3.815, 20.9914).. controls (-3.7847, 21.0308) and (-3.7545, 21.0701) .. (-3.7244, 21.1096).. controls (-3.5528, 21.3342) and (-3.3793, 21.5576) .. (-3.2015, 21.7773).. controls (-3.15, 21.8407) and (-3.15, 21.8407) .. (-3.0973, 21.924).. controls (-3.0477, 21.9968) and (-3.0477, 21.9968) .. (-2.9948, 22.0233).. controls (-3.0062, 22.0683) and (-3.0062, 22.0683) .. (-3.0179, 22.1142).. controls (-3.0328, 22.2419) and (-2.9897, 22.3009) .. (-2.9151, 22.4011).. controls (-2.8636, 22.4715) and (-2.8181, 22.5435) .. (-2.7727, 22.6179).. controls (-2.5177, 23.0363) and (-2.2333, 23.4236) .. (-1.9009, 23.7838).. controls (-1.8837, 23.8025) and (-1.8665, 23.8213) .. (-1.8488, 23.8406).. controls (-1.8341, 23.856) and (-1.8195, 23.8714) .. (-1.8044, 23.8872).. controls (-1.7956, 23.9008) and (-1.7868, 23.9143) .. (-1.7777, 23.9283).. controls (-1.7971, 24.0156) and (-1.7971, 24.0156) .. (-1.8859, 24.0554).. controls (-1.9222, 24.0733) and (-1.9586, 24.0908) .. (-1.9951, 24.1082).. controls (-2.0145, 24.1177) and (-2.0339, 24.1272) .. (-2.0538, 24.137).. controls (-2.116, 24.1674) and (-2.1783, 24.1975) .. (-2.2407, 24.2276).. controls (-2.74, 24.4691) and (-2.74, 24.4691) .. (-2.9418, 24.6162).. controls (-2.9665, 24.6326) and (-2.9912, 24.649) .. (-3.0167, 24.6659).. controls (-3.3022, 24.8643) and (-3.5378, 25.0991) .. (-3.7294, 25.3891).. controls (-3.7498, 25.42) and (-3.7498, 25.42) .. (-3.7706, 25.4514).. controls (-3.9203, 25.6817) and (-4.0444, 25.9236) .. (-4.1672, 26.1689).. controls (-4.1896, 26.2131) and (-4.2121, 26.2573) .. (-4.2346, 26.3015).. controls (-4.4193, 26.6652) and (-4.6009, 27.0273) .. (-4.7327, 27.4141).. controls (-4.7429, 27.4438) and (-4.753, 27.4734) .. (-4.7634, 27.504).. controls (-4.9212, 27.9766) and (-4.9883, 28.4609) .. (-5.044, 28.9547).. controls (-5.064, 29.1186) and (-5.0976, 29.2677) .. (-5.1528, 29.4233).. controls (-5.2311, 29.6465) and (-5.2902, 29.8672) .. (-5.1908, 30.093).. controls (-5.1012, 30.2057) and (-5.0103, 30.2614) .. (-4.8733, 30.3047).. controls (-4.6102, 30.2993) and (-4.4086, 30.0462) .. (-4.2312, 29.877).. controls (-4.0441, 29.7018) and (-3.8382, 29.5586) .. (-3.6275, 29.4137).. controls (-3.5648, 29.3704) and (-3.5031, 29.3257) .. (-3.4412, 29.2811).. controls (-3.3331, 29.2056) and (-3.2216, 29.1362) .. (-3.1089, 29.0678).. controls (-3.0925, 29.0578) and (-3.0761, 29.0478) .. (-3.0593, 29.0375).. controls (-2.9526, 28.9738) and (-2.8453, 28.9227) .. (-2.7302, 28.876).. controls (-2.7302, 28.8585) and (-2.7302, 28.841) .. (-2.7302, 28.823).. controls (-2.2728, 28.6608) and (-2.2728, 28.6608) .. (-1.801, 28.716).. controls (-1.7385, 28.7507) and (-1.7274, 28.7857) .. (-1.6983, 28.8495).. controls (-1.7422, 28.8501) and (-1.7422, 28.8501) .. (-1.7869, 28.8507).. controls (-1.8953, 28.8522) and (-2.0038, 28.8543) .. (-2.1122, 28.8564).. controls (-2.1591, 28.8573) and (-2.2061, 28.8581) .. (-2.253, 28.8587).. controls (-2.3205, 28.8596) and (-2.3879, 28.8609) .. (-2.4554, 28.8624).. controls (-2.4764, 28.8626) and (-2.4974, 28.8628) .. (-2.519, 28.8629).. controls (-2.664, 28.8668) and (-2.664, 28.8668) .. (-2.7306, 28.9127).. controls (-2.7566, 28.9553) and (-2.7566, 28.9553) .. (-2.7599, 29.0165).. controls (-2.6995, 29.161) and (-2.5684, 29.2402) .. (-2.4309, 29.3059).. controls (-2.1305, 29.4279) and (-1.8295, 29.4202) .. (-1.5131, 29.3787).. controls (-1.517, 29.5068) and (-1.5816, 29.564) .. (-1.6683, 29.6483).. controls (-1.7638, 29.7293) and (-1.871, 29.7862) .. (-1.9811, 29.845).. controls (-2.2579, 29.9935) and (-2.2579, 29.9935) .. (-2.3333, 30.1195).. controls (-2.3316, 30.2038) and (-2.3316, 30.2038) .. (-2.3068, 30.2783).. controls (-2.1763, 30.3653) and (-2.0361, 30.3446) .. (-1.8835, 30.3312).. controls (-1.6756, 30.286) and (-1.481, 30.2045) .. (-1.2872, 30.1183).. controls (-1.2213, 30.0883) and (-1.2213, 30.0883) .. (-1.1427, 30.093).. controls (-1.128, 30.3741) and (-1.2641, 30.6273) .. (-1.4465, 30.8348).. controls (-1.5119, 30.9196) and (-1.5401, 30.9915) .. (-1.5379, 31.0985).. controls (-1.4969, 31.2297) and (-1.403, 31.3018) .. (-1.2855, 31.3666).. controls (-1.2502, 31.3845) and (-1.2147, 31.4021) .. (-1.179, 31.4193).. controls (-1.1603, 31.4284) and (-1.1416, 31.4376) .. (-1.1222, 31.447).. controls (-0.7376, 31.6298) and (-0.365, 31.6826) .. (0.0, 31.4325) -- cycle;

  \path[fill=cfefefe,shift={(14.314, -6.2706)}] (0.0, 31.4325).. controls (0.6926, 31.2194) and (1.1354, 30.7245) .. (1.4767, 30.1014).. controls (1.6588, 29.7498) and (1.7967, 29.3789) .. (1.905, 28.9983).. controls (1.9117, 28.9765) and (1.9184, 28.9546) .. (1.9253, 28.9321).. controls (2.048, 28.515) and (2.1013, 28.0823) .. (2.1564, 27.6523).. controls (2.2904, 26.5402) and (2.2904, 26.5402) .. (2.7951, 25.5599).. controls (3.4215, 24.7135) and (3.7723, 23.5423) .. (3.7932, 22.4932).. controls (3.7814, 22.4242) and (3.7576, 22.4008) .. (3.7042, 22.3573).. controls (3.6005, 22.4526) and (3.5284, 22.5497) .. (3.4627, 22.6748).. controls (3.4477, 22.7032) and (3.4477, 22.7032) .. (3.4324, 22.7322).. controls (3.3124, 22.9688) and (3.2245, 23.2184) .. (3.1325, 23.4668).. controls (2.9845, 23.8661) and (2.8168, 24.2552) .. (2.6202, 24.633).. controls (2.5912, 24.689) and (2.5627, 24.7452) .. (2.5342, 24.8015).. controls (2.4202, 25.0245) and (2.2979, 25.2286) .. (2.1431, 25.4265).. controls (2.1267, 25.4491) and (2.1103, 25.4718) .. (2.0934, 25.4952).. controls (2.0776, 25.5167) and (2.0618, 25.5382) .. (2.0456, 25.5604).. controls (2.0318, 25.5793) and (2.0181, 25.5981) .. (2.0039, 25.6176).. controls (1.9493, 25.6734) and (1.8992, 25.6933) .. (1.8256, 25.7175).. controls (1.9111, 25.2781) and (2.0126, 24.8422) .. (2.1332, 24.4111).. controls (2.1405, 24.3849) and (2.1478, 24.3587) .. (2.1554, 24.3317).. controls (2.2305, 24.0681) and (2.3162, 23.8083) .. (2.416, 23.5529).. controls (2.4239, 23.5325) and (2.4318, 23.5121) .. (2.44, 23.4911).. controls (2.4961, 23.3494) and (2.5578, 23.2118) .. (2.6237, 23.0743).. controls (2.7475, 22.8135) and (2.8542, 22.5451) .. (2.9633, 22.2779).. controls (2.9724, 22.2561) and (2.9814, 22.2343) .. (2.9907, 22.2118).. controls (3.1575, 21.8074) and (3.2811, 21.3937) .. (3.3685, 20.9649).. controls (3.3727, 20.9443) and (3.3769, 20.9236) .. (3.3813, 20.9024).. controls (3.5189, 20.1872) and (3.5242, 19.294) .. (3.1315, 18.6522).. controls (2.9376, 18.3711) and (2.9376, 18.3711) .. (2.831, 18.3356).. controls (2.8136, 18.3444) and (2.7961, 18.3531) .. (2.7781, 18.3621).. controls (2.7784, 18.3852) and (2.7787, 18.4083) .. (2.779, 18.4321).. controls (2.7885, 19.3512) and (2.7434, 20.2459) .. (2.5135, 21.1402).. controls (2.5073, 21.1648) and (2.5011, 21.1893) .. (2.4947, 21.2146).. controls (2.4741, 21.2957) and (2.4534, 21.3767) .. (2.4325, 21.4577).. controls (2.426, 21.483) and (2.4195, 21.5083) .. (2.4128, 21.5344).. controls (2.3782, 21.6671) and (2.3401, 21.7975) .. (2.2957, 21.9273).. controls (2.2742, 21.9906) and (2.2538, 22.0542) .. (2.2337, 22.1179).. controls (2.2265, 22.1406) and (2.2194, 22.1632) .. (2.212, 22.1865).. controls (2.2045, 22.2101) and (2.1971, 22.2337) .. (2.1894, 22.2581).. controls (2.134, 22.4336) and (2.0772, 22.6084) .. (2.0178, 22.7827).. controls (1.941, 23.0082) and (1.8725, 23.2339) .. (1.815, 23.4652).. controls (1.8101, 23.4846) and (1.8053, 23.504) .. (1.8003, 23.5239).. controls (1.7962, 23.5408) and (1.7921, 23.5576) .. (1.7879, 23.5749).. controls (1.7729, 23.6299) and (1.7729, 23.6299) .. (1.7467, 23.691).. controls (1.7192, 23.7612) and (1.7012, 23.829) .. (1.6845, 23.9025).. controls (1.6782, 23.9302) and (1.6719, 23.9578) .. (1.6654, 23.9863).. controls (1.6588, 24.0157) and (1.6522, 24.0451) .. (1.6454, 24.0754).. controls (1.635, 24.1212) and (1.635, 24.1212) .. (1.6244, 24.1678).. controls (1.6101, 24.2306) and (1.5959, 24.2934) .. (1.5817, 24.3562).. controls (1.5626, 24.4406) and (1.5434, 24.5249) .. (1.524, 24.6092).. controls (1.5183, 24.6342) and (1.5126, 24.6592) .. (1.5067, 24.6849).. controls (1.4956, 24.7338) and (1.4844, 24.7827) .. (1.4731, 24.8316).. controls (1.4443, 24.9579) and (1.4182, 25.0842) .. (1.394, 25.2115).. controls (1.2585, 25.84) and (0.9836, 26.6325) .. (0.4498, 27.0404).. controls (0.377, 27.0676) and (0.377, 27.0676) .. (0.3175, 27.0669).. controls (0.333, 26.845) and (0.432, 26.6454) .. (0.5156, 26.4418).. controls (0.6343, 26.1459) and (0.7029, 25.8439) .. (0.7673, 25.5323).. controls (0.7747, 25.4976) and (0.782, 25.463) .. (0.7894, 25.4283).. controls (0.8292, 25.236) and (0.863, 25.0429) .. (0.8963, 24.8493).. controls (1.0626, 23.8876) and (1.279, 22.9649) .. (1.6669, 22.0663).. controls (1.6745, 22.0485) and (1.6821, 22.0308) .. (1.6899, 22.0125).. controls (1.8005, 21.7545) and (1.9179, 21.5) .. (2.0373, 21.246).. controls (2.1352, 21.0377) and (2.2221, 20.827) .. (2.3019, 20.611).. controls (2.3107, 20.5879) and (2.3196, 20.5648) .. (2.3287, 20.541).. controls (2.3687, 20.4317) and (2.3955, 20.3554) .. (2.3548, 20.2406).. controls (2.3373, 20.2406) and (2.3199, 20.2406) .. (2.3019, 20.2406).. controls (2.2613, 20.2915) and (2.2252, 20.3419) .. (2.1894, 20.3961).. controls (2.178, 20.4133) and (2.1666, 20.4305) .. (2.1548, 20.4483).. controls (1.99, 20.7035) and (1.8516, 20.9743) .. (1.7103, 21.2429).. controls (1.6718, 21.3161) and (1.6329, 21.3891) .. (1.5937, 21.4619).. controls (1.2546, 22.0951) and (0.9523, 22.7497) .. (0.7123, 23.4269).. controls (0.6855, 23.5018) and (0.6579, 23.5764) .. (0.6301, 23.651).. controls (0.3557, 24.3932) and (0.0985, 25.1509) .. (0.2055, 25.9527).. controls (0.2489, 26.3477) and (0.2447, 26.815) .. (0.0, 27.1463).. controls (-0.0594, 27.2158) and (-0.1205, 27.2832) .. (-0.1827, 27.3502).. controls (-0.344, 27.5267) and (-0.344, 27.5267) .. (-0.344, 27.6754).. controls (-0.2136, 27.6846) and (-0.1373, 27.6597) .. (-0.0232, 27.5977).. controls (0.1468, 27.5062) and (0.2828, 27.4676) .. (0.4763, 27.4902).. controls (0.6696, 27.5689) and (0.7718, 27.7019) .. (0.8576, 27.8896).. controls (0.9764, 28.1869) and (1.0158, 28.4451) .. (1.0153, 28.7652).. controls (1.0153, 28.7826) and (1.0153, 28.8) .. (1.0153, 28.8179).. controls (1.0133, 29.4559) and (0.8545, 30.0395) .. (0.5821, 30.6123).. controls (0.5693, 30.6393) and (0.5565, 30.6664) .. (0.5433, 30.6943).. controls (0.4379, 30.9019) and (0.2933, 31.0653) .. (0.1251, 31.2251).. controls (0.0794, 31.2737) and (0.0794, 31.2737) .. (0.0794, 31.3267).. controls (0.0619, 31.3267) and (0.0444, 31.3267) .. (0.0265, 31.3267).. controls (0.0177, 31.3616) and (0.009, 31.3965) .. (0.0, 31.4325) -- cycle;
 \path[fill=c373435,shift={(29.21, -17.9123)}] (0.0, 31.4325).. controls (0.0087, 31.4325) and (0.0175, 31.4325) .. (0.0265, 31.4325).. controls (0.0527, 31.256) and (0.058, 31.0827) .. (0.0597, 30.9045).. controls (0.0601, 30.8733) and (0.0605, 30.8422) .. (0.0609, 30.8101).. controls (0.0642, 30.5231) and (0.0661, 30.236) .. (0.0674, 29.9489).. controls (0.0685, 29.7376) and (0.0703, 29.5262) .. (0.0731, 29.3149).. controls (0.0751, 29.1654) and (0.0761, 29.0159) .. (0.0764, 28.8663).. controls (0.0766, 28.7775) and (0.0774, 28.6887) .. (0.0789, 28.5999).. controls (0.086, 28.1667) and (0.0487, 27.8301) .. (-0.1547, 27.444).. controls (-0.2057, 27.3444) and (-0.2483, 27.2413) .. (-0.2918, 27.1383).. controls (-0.3089, 27.0988) and (-0.326, 27.0592) .. (-0.3432, 27.0198).. controls (-0.5233, 26.6047) and (-0.7021, 26.1893) .. (-0.8731, 25.7704).. controls (-0.8855, 25.7401) and (-0.8979, 25.7099) .. (-0.9107, 25.6787).. controls (-1.1705, 25.0427) and (-1.4208, 24.4033) .. (-1.5982, 23.7387).. controls (-1.6124, 23.686) and (-1.6273, 23.6335) .. (-1.6424, 23.5811).. controls (-1.8171, 22.9616) and (-1.9333, 22.311) .. (-1.9552, 21.6671).. controls (-1.9572, 21.6099) and (-1.9595, 21.5528) .. (-1.9618, 21.4956).. controls (-1.9876, 20.8733) and (-1.9801, 20.2545) .. (-1.9579, 19.6321).. controls (-2.0554, 19.578) and (-2.0554, 19.578) .. (-2.1305, 19.5888).. controls (-2.5077, 19.7143) and (-2.8375, 19.9278) .. (-3.0361, 20.2803).. controls (-3.6018, 21.5498) and (-2.9972, 23.5734) .. (-2.5854, 24.8135).. controls (-2.5667, 24.87) and (-2.5486, 24.9266) .. (-2.5306, 24.9833).. controls (-2.3429, 25.5673) and (-2.1064, 26.1343) .. (-1.8626, 26.6967).. controls (-1.8406, 26.7476) and (-1.8186, 26.7985) .. (-1.7966, 26.8494).. controls (-1.7161, 27.0356) and (-1.6334, 27.2206) .. (-1.5479, 27.4046).. controls (-1.0782, 28.4161) and (-0.6244, 29.4377) .. (-0.2836, 30.5009).. controls (-0.2707, 30.5405) and (-0.2575, 30.58) .. (-0.2439, 30.6194).. controls (-0.1914, 30.7721) and (-0.1538, 30.925) .. (-0.1201, 31.0828).. controls (-0.0923, 31.2071) and (-0.0534, 31.3168) .. (0.0, 31.4325) -- cycle;
 \path[fill=cfefefe,shift={(10.9538, -3.5454)}] (0.0, 31.4325).. controls (0.0144, 31.4215) and (0.0288, 31.4104) .. (0.0436, 31.3991).. controls (0.2828, 31.215) and (0.5137, 31.0226) .. (0.7408, 30.824).. controls (0.7633, 30.8045) and (0.7858, 30.785) .. (0.8089, 30.7649).. controls (1.1096, 30.5001) and (1.3978, 30.2174) .. (1.6404, 29.8979).. controls (1.6588, 29.8737) and (1.6773, 29.8496) .. (1.6962, 29.8246).. controls (2.2546, 29.0741) and (2.6347, 28.0396) .. (2.54, 27.0933).. controls (2.4992, 26.8752) and (2.3766, 26.7407) .. (2.196, 26.6171).. controls (2.027, 26.5405) and (1.8015, 26.533) .. (1.6226, 26.5845).. controls (1.4945, 26.6522) and (1.4295, 26.7868) .. (1.3774, 26.9179).. controls (1.2846, 27.2293) and (1.2512, 27.5631) .. (1.2187, 27.8854).. controls (1.0812, 29.2095) and (0.5342, 30.5144) .. (-0.5027, 31.3796).. controls (-0.8348, 31.6464) and (-1.2876, 32.0048) .. (-1.7297, 32.0262).. controls (-1.8284, 32.0142) and (-1.8804, 31.9963) .. (-1.9579, 31.9352).. controls (-2.0161, 31.8189) and (-1.9907, 31.6914) .. (-1.9543, 31.5724).. controls (-1.9408, 31.5404) and (-1.9272, 31.5085) .. (-1.9133, 31.4755).. controls (-1.9061, 31.4582) and (-1.8989, 31.441) .. (-1.8915, 31.4232).. controls (-1.8503, 31.3259) and (-1.8052, 31.2317) .. (-1.7562, 31.1382).. controls (-1.5804, 30.7951) and (-1.5381, 30.4247) .. (-1.527, 30.045).. controls (-1.5132, 29.5833) and (-1.4051, 29.2063) .. (-1.2171, 28.7867).. controls (-1.2089, 28.7682) and (-1.2007, 28.7498) .. (-1.1923, 28.7308).. controls (-0.923, 28.1282) and (-0.5943, 27.5209) .. (-0.1058, 27.0669).. controls (-0.0896, 27.0517) and (-0.0733, 27.0365) .. (-0.0565, 27.0209).. controls (0.3391, 26.6633) and (0.7449, 26.4731) .. (1.2668, 26.3938).. controls (1.4534, 26.3643) and (1.6085, 26.2822) .. (1.7738, 26.1945).. controls (1.867, 26.1455) and (1.9613, 26.0986) .. (2.0555, 26.0515).. controls (2.0736, 26.0424) and (2.0916, 26.0332) .. (2.1103, 26.0238).. controls (2.3077, 25.9245) and (2.5116, 25.8844) .. (2.7305, 25.9454).. controls (2.8558, 26.0093) and (2.9533, 26.1226) .. (3.0163, 26.2467).. controls (3.0647, 26.4118) and (3.0772, 26.5717) .. (3.0783, 26.743).. controls (3.0788, 26.7789) and (3.0788, 26.7789) .. (3.0794, 26.8156).. controls (3.0807, 26.8917) and (3.0816, 26.9677) .. (3.0824, 27.0437).. controls (3.0924, 27.9435) and (3.0924, 27.9435) .. (3.2279, 28.1781).. controls (3.2759, 28.2095) and (3.2759, 28.2095) .. (3.3338, 28.2046).. controls (3.4574, 28.1154) and (3.5312, 28.0255) .. (3.6, 27.8887).. controls (3.6089, 27.8713) and (3.6179, 27.8539) .. (3.6271, 27.836).. controls (3.7797, 27.5325) and (3.8678, 27.2114) .. (3.9423, 26.8817).. controls (3.9483, 26.8552) and (3.9544, 26.8287) .. (3.9606, 26.8014).. controls (4.048, 26.3766) and (3.9884, 25.941) .. (3.7835, 25.5587).. controls (3.7661, 25.5587) and (3.7486, 25.5587) .. (3.7306, 25.5587).. controls (3.7216, 25.5358) and (3.7216, 25.5358) .. (3.7124, 25.5124).. controls (3.6432, 25.3937) and (3.5316, 25.3257) .. (3.4027, 25.2822).. controls (2.838, 25.1636) and (2.2172, 25.4642) .. (1.7512, 25.7603).. controls (1.6384, 25.8316) and (1.5198, 25.8926) .. (1.4023, 25.9556).. controls (1.369, 25.9738) and (1.3357, 25.992) .. (1.3025, 26.0102).. controls (1.0993, 26.1204) and (0.8945, 26.2215) .. (0.683, 26.3145).. controls (-0.3525, 26.7725) and (-1.0957, 27.6557) .. (-1.5048, 28.7073).. controls (-1.5238, 28.7601) and (-1.5426, 28.813) .. (-1.561, 28.866).. controls (-1.5685, 28.8853) and (-1.576, 28.9045) .. (-1.5838, 28.9243).. controls (-1.6964, 29.2253) and (-1.7217, 29.5521) .. (-1.7446, 29.8698).. controls (-1.7837, 30.3842) and (-1.9075, 30.7726) .. (-2.1646, 31.2175).. controls (-2.2867, 31.4353) and (-2.343, 31.6857) .. (-2.3283, 31.9352).. controls (-2.2823, 32.098) and (-2.202, 32.2152) .. (-2.0622, 32.3099).. controls (-1.3873, 32.6018) and (-0.4928, 31.8124) .. (0.0, 31.4325) -- cycle;
 \path[fill=c373435,shift={(12.4883, -19.8967)}] (0.0, 31.4325).. controls (0.4026, 31.1094) and (0.6644, 30.6769) .. (0.7408, 30.1625).. controls (0.7498, 30.0169) and (0.7512, 29.8717) .. (0.7508, 29.7259).. controls (0.7507, 29.7058) and (0.7507, 29.6857) .. (0.7507, 29.665).. controls (0.7496, 29.3686) and (0.7381, 29.0941) .. (0.635, 28.8131).. controls (0.6285, 28.7952) and (0.6219, 28.7773) .. (0.6152, 28.7589).. controls (0.4533, 28.3267) and (0.1921, 27.9635) .. (-0.2099, 27.7256).. controls (-0.228, 27.7178) and (-0.246, 27.71) .. (-0.2646, 27.7019).. controls (-0.282, 27.7106) and (-0.2995, 27.7193) .. (-0.3175, 27.7283).. controls (-0.2983, 27.8981) and (-0.2476, 28.0461) .. (-0.1893, 28.2069).. controls (-0.0168, 28.7424) and (-0.0881, 29.495) .. (-0.3175, 30.0038).. controls (-0.4297, 30.2161) and (-0.6137, 30.3212) .. (-0.8311, 30.4069).. controls (-0.9821, 30.4513) and (-1.1388, 30.4588) .. (-1.2952, 30.4668).. controls (-1.3246, 30.4684) and (-1.3246, 30.4684) .. (-1.3546, 30.47).. controls (-1.4168, 30.4734) and (-1.479, 30.4767) .. (-1.5412, 30.48).. controls (-1.603, 30.4833) and (-1.6648, 30.4866) .. (-1.7266, 30.49).. controls (-1.7649, 30.4921) and (-1.8032, 30.4941) .. (-1.8414, 30.4961).. controls (-1.9447, 30.5017) and (-2.0473, 30.5099) .. (-2.1502, 30.5201).. controls (-2.4025, 30.5435) and (-2.656, 30.5409) .. (-2.9092, 30.5422).. controls (-2.9733, 30.5426) and (-3.0374, 30.5433) .. (-3.1014, 30.5444).. controls (-3.8667, 30.5564) and (-4.6118, 30.4475) .. (-5.2388, 29.9773).. controls (-5.2562, 29.9773) and (-5.2737, 29.9773) .. (-5.2917, 29.9773).. controls (-5.2917, 29.9598) and (-5.2917, 29.9424) .. (-5.2917, 29.9244).. controls (-5.371, 29.8715) and (-5.371, 29.8715) .. (-5.4289, 29.8814).. controls (-5.4447, 29.8868) and (-5.4606, 29.8923) .. (-5.4769, 29.8979).. controls (-5.4602, 30.0261) and (-5.4238, 30.1416) .. (-5.3777, 30.2617).. controls (-5.3669, 30.2898) and (-5.3669, 30.2898) .. (-5.356, 30.3184).. controls (-5.201, 30.7175) and (-4.991, 31.0269) .. (-4.6567, 31.3002).. controls (-4.632, 31.3206) and (-4.632, 31.3206) .. (-4.6069, 31.3414).. controls (-4.431, 31.468) and (-4.202, 31.5112) .. (-3.9952, 31.5648).. controls (-3.9474, 31.5779) and (-3.9474, 31.5779) .. (-3.8985, 31.5913).. controls (-3.7751, 31.622) and (-3.6518, 31.6346) .. (-3.5253, 31.6462).. controls (-3.4743, 31.6513) and (-3.4234, 31.6563) .. (-3.3724, 31.6614).. controls (-3.3326, 31.6652) and (-3.3326, 31.6652) .. (-3.292, 31.6692).. controls (-2.8183, 31.7156) and (-2.3492, 31.773) .. (-1.881, 31.859).. controls (-1.2033, 31.981) and (-0.5571, 31.8465) .. (0.0, 31.4325) -- cycle;
  \path[fill=cfefefe,shift={(15.9544, -6.7998)}] (0.0, 31.4325).. controls (0.429, 31.3142) and (0.7885, 31.027) .. (1.1248, 30.7464).. controls (1.1629, 30.7148) and (1.2014, 30.6835) .. (1.2408, 30.6534).. controls (2.1409, 29.9493) and (2.3426, 28.434) .. (2.5268, 27.3877).. controls (2.6413, 26.7449) and (2.8449, 26.151) .. (3.1244, 25.5627).. controls (3.4398, 24.8877) and (3.6943, 24.18) .. (3.81, 23.4421).. controls (3.8128, 23.4248) and (3.8156, 23.4076) .. (3.8185, 23.3898).. controls (4.0276, 22.0377) and (3.8589, 20.4072) .. (3.0661, 19.2691).. controls (3.0496, 19.2492) and (3.0332, 19.2293) .. (3.0163, 19.2088).. controls (2.9988, 19.2088) and (2.9813, 19.2088) .. (2.9633, 19.2088).. controls (2.957, 19.1934) and (2.9507, 19.1781) .. (2.9442, 19.1622).. controls (2.8254, 18.9536) and (2.5218, 18.7829) .. (2.2971, 18.7151).. controls (1.9091, 18.6115) and (1.9091, 18.6115) .. (1.7727, 18.6531).. controls (1.7849, 18.7789) and (1.8346, 18.8337) .. (1.9215, 18.9227).. controls (2.046, 19.0539) and (2.1489, 19.1907) .. (2.249, 19.341).. controls (2.2782, 19.3819) and (2.2782, 19.3819) .. (2.308, 19.4235).. controls (3.0328, 20.4481) and (3.4785, 21.9244) .. (3.2841, 23.1808).. controls (3.2794, 23.205) and (3.2746, 23.2291) .. (3.2697, 23.254).. controls (3.2548, 23.3337) and (3.2445, 23.413) .. (3.2343, 23.4934).. controls (3.2034, 23.6953) and (3.1395, 23.8811) .. (3.0692, 24.0721).. controls (3.0562, 24.1081) and (3.0432, 24.1441) .. (3.0302, 24.1801).. controls (2.93, 24.4557) and (2.8195, 24.7264) .. (2.7046, 24.9961).. controls (2.6259, 25.1812) and (2.5519, 25.3682) .. (2.4871, 25.5587).. controls (2.4747, 25.5944) and (2.4747, 25.5944) .. (2.462, 25.6308).. controls (2.3883, 25.8541) and (2.3477, 26.076) .. (2.313, 26.3077).. controls (2.2967, 26.416) and (2.2794, 26.5241) .. (2.2623, 26.6323).. controls (2.2589, 26.6537) and (2.2555, 26.6752) .. (2.252, 26.6973).. controls (2.0968, 27.6775) and (1.8539, 28.8107) .. (1.1377, 29.554).. controls (1.1115, 29.5627) and (1.0853, 29.5714) .. (1.0583, 29.5804).. controls (1.0764, 29.3979) and (1.1168, 29.2242) .. (1.1609, 29.0463).. controls (1.1753, 28.9867) and (1.1898, 28.9272) .. (1.2043, 28.8676).. controls (1.2254, 28.7814) and (1.2466, 28.6952) .. (1.2679, 28.609).. controls (1.3747, 28.1671) and (1.4492, 27.7339) .. (1.4288, 27.2785).. controls (1.3938, 27.2785) and (1.3589, 27.2785) .. (1.3229, 27.2785).. controls (1.3068, 27.3254) and (1.2909, 27.3722) .. (1.275, 27.4191).. controls (1.2661, 27.4452) and (1.2572, 27.4713) .. (1.248, 27.4982).. controls (1.1735, 27.7339) and (1.1214, 27.9673) .. (1.0815, 28.2112).. controls (0.8997, 29.2652) and (0.6696, 30.3867) .. (0.0468, 31.2789).. controls (0.0, 31.3531) and (0.0, 31.3531) .. (0.0, 31.4325) -- cycle;
  \path[fill=c373435,shift={(10.9266, -12.7988)}] (0.0, 31.4325).. controls (0.0521, 31.4326) and (0.0521, 31.4326) .. (0.1053, 31.4327).. controls (0.1232, 31.4326) and (0.1411, 31.4325) .. (0.1596, 31.4324).. controls (0.2133, 31.4321) and (0.267, 31.4324) .. (0.3207, 31.4327).. controls (0.4878, 31.4329) and (0.6498, 31.4259) .. (0.8152, 31.3988).. controls (1.0495, 31.3616) and (1.2823, 31.3668) .. (1.5188, 31.3692).. controls (1.5642, 31.3695) and (1.6097, 31.3698) .. (1.6552, 31.37).. controls (1.7652, 31.3705) and (1.8751, 31.3715) .. (1.9851, 31.3726).. controls (2.0008, 31.3103) and (2.0008, 31.3103) .. (2.0116, 31.2403).. controls (1.9714, 31.1778) and (1.9714, 31.1778) .. (1.9107, 31.1146).. controls (1.8888, 31.0912) and (1.8668, 31.0678) .. (1.8442, 31.0437).. controls (1.7734, 30.9757) and (1.7734, 30.9757) .. (1.7051, 30.9242).. controls (1.477, 30.7511) and (1.428, 30.5349) .. (1.345, 30.2726).. controls (1.22, 29.8972) and (0.9916, 29.5812) .. (0.6408, 29.3905).. controls (0.6217, 29.381) and (0.6025, 29.3715) .. (0.5828, 29.3617).. controls (0.5664, 29.3526) and (0.5499, 29.3435) .. (0.533, 29.3341).. controls (0.2352, 29.1994) and (-0.1775, 29.3308) .. (-0.4661, 29.4302).. controls (-0.715, 29.5151) and (-1.012, 29.5384) .. (-1.2614, 29.4446).. controls (-1.3627, 29.3946) and (-1.455, 29.3317) .. (-1.5476, 29.2672).. controls (-1.6132, 29.2294) and (-1.6132, 29.2294) .. (-1.7191, 29.2294).. controls (-1.7274, 29.3752) and (-1.7024, 29.4883) .. (-1.6463, 29.6213).. controls (-1.6383, 29.6406) and (-1.6303, 29.6598) .. (-1.6221, 29.6796).. controls (-1.5003, 29.957) and (-1.3216, 30.2056) .. (-1.1362, 30.4438).. controls (-1.0321, 30.5815) and (-0.9569, 30.7342) .. (-0.8786, 30.8875).. controls (-0.7386, 31.1518) and (-0.5698, 31.3078) .. (-0.285, 31.3999).. controls (-0.1855, 31.4252) and (-0.1023, 31.4323) .. (0.0, 31.4325) -- cycle;
  \path[fill=c373435,shift={(29.21, -24.0771)}] (0.0, 31.4325).. controls (0.0686, 31.3299) and (0.0603, 31.222) .. (0.0596, 31.1034).. controls (0.0597, 31.0806) and (0.0598, 31.0579) .. (0.0599, 31.0344).. controls (0.0601, 30.9581) and (0.0599, 30.8818) .. (0.0598, 30.8054).. controls (0.0598, 30.7508) and (0.0599, 30.6961) .. (0.06, 30.6414).. controls (0.0603, 30.4929) and (0.0602, 30.3443) .. (0.06, 30.1957).. controls (0.0599, 30.0404) and (0.06, 29.8852) .. (0.0601, 29.7299).. controls (0.0602, 29.4692) and (0.0601, 29.2084) .. (0.0598, 28.9477).. controls (0.0595, 28.6459) and (0.0596, 28.3441) .. (0.0599, 28.0423).. controls (0.0602, 27.7835) and (0.0602, 27.5247) .. (0.06, 27.2659).. controls (0.06, 27.1112) and (0.06, 26.9565) .. (0.0601, 26.8018).. controls (0.0603, 26.6564) and (0.0602, 26.511) .. (0.0599, 26.3657).. controls (0.0598, 26.3122) and (0.0598, 26.2587) .. (0.0599, 26.2052).. controls (0.0601, 26.1325) and (0.0599, 26.0597) .. (0.0596, 25.987).. controls (0.0598, 25.9656) and (0.0599, 25.9442) .. (0.06, 25.9222).. controls (0.059, 25.7765) and (0.059, 25.7765) .. (0.0, 25.7175).. controls (-0.1048, 25.7047) and (-0.2104, 25.7077) .. (-0.3158, 25.7076).. controls (-0.3452, 25.7069) and (-0.3746, 25.7063) .. (-0.4049, 25.7056).. controls (-0.433, 25.7055) and (-0.4612, 25.7054) .. (-0.4902, 25.7053).. controls (-0.529, 25.705) and (-0.529, 25.705) .. (-0.5685, 25.7046).. controls (-0.635, 25.7175) and (-0.635, 25.7175) .. (-0.6819, 25.7631).. controls (-0.7168, 25.8278) and (-0.7319, 25.8798) .. (-0.7443, 25.9521).. controls (-0.7487, 25.9774) and (-0.7531, 26.0027) .. (-0.7577, 26.0288).. controls (-0.7619, 26.0559) and (-0.7662, 26.0831) .. (-0.7706, 26.1111).. controls (-0.7751, 26.1394) and (-0.7797, 26.1678) .. (-0.7844, 26.197).. controls (-0.827, 26.478) and (-0.843, 26.7564) .. (-0.8467, 27.0404).. controls (-0.8471, 27.0679) and (-0.8475, 27.0954) .. (-0.8479, 27.1238).. controls (-0.8504, 27.3253) and (-0.8494, 27.5268) .. (-0.8467, 27.7283).. controls (-0.8465, 27.7517) and (-0.8463, 27.7751) .. (-0.8461, 27.7992).. controls (-0.8389, 28.4222) and (-0.7178, 29.0532) .. (-0.5821, 29.6598).. controls (-0.5763, 29.6856) and (-0.5706, 29.7114) .. (-0.5646, 29.738).. controls (-0.4862, 30.0849) and (-0.3977, 30.426) .. (-0.2847, 30.7633).. controls (-0.2634, 30.8274) and (-0.2432, 30.8917) .. (-0.223, 30.9561).. controls (-0.2093, 30.9992) and (-0.1956, 31.0422) .. (-0.1819, 31.0852).. controls (-0.1758, 31.1049) and (-0.1698, 31.1246) .. (-0.1635, 31.1449).. controls (-0.1261, 31.2598) and (-0.083, 31.3416) .. (0.0, 31.4325) -- cycle;
  \path[fill=c373435,shift={(12.6471, -13.7319)}] (0.0, 31.4325).. controls (0.0546, 31.4127) and (0.0546, 31.4127) .. (0.1058, 31.3796).. controls (0.2165, 31.0475) and (0.1603, 30.5457) .. (0.0529, 30.2154).. controls (0.0439, 30.1869) and (0.0349, 30.1585) .. (0.0256, 30.1291).. controls (-0.1444, 29.6437) and (-0.4649, 29.2748) .. (-0.8731, 28.9719).. controls (-0.9134, 28.9419) and (-0.9134, 28.9419) .. (-0.9546, 28.9114).. controls (-1.4719, 28.542) and (-2.222, 28.0825) .. (-2.884, 28.1252).. controls (-2.9415, 28.166) and (-2.9585, 28.195) .. (-2.9898, 28.2575).. controls (-2.9975, 28.6287) and (-2.853, 28.9115) .. (-2.6458, 29.21).. controls (-2.632, 29.2302) and (-2.6181, 29.2504) .. (-2.6039, 29.2712).. controls (-2.5915, 29.2859) and (-2.5792, 29.3007) .. (-2.5665, 29.3158).. controls (-2.549, 29.3158) and (-2.5315, 29.3158) .. (-2.5135, 29.3158).. controls (-2.5004, 29.3551) and (-2.5004, 29.3551) .. (-2.4871, 29.3952).. controls (-2.3591, 29.5232) and (-2.2095, 29.5762) .. (-2.031, 29.5843).. controls (-1.9679, 29.5839) and (-1.9049, 29.5831) .. (-1.8419, 29.582).. controls (-1.3902, 29.5746) and (-1.0436, 29.6944) .. (-0.7096, 30.0044).. controls (-0.377, 30.3525) and (-0.2264, 30.8219) .. (-0.0965, 31.2747).. controls (-0.0834, 31.319) and (-0.0684, 31.3626) .. (-0.0529, 31.406).. controls (-0.0355, 31.4148) and (-0.018, 31.4235) .. (0.0, 31.4325) -- cycle;
  \path[fill=cfefefe,shift={(13.8377, -12.5413)}] (0.0, 31.4325).. controls (0.048, 31.4184) and (0.048, 31.4184) .. (0.1058, 31.3796).. controls (0.1374, 31.3128) and (0.1618, 31.2514) .. (0.1845, 31.1817).. controls (0.1946, 31.1517) and (0.1946, 31.1517) .. (0.205, 31.1211).. controls (0.2713, 30.9195) and (0.3207, 30.7145) .. (0.3677, 30.5077).. controls (0.4525, 30.1369) and (0.5459, 29.7753) .. (0.6879, 29.4217).. controls (0.6959, 29.4012) and (0.7039, 29.3807) .. (0.7122, 29.3597).. controls (0.8815, 28.9283) and (1.0892, 28.5186) .. (1.3452, 28.1322).. controls (1.4385, 27.991) and (1.5262, 27.8465) .. (1.614, 27.7019).. controls (1.6291, 27.6776) and (1.6443, 27.6534) .. (1.66, 27.6284).. controls (1.937, 27.1742) and (2.1191, 26.6647) .. (2.3019, 26.1673).. controls (2.3134, 26.136) and (2.3249, 26.1047) .. (2.3368, 26.0724).. controls (2.5472, 25.4948) and (2.7599, 24.8971) .. (2.7533, 24.2755).. controls (2.7532, 24.2538) and (2.7531, 24.232) .. (2.753, 24.2096).. controls (2.7527, 24.1566) and (2.7522, 24.1036) .. (2.7517, 24.0506).. controls (2.7167, 24.0506) and (2.6818, 24.0506) .. (2.6458, 24.0506).. controls (2.64, 24.0686) and (2.6341, 24.0866) .. (2.6281, 24.1051).. controls (2.6011, 24.1879) and (2.5738, 24.2706) .. (2.5466, 24.3532).. controls (2.5374, 24.3815) and (2.5282, 24.4098) .. (2.5187, 24.439).. controls (2.4422, 24.6708) and (2.3522, 24.8853) .. (2.2341, 25.099).. controls (2.0868, 25.3702) and (1.9574, 25.6502) .. (1.8256, 25.9292).. controls (1.7909, 26.0025) and (1.7561, 26.0758) .. (1.7213, 26.1491).. controls (1.7005, 26.1931) and (1.6797, 26.237) .. (1.6589, 26.2809).. controls (1.6037, 26.3974) and (1.5469, 26.5128) .. (1.4884, 26.6276).. controls (1.3545, 26.8913) and (1.2363, 27.1608) .. (1.1195, 27.4323).. controls (1.0809, 27.5218) and (1.0422, 27.6113) .. (1.0035, 27.7007).. controls (0.9943, 27.722) and (0.9851, 27.7432) .. (0.9757, 27.7651).. controls (0.9269, 27.8778) and (0.8773, 27.99) .. (0.8261, 28.1015).. controls (0.7685, 28.2271) and (0.7157, 28.354) .. (0.6648, 28.4824).. controls (0.6557, 28.5051) and (0.6467, 28.5278) .. (0.6374, 28.5512).. controls (0.4091, 29.1292) and (0.1921, 29.7148) .. (0.0529, 30.3212).. controls (0.0485, 30.3378) and (0.044, 30.3543) .. (0.0395, 30.3714).. controls (-0.0228, 30.6039) and (-0.0307, 30.8321) .. (-0.0298, 31.072).. controls (-0.0299, 31.098) and (-0.03, 31.1241) .. (-0.0301, 31.1509).. controls (-0.03, 31.1758) and (-0.03, 31.2007) .. (-0.03, 31.2264).. controls (-0.0299, 31.2489) and (-0.0299, 31.2713) .. (-0.0299, 31.2945).. controls (-0.0265, 31.3531) and (-0.0265, 31.3531) .. (0.0, 31.4325) -- cycle;
  \path[fill=cfefefe,shift={(17.1715, -4.2863)}] (0.0, 31.4325).. controls (0.0262, 31.4238) and (0.0524, 31.415) .. (0.0794, 31.406).. controls (0.0715, 31.3891) and (0.0637, 31.3722) .. (0.0556, 31.3548).. controls (-0.0946, 30.9371) and (-0.0802, 30.48) .. (0.0265, 30.0567).. controls (0.0701, 30.0479) and (0.1138, 30.0392) .. (0.1588, 30.0302).. controls (0.1745, 30.0533) and (0.1902, 30.0763) .. (0.2064, 30.1001).. controls (0.3605, 30.3228) and (0.5261, 30.5235) .. (0.7144, 30.7181).. controls (0.7351, 30.74) and (0.7559, 30.7618) .. (0.7773, 30.7843).. controls (1.0405, 31.0553) and (1.0405, 31.0553) .. (1.1906, 31.1415).. controls (1.2168, 31.1327) and (1.243, 31.124) .. (1.27, 31.115).. controls (1.2255, 30.9772) and (1.1777, 30.8415) .. (1.1245, 30.7068).. controls (1.0131, 30.4238) and (0.9147, 30.1368) .. (0.8186, 29.8483).. controls (0.8083, 29.8175) and (0.8083, 29.8175) .. (0.7978, 29.786).. controls (0.704, 29.5043) and (0.6133, 29.2218) .. (0.5353, 28.9351).. controls (0.5093, 28.8444) and (0.4882, 28.7754) .. (0.4294, 28.7009).. controls (0.3358, 28.6691) and (0.282, 28.7054) .. (0.1935, 28.7453).. controls (0.1579, 28.7608) and (0.1223, 28.7761) .. (0.0867, 28.7914).. controls (0.0589, 28.8035) and (0.0589, 28.8035) .. (0.0306, 28.8158).. controls (-0.0631, 28.8549) and (-0.1587, 28.8876) .. (-0.2547, 28.9206).. controls (-0.3947, 28.9694) and (-0.5343, 29.0189) .. (-0.673, 29.0711).. controls (-0.7003, 29.0813) and (-0.7275, 29.0916) .. (-0.7556, 29.1021).. controls (-0.8202, 29.1306) and (-0.8202, 29.1306) .. (-0.8731, 29.1835).. controls (-0.8987, 29.7631) and (-0.643, 30.3818) .. (-0.382, 30.8851).. controls (-0.3705, 30.9074) and (-0.359, 30.9296) .. (-0.3472, 30.9526).. controls (-0.2528, 31.128) and (-0.1412, 31.2913) .. (0.0, 31.4325) -- cycle;
  \path[fill=cfefefe,shift={(23.3098, -6.7469)}] (0.0, 31.4325).. controls (-0.0586, 31.3426) and (-0.1127, 31.3028) .. (-0.2084, 31.2556).. controls (-0.6653, 31.0156) and (-1.1252, 30.6658) .. (-1.3091, 30.1657).. controls (-1.3271, 30.1021) and (-1.3271, 30.1021) .. (-1.3229, 30.0038).. controls (-1.045, 30.0514) and (-0.7838, 30.132) .. (-0.5242, 30.2419).. controls (-0.3037, 30.3347) and (-0.0753, 30.3815) .. (0.1588, 30.4271).. controls (0.1675, 30.4009) and (0.1762, 30.3747) .. (0.1852, 30.3477).. controls (0.0897, 30.2508) and (-0.0086, 30.1582) .. (-0.1091, 30.0666).. controls (-0.3839, 29.8139) and (-0.6385, 29.5538) .. (-0.8656, 29.2564).. controls (-0.9633, 29.1328) and (-0.9633, 29.1328) .. (-1.0425, 29.1218).. controls (-1.121, 29.1319) and (-1.1598, 29.153) .. (-1.2254, 29.1968).. controls (-1.5728, 29.4148) and (-1.9567, 29.5779) .. (-2.3259, 29.7559).. controls (-2.5126, 29.8459) and (-2.6989, 29.9367) .. (-2.884, 30.0302).. controls (-2.6167, 30.3973) and (-2.0189, 30.6001) .. (-1.6175, 30.7869).. controls (-1.4662, 30.8578) and (-1.3182, 30.9338) .. (-1.1708, 31.0125).. controls (-0.3239, 31.4626) and (-0.3239, 31.4626) .. (0.0, 31.4325) -- cycle;
  \path[fill=cfefefe,shift={(7.911, -10.6363)}] (0.0, 31.4325).. controls (0.0087, 31.4063) and (0.0175, 31.3801) .. (0.0265, 31.3531).. controls (0.0036, 31.311) and (0.0036, 31.311) .. (-0.0347, 31.2605).. controls (-0.2967, 30.883) and (-0.4675, 30.4651) .. (-0.6085, 30.0302).. controls (-0.6179, 30.0017) and (-0.6273, 29.9732) .. (-0.637, 29.9438).. controls (-0.8721, 29.2188) and (-1.0316, 28.4725) .. (-1.2024, 27.7303).. controls (-1.4478, 26.6642) and (-1.7264, 25.62) .. (-2.0867, 24.5866).. controls (-2.1118, 24.5144) and (-2.1367, 24.4422) .. (-2.1615, 24.3699).. controls (-2.2375, 24.1496) and (-2.321, 23.933) .. (-2.4086, 23.717).. controls (-2.4652, 23.5771) and (-2.5194, 23.4365) .. (-2.5714, 23.2949).. controls (-2.623, 23.1548) and (-2.6807, 23.0193) .. (-2.7441, 22.8842).. controls (-2.7944, 22.7701) and (-2.8366, 22.6532) .. (-2.8797, 22.5363).. controls (-2.921, 22.4247) and (-2.9656, 22.3161) .. (-3.0149, 22.2079).. controls (-3.1824, 21.8325) and (-3.3137, 21.4417) .. (-3.43, 21.0477).. controls (-3.4369, 21.0246) and (-3.4438, 21.0015) .. (-3.451, 20.9777).. controls (-3.464, 20.9338) and (-3.4768, 20.8897) .. (-3.4891, 20.8456).. controls (-3.5328, 20.6993) and (-3.5328, 20.6993) .. (-3.603, 20.6502).. controls (-3.6269, 20.6439) and (-3.6269, 20.6439) .. (-3.6513, 20.6375).. controls (-3.7504, 20.7367) and (-3.7356, 20.8546) .. (-3.7372, 20.9897).. controls (-3.737, 21.463) and (-3.5634, 21.8439) .. (-3.3685, 22.2663).. controls (-3.3478, 22.3112) and (-3.3478, 22.3112) .. (-3.3267, 22.3569).. controls (-3.2142, 22.5985) and (-3.0926, 22.8341) .. (-2.9666, 23.0688).. controls (-2.6168, 23.725) and (-2.3368, 24.4053) .. (-2.1084, 25.1123).. controls (-2.0999, 25.1384) and (-2.0999, 25.1384) .. (-2.0913, 25.1651).. controls (-1.9954, 25.463) and (-1.9116, 25.7618) .. (-1.8405, 26.0664).. controls (-1.7928, 26.2686) and (-1.7439, 26.4703) .. (-1.6931, 26.6718).. controls (-1.6891, 26.6877) and (-1.6851, 26.7036) .. (-1.681, 26.72).. controls (-1.6702, 26.7629) and (-1.6592, 26.8057) .. (-1.6482, 26.8485).. controls (-1.603, 27.0263) and (-1.5632, 27.2043) .. (-1.528, 27.3844).. controls (-1.5225, 27.412) and (-1.517, 27.4396) .. (-1.5113, 27.468).. controls (-1.4809, 27.6213) and (-1.4513, 27.7748) .. (-1.4225, 27.9284).. controls (-1.3399, 28.3681) and (-1.2568, 28.8043) .. (-1.128, 29.2334).. controls (-1.113, 29.2835) and (-1.0986, 29.3338) .. (-1.0844, 29.3841).. controls (-0.9, 30.0176) and (-0.5922, 30.9115) .. (-0.0794, 31.3531).. controls (-0.0619, 31.3531) and (-0.0445, 31.3531) .. (-0.0265, 31.3531).. controls (-0.0177, 31.3793) and (-0.009, 31.4055) .. (0.0, 31.4325) -- cycle;
  \path[fill=cfefefe,shift={(27.5696, -10.0542)}] (0.0, 31.4325).. controls (-0.102, 31.3532) and (-0.2026, 31.2884) .. (-0.3225, 31.239).. controls (-0.7359, 31.0648) and (-1.076, 30.771) .. (-1.3229, 30.4006).. controls (-1.3229, 30.3744) and (-1.3229, 30.3482) .. (-1.3229, 30.3212).. controls (-1.2307, 30.2905) and (-1.2003, 30.3007) .. (-1.1083, 30.326).. controls (-1.0818, 30.3331) and (-1.0553, 30.3403) .. (-1.028, 30.3476).. controls (-1.0004, 30.3553) and (-0.9727, 30.363) .. (-0.9442, 30.3709).. controls (-0.8898, 30.3857) and (-0.8353, 30.4006) .. (-0.7808, 30.4153).. controls (-0.7446, 30.4253) and (-0.7446, 30.4253) .. (-0.7076, 30.4355).. controls (-0.5179, 30.4826) and (-0.335, 30.4857) .. (-0.1406, 30.4866).. controls (-0.1104, 30.4872) and (-0.0802, 30.4877) .. (-0.0491, 30.4883).. controls (-0.0203, 30.4884) and (0.0086, 30.4885) .. (0.0383, 30.4887).. controls (0.0778, 30.4891) and (0.0778, 30.4891) .. (0.118, 30.4894).. controls (0.1948, 30.4787) and (0.2177, 30.4608) .. (0.2646, 30.4006).. controls (0.2031, 30.3319) and (0.1419, 30.2953) .. (0.0592, 30.2552).. controls (0.0342, 30.2428) and (0.0091, 30.2303) .. (-0.0167, 30.2175).. controls (-0.0567, 30.1977) and (-0.0567, 30.1977) .. (-0.0976, 30.1774).. controls (-0.4562, 29.9949) and (-0.7683, 29.7766) .. (-1.0528, 29.4916).. controls (-1.1257, 29.4374) and (-1.18, 29.4273) .. (-1.27, 29.4217).. controls (-1.3328, 29.4564) and (-1.3328, 29.4564) .. (-1.3758, 29.501).. controls (-1.3758, 29.5185) and (-1.3758, 29.536) .. (-1.3758, 29.554).. controls (-1.3905, 29.5604) and (-1.4051, 29.5669) .. (-1.4202, 29.5735).. controls (-1.4945, 29.6139) and (-1.5541, 29.6633) .. (-1.6189, 29.7177).. controls (-1.7062, 29.7901) and (-1.7935, 29.8619) .. (-1.8835, 29.931).. controls (-1.9605, 29.9903) and (-2.0363, 30.0509) .. (-2.1114, 30.1126).. controls (-2.382, 30.3361) and (-2.382, 30.3361) .. (-2.6723, 30.5329).. controls (-2.6625, 30.5983) and (-2.6538, 30.6312) .. (-2.6051, 30.6773).. controls (-1.9999, 31.0706) and (-1.26, 31.2621) .. (-0.5556, 31.3796).. controls (-0.5278, 31.3845) and (-0.4999, 31.3894) .. (-0.4712, 31.3945).. controls (-0.4294, 31.4017) and (-0.4294, 31.4017) .. (-0.3867, 31.4091).. controls (-0.3616, 31.4135) and (-0.3365, 31.4179) .. (-0.3106, 31.4225).. controls (-0.2059, 31.437) and (-0.1054, 31.436) .. (0.0, 31.4325) -- cycle;
  \path[fill=cfefefe,shift={(21.0079, -5.6621)}] (0.0, 31.4325).. controls (-0.1125, 31.347) and (-0.2258, 31.2636) .. (-0.3416, 31.1827).. controls (-0.6559, 30.962) and (-0.9326, 30.7363) .. (-1.1642, 30.4271).. controls (-1.187, 30.4) and (-1.187, 30.4) .. (-1.2103, 30.3724).. controls (-1.2532, 30.3166) and (-1.2532, 30.3166) .. (-1.2435, 30.2154).. controls (-1.2297, 30.2247) and (-1.2159, 30.234) .. (-1.2017, 30.2436).. controls (-0.9221, 30.4312) and (-0.6384, 30.608) .. (-0.344, 30.771).. controls (-0.3208, 30.7839) and (-0.2976, 30.7968) .. (-0.2737, 30.8101).. controls (-0.0767, 30.9144) and (0.1454, 31.0092) .. (0.3704, 31.0092).. controls (0.331, 30.8962) and (0.2501, 30.8539) .. (0.1521, 30.7958).. controls (-0.316, 30.5054) and (-0.7254, 30.1291) .. (-1.0848, 29.7127).. controls (-1.1464, 29.6444) and (-1.2082, 29.5763) .. (-1.2702, 29.5084).. controls (-1.3148, 29.4574) and (-1.3534, 29.4058) .. (-1.3924, 29.3506).. controls (-1.4131, 29.3304) and (-1.4338, 29.3102) .. (-1.4552, 29.2894).. controls (-1.5913, 29.2964) and (-1.6932, 29.3347) .. (-1.814, 29.3952).. controls (-2.0563, 29.5135) and (-2.306, 29.6125) .. (-2.5559, 29.7133).. controls (-2.6393, 29.7473) and (-2.722, 29.7827) .. (-2.8046, 29.8185).. controls (-2.7904, 29.9841) and (-2.6761, 30.0594) .. (-2.558, 30.162).. controls (-2.0741, 30.5656) and (-0.6512, 31.6346) .. (0.0, 31.4325) -- cycle;
  \path[fill=c373435,shift={(9.4652, -15.3015)}] (0.0, 31.4325).. controls (0.0296, 31.4236) and (0.0296, 31.4236) .. (0.0598, 31.4146).. controls (0.0674, 31.2325) and (0.0441, 31.0827) .. (-0.008, 30.9086).. controls (-0.0151, 30.8844) and (-0.0221, 30.8602) .. (-0.0295, 30.8352).. controls (-0.0947, 30.6204) and (-0.1806, 30.4228) .. (-0.2841, 30.224).. controls (-0.2972, 30.1977) and (-0.3102, 30.1714) .. (-0.3237, 30.1443).. controls (-0.413, 29.9709) and (-0.5187, 29.8094) .. (-0.6545, 29.6684).. controls (-0.672, 29.6684) and (-0.6895, 29.6684) .. (-0.7075, 29.6684).. controls (-0.7075, 29.6509) and (-0.7075, 29.6334) .. (-0.7075, 29.6155).. controls (-0.7398, 29.5819) and (-0.7398, 29.5819) .. (-0.7885, 29.541).. controls (-0.8076, 29.5247) and (-0.8267, 29.5084) .. (-0.8465, 29.4916).. controls (-0.8704, 29.4714) and (-0.8944, 29.4511) .. (-0.9191, 29.4302).. controls (-1.1438, 29.2385) and (-1.364, 29.0467) .. (-1.5678, 28.8325).. controls (-1.5976, 28.8016) and (-1.6287, 28.7718) .. (-1.66, 28.7423).. controls (-1.6774, 28.7423) and (-1.6949, 28.7423) .. (-1.7129, 28.7423).. controls (-1.72, 28.7264) and (-1.7271, 28.7105) .. (-1.7345, 28.6941).. controls (-1.7661, 28.636) and (-1.7945, 28.6056) .. (-1.8435, 28.5621).. controls (-2.2981, 28.1198) and (-2.557, 27.5144) .. (-2.7303, 26.915).. controls (-2.754, 26.8338) and (-2.7766, 26.7764) .. (-2.8241, 26.705).. controls (-2.8503, 26.7138) and (-2.8765, 26.7225) .. (-2.9035, 26.7315).. controls (-2.9187, 27.4924) and (-2.584, 28.1034) .. (-2.1011, 28.6634).. controls (-2.0876, 28.6791) and (-2.0741, 28.6948) .. (-2.0601, 28.7109).. controls (-2.0465, 28.7266) and (-2.0329, 28.7424) .. (-2.0189, 28.7586).. controls (-1.8953, 28.9025) and (-1.7797, 29.0516) .. (-1.6655, 29.203).. controls (-1.6339, 29.2445) and (-1.6017, 29.2854) .. (-1.5694, 29.3263).. controls (-1.2883, 29.6834) and (-1.0482, 30.0644) .. (-0.8205, 30.4572).. controls (-0.2361, 31.4605) and (-0.2361, 31.4605) .. (0.0, 31.4325) -- cycle;
  \path[fill=cfefefe,shift={(24.5004, -8.89)}] (0.0, 31.4325).. controls (-0.0108, 31.3431) and (-0.0308, 31.2934) .. (-0.0794, 31.2159).. controls (-0.1473, 31.1031) and (-0.1656, 30.9812) .. (-0.1588, 30.8504).. controls (-0.115, 30.7664) and (-0.115, 30.7664) .. (-0.0431, 30.7526).. controls (0.1238, 30.7386) and (0.291, 30.7457) .. (0.4583, 30.7503).. controls (0.4858, 30.7506) and (0.5133, 30.751) .. (0.5417, 30.7514).. controls (0.579, 30.7523) and (0.579, 30.7523) .. (0.6171, 30.7532).. controls (0.7012, 30.743) and (0.751, 30.7128) .. (0.8202, 30.6652).. controls (0.7381, 30.574) and (0.6538, 30.5224) .. (0.5457, 30.4651).. controls (0.4034, 30.3871) and (0.2742, 30.2999) .. (0.1472, 30.1989).. controls (0.1316, 30.1865) and (0.116, 30.1741) .. (0.0999, 30.1613).. controls (0.0196, 30.0965) and (-0.0563, 30.0288) .. (-0.1306, 29.9574).. controls (-0.2117, 29.8979) and (-0.2117, 29.8979) .. (-0.2998, 29.8999).. controls (-0.4123, 29.9283) and (-0.4634, 29.9677) .. (-0.549, 30.0451).. controls (-0.5767, 30.0695) and (-0.6045, 30.0937) .. (-0.6323, 30.118).. controls (-0.6461, 30.13) and (-0.6599, 30.1421) .. (-0.674, 30.1546).. controls (-0.7788, 30.2439) and (-0.8932, 30.3212) .. (-1.0054, 30.4006).. controls (-1.054, 30.4352) and (-1.1026, 30.4698) .. (-1.1512, 30.5044).. controls (-1.1832, 30.5272) and (-1.2152, 30.5499) .. (-1.2473, 30.5726).. controls (-1.3366, 30.636) and (-1.4233, 30.7018) .. (-1.5081, 30.771).. controls (-1.5045, 30.8176) and (-1.5045, 30.8176) .. (-1.4817, 30.8769).. controls (-1.415, 30.9279) and (-1.415, 30.9279) .. (-1.3279, 30.9794).. controls (-1.3125, 30.9885) and (-1.2971, 30.9977) .. (-1.2812, 31.0071).. controls (-1.1313, 31.0947) and (-0.9777, 31.1741) .. (-0.8202, 31.2473).. controls (-0.7998, 31.257) and (-0.7793, 31.2668) .. (-0.7583, 31.2769).. controls (-0.612, 31.3414) and (-0.4613, 31.3788) .. (-0.3059, 31.4143).. controls (-0.2744, 31.4216) and (-0.2744, 31.4216) .. (-0.2422, 31.4291).. controls (-0.0892, 31.4622) and (-0.0892, 31.4622) .. (0.0, 31.4325) -- cycle;
  \path[fill=c373435,shift={(12.7265, -9.7631)}] (0.0, 31.4325).. controls (0.303, 31.386) and (0.5704, 31.1017) .. (0.7491, 30.8686).. controls (0.9847, 30.5233) and (1.0565, 30.1612) .. (0.9799, 29.7508).. controls (0.8993, 29.3884) and (0.7212, 29.0409) .. (0.4283, 28.8065).. controls (0.1149, 28.6345) and (0.1149, 28.6345) .. (-0.0529, 28.6808).. controls (-0.0711, 28.7266) and (-0.0711, 28.7266) .. (-0.0794, 28.7867).. controls (-0.048, 28.8409) and (-0.048, 28.8409) .. (0.0, 28.9008).. controls (0.3172, 29.3315) and (0.4299, 29.8269) .. (0.3627, 30.3558).. controls (0.3071, 30.6919) and (0.1692, 30.9964) .. (0.0132, 31.2969).. controls (0.0001, 31.3242) and (-0.013, 31.3515) .. (-0.0265, 31.3796).. controls (-0.0177, 31.397) and (-0.009, 31.4145) .. (0.0, 31.4325) -- cycle;
  \end{scope}
          }
}

\pgfkeys{
  /zebra/.cd,
  globalscale/.store in=\globalscale,
  zebracolor/.store in=\zebracolor,
  zebracolor=BrownLine,
  globalscale=1,
}

\node[rectangle,draw=BrownLine,line width=1pt,fill=BrownLine!10,
minimum width=35mm,minimum height=30mm](ZEB){};
%
\begin{scope}[local bounding box=ZEBRA,shift={($(ZEB)+(-1.3,-1.45)$)}]
\pic {zebra={globalscale=0.09}};
\node[rectangle,draw=red,minimum width=8mm,minimum height=6mm,line width=1.5pt](REC1)
at($(ZEB.80)!0.47!(ZEB.280)$){};
\draw[Line,-latex](REC1.south)--++(270:2)node[below](KE){Kernel};
\end{scope}
%
\begin{scope}[local bounding box=CHANEL1,shift={($(ZEB)+(3.3,0.2)$)}]
\foreach \i in {1,2,3} {
\pic at ({\i*0.1}, {-0.1*\i}) {channel={scalefac=1.5,picname=\i-CH1}};
}
\end{scope}
%
\begin{scope}[local bounding box=CHANEL2,shift={($(CHANEL1)+(2.6,0.2)$)}]
\foreach \i in {1,2,3,4,5} {
\pic at ({\i*0.1}, {-0.1*\i}) {channel={scalefac=1.15,picname=\i-CH2}};
}
\end{scope}
%
\begin{scope}[local bounding box=CHANEL3,shift={($(CHANEL2)+(2.2,0.4)$)}]
\foreach \i in {1,...,8} {
\pic at ({\i*0.1}, {-0.1*\i}) {channel={scalefac=1.0,picname=\i-CH3}};
}
\end{scope}
\begin{scope}[local bounding box=CHANEL4,shift={($(CHANEL3)+(1.6,2.0)$)}]
\foreach \i in {1,...,10} {
\pic at ({\i*0.3}, {-0.3*\i}) {channel={scalefac=0.75,picname=\i-CH4}};
}
\end{scope}
\begin{scope}[local bounding box=CHANEL5,shift={($(CHANEL4)+(2.8,3.5)$)}]
\foreach \i in {1,...,11} {
\pic at ({\i*0}, {-0.6*\i}) {channel={scalefac=0.3,picname=\i-CH5}};
}
\end{scope}
%%%%
%11 neurons
\begin{scope}[local bounding box=CIRCLES,shift={($(CHANEL4)+(4.3,0)$)}]
\foreach \i in {1,...,11} {
  \pgfmathsetmacro{\y}{(6-\i)*0.8}
  \pic at (0,\y) {circles={channelcolor=VioletLine,picname=1CI\i,}};
}
%2row -7 neurons
\foreach \j in {1,...,7} {
  \pgfmathsetmacro{\y}{(4-\j)*0.8 + 0}
  \pic at (2.2,\y) {circles={channelcolor=VioletLine,picname=2CI\j}};
}
%3row -7 neurons
\foreach \j in {1,...,5} {
  \pgfmathsetmacro{\y}{(3-\j)*0.8 + 0}
  \pic at (4.0,\y) {circles={channelcolor=VioletLine,picname=3CI\j}};
}
%4row -7 neurons
\foreach \j in {1,...,3} {
  \pgfmathsetmacro{\y}{(2-\j)*0.8 + 0}
  \pic at (5.5,\y) {circles={channelcolor=VioletLine,picname=4CI\j}};
}
%
\foreach \i in {1,...,11}{
\draw[Line](\i-CH5)--(1CI\i);
}
\foreach \i in {1,...,11}{
  \foreach \j in {1,...,7}{
\draw[Line](1CI\i)--(2CI\j);
}}
\foreach \i in {1,...,7}{
  \foreach \j in {1,...,5}{
\draw[Line](2CI\i)--(3CI\j);
}}

\foreach \i in {1,...,5}{
  \foreach \j in {1,...,3}{
\draw[Line](3CI\i)--(4CI\j);
}}
\end{scope}
\node[rectangle,draw=GreenLine,line width=1pt,fill=GreenL,
minimum width=46,minimum height=80](OU)at($(CIRCLES.east)+(1.1,0)$){};
\draw[LineD](4CI1)--node[above]{0.2}($(OU.north east)!0.25!(OU.south east)$)coordinate(HO);
\draw[LineD](4CI2)--node[above]{0.7}($(OU.north east)!0.5!(OU.south east)$)coordinate(ZE);
\draw[LineD](4CI3)--node[above]{0.1}($(OU.north east)!0.75!(OU.south east)$)coordinate(DO);
\draw[thick](HO)--++(0:0.2)node[right](HORSE){Horse};
\draw[thick](ZE)--++(0:0.2)node[right]{Zebra};
\draw[thick](DO)--++(0:0.2)node[right]{Dog};
\node[above=6pt of OU]{Output};
\node[below=6pt of OU,align=center]{SoftMax Activation\\ Function};
%\draw[](ZEB.80)--(ZEB.280);
%%%
\node[rectangle,draw=red,minimum width=5mm,minimum height=6mm,line width=1.5pt](REC2)
at($(3-CH1.80)!0.27!(3-CH1.280)$){};
\node[rectangle,draw=red,minimum width=5mm,minimum height=6mm,line width=1.5pt](REC3)
at($(5-CH2.70)!0.7!(5-CH2.290)$){};
\node[rectangle,draw=red,minimum width=5mm,minimum height=6mm,line width=1.5pt](REC4)
at($(8-CH3.70)!0.3!(8-CH3.290)$){};
\draw[LineD](REC1.north east)--($(3-CH1.100)!0.7!(3-CH1.260)$);
\draw[LineD](REC1.south east)--($(3-CH1.100)!0.7!(3-CH1.260)$);
\draw[LineD](REC2.north east)--($(5-CH2.100)!0.3!(5-CH2.260)$);
\draw[LineD](REC2.south east)--($(5-CH2.100)!0.3!(5-CH2.260)$);
\draw[LineD](REC3.north east)--($(8-CH3.100)!0.3!(8-CH3.260)$);
\draw[LineD](REC3.south east)--($(8-CH3.100)!0.3!(8-CH3.260)$);
\draw[LineD](REC4.north east)--($(10-CH4.100)!0.3!(10-CH4.260)$);
\draw[LineD](REC4.south east)--($(10-CH4.100)!0.3!(10-CH4.260)$);
\draw[LineD](1-CH4.north west)--(1-CH5.north west);
\draw[LineD](1-CH4.north east)--(1-CH5.north west);
\draw[LineD](10-CH4.south west)--(11-CH5.south west);
\draw[LineD](10-CH4.south east)--(11-CH5.south west);
%Text
\node[below=6pt of 3-CH1,align=center]{Convolution\\ + \\ ReLU};
\node[below=10pt of 5-CH2,align=center]{Convolution\\ + \\ ReLU};
\node[below=10pt of 8-CH3,align=center]{Convolution\\ + \\ ReLU};
\node[below=4pt of 11-CH5,align=center]{Flatten\\ Layer};
\path[red](3-CH1.south west)--++(270:2.3)coordinate(FM1)-|coordinate(FM2)(10-CH4.south east);
\path[red](ZEB.south west)--++(270:3.8)coordinate(FE1)-|coordinate(FE2)(11-CH5.south west);
\path[red](ZEB.south west)--++(270:3.8)-|coordinate(CL1)(11-CH5.south east);
\path[red](ZEB.south west)--++(270:3.8)-|coordinate(CL2)(4CI1.east);
\path[red](ZEB.south west)--++(270:3.8)-|coordinate(PD1)(OU.south west);
\path[red](ZEB.south west)--++(270:3.8)-|coordinate(PD2)(HORSE.east);
\path[red](1CI11.south)--++(270:0.1)coordinate(FCL1)-|coordinate(FCL2)(4CI3.south);
%
\draw[latex-latex,line width=0.75pt](FM1)--node[above]{Feature Maps}(FM2);
\draw[BlueLine,decoration={brace,amplitude=9pt,mirror},decorate,line width=0.75pt]([yshift=0mm]FE1)--([yshift=0mm]FE2)
 node [midway,below=4mm,black] {Feature Extraction};
\draw[BlueLine,decoration={brace,amplitude=9pt,mirror},decorate,line width=0.75pt]([yshift=0mm]CL1)--([yshift=0mm]CL2)
 node [midway,below=4mm,black] {Classification};
\draw[BlueLine,decoration={brace,amplitude=9pt,mirror},decorate,line width=0.75pt]([yshift=0mm]PD1)--([yshift=0mm]PD2)
 node [midway,below=4mm,black] {Probabilistic Distribution};
 \draw[VioletLine,decoration={brace,amplitude=9pt,mirror},decorate,line width=0.75pt]([yshift=0mm]FCL1)--([yshift=0mm]FCL2)
 node [midway,below=3mm,black] {Fully Connected Layer};
 %text above
\path[red](ZEB.north)--++(90:0.7)coordinate(IN)-|coordinate(PO1)(1-CH1.north east);
\path[red](ZEB.north)--++(90:0.7)-|coordinate(PO2)(1-CH2.north east);
\path[red](ZEB.north)--++(90:0.7)-|coordinate(PO3)(1-CH3.north east);
\node at(IN){Input};
\node at(PO1){Pooling};
\node at(PO2){Pooling};
\node at(PO3){Pooling};
\end{tikzpicture}
```
**Spatial Feature Extraction**: Convolutional neural networks identify patterns independent of their location in an image by applying learnable filters across the input, enabling robust object recognition. These filters detect local features, and their repeated application across the image creates translation invariance, the ability to recognize a pattern regardless of its position.
:::

This leads us to the convolutional neural network architecture (CNN), pioneered by Yann LeCun[^fn-lecun-cnn] and @lecun1989backpropagation. CNNs achieve this through several key innovations: parameter sharing[^fn-parameter-sharing], local connectivity, and translation invariance[^fn-translation-invariance].

[^fn-lecun-cnn]: **Yann LeCun and CNNs**: LeCun's 1989 LeNet architecture was inspired by Hubel and Wiesel's discovery of simple and complex cells in cat visual cortex [@hubel1962receptive]. LeNet-5 achieved 99.2% accuracy on MNIST in 1998 and was deployed by banks to read millions of checks daily, among the first large-scale commercial applications of neural networks. As illustrated in @fig-cnn-spatial-processing, CNNs address spatial pattern processing through a different connection pattern than MLPs. Instead of connecting every input to every output, CNNs use a local connection pattern where each output connects only to a small, spatially contiguous region of the input. This local receptive field moves across the input space, applying the same set of weights at each position, a process known as convolution.

[^fn-parameter-sharing]: **Parameter Sharing**: CNNs reuse the same filter weights across spatial positions, reducing parameters substantially. A CNN processing 224×224 images might use 3×3 filters with only 9 parameters per channel, versus an equivalent MLP requiring 50,176 parameters per neuron, a 5,500x reduction enabling practical computer vision.

[^fn-translation-invariance]: **Translation Invariance**: CNNs detect features regardless of spatial position. A cat's ear is recognized whether in the top-left or bottom-right corner. This property emerges from convolution's sliding window design and is important for computer vision, where objects appear at arbitrary locations in images.

### Algorithmic Structure {#sec-dnn-architectures-algorithmic-structure-2aba}

The core operation in a CNN can be expressed mathematically as:

$$
\mathbf{H}^{(l)}_{i,j,k} = f\left(\sum_{di}\sum_{dj}\sum_{c} \mathbf{W}^{(l)}_{di,dj,c,k}\mathbf{H}^{(l-1)}_{i+di,j+dj,c} + \mathbf{b}^{(l)}_k\right)
$$

This equation describes how CNNs process spatial data. $\mathbf{H}^{(l)}_{i,j,k}$ is the output at spatial position $(i,j)$ in channel $k$ of layer $l$. The triple sum iterates over the filter dimensions: $(di,dj)$ scans the spatial filter size, and $c$ covers input channels. $\mathbf{W}^{(l)}_{di,dj,c,k}$ represents the filter weights, capturing local spatial patterns. Unlike MLPs that connect all inputs to outputs, CNNs only connect local spatial neighborhoods.

Breaking down the notation further, $(i,j)$ corresponds to spatial positions, $k$ indexes output channels, $c$ indexes input channels, and $(di,dj)$ spans the local receptive field[^fn-receptive-field]. Unlike the dense matrix multiplication of MLPs, this operation:

[^fn-receptive-field]: **Receptive Field**: The region of the input that influences a particular output neuron. In CNNs, receptive fields grow with depth. A neuron in layer 3 might "see" a 7×7 region even with 3×3 filters, due to stacking. Understanding receptive field size is important for ensuring networks can capture features at the right scale for the task.

* Processes local neighborhoods (typically $3\times 3$ or $5\times 5$)
* Reuses the same weights at each spatial position
* Maintains spatial structure in its output

To illustrate this process concretely, consider the MNIST digit classification task with $28\times 28$ grayscale images. Each convolutional layer applies a set of filters (e.g., $3\times 3$) that slide across the image, computing local weighted sums. If we use 32 filters with padding to preserve dimensions, the layer produces a $28\times 28\times 32$ output, where each spatial position contains 32 different feature measurements of its local neighborhood. This contrasts sharply with the Multi-Layer Perceptron (MLP) approach, where the entire image is flattened into a 784-dimensional vector before processing.

This algorithmic structure directly implements the requirements for spatial pattern processing, creating distinct computational patterns that influence system design. Unlike MLPs, convolutional networks preserve spatial locality, allowing for efficient hierarchical feature extraction. These properties drive architectural optimizations in AI accelerators, where operations such as data reuse, tiling, and parallel filter computation are important for performance.

The effectiveness of CNNs can be understood through the lens of group theory[^fn-group-theory], which provides a mathematical framework for understanding symmetries in data. Translation invariance emerges because convolution is equivariant with respect to the translation group—if we shift the input image, the output feature maps shift by the same amount. Mathematically, if $T_v$ represents translation by vector $v$, then a convolutional layer $f$ satisfies: $f(T_v x) = T_v f(x)$. This equivariance property allows CNNs to learn features that generalize across spatial locations.

The choice of convolution as the fundamental operation reflects deeper principles about inductive bias[^fn-inductive-bias] in neural architecture design. By restricting connectivity to local neighborhoods and sharing parameters across spatial positions, CNNs encode prior knowledge about the structure of visual data: that important features are local and translation-invariant. This architectural constraint reduces the hypothesis space[^fn-hypothesis-space] that the network must search, enabling more efficient learning from limited data compared to fully connected networks.

[^fn-inductive-bias]: **Inductive Bias**: Prior assumptions built into model architecture about the structure of data. CNNs assume spatial locality and translation invariance, drastically reducing the space of functions they can learn compared to MLPs. This constraint enables better generalization with fewer parameters—a key principle in machine learning architecture design.

[^fn-hypothesis-space]: **Hypothesis Space**: The set of all possible functions a model can represent given its architecture and parameters. MLPs have a larger hypothesis space than CNNs for images, but CNNs' constrained space contains better solutions for visual tasks, demonstrating that architectural constraints often improve rather than limit performance. Recent work has extended these principles to other symmetry groups, developing Group-Equivariant CNNs that handle rotations and reflections [@cohen2016group].

[^fn-group-theory]: **Group Theory in Neural Networks**: Mathematical framework describing how CNNs preserve spatial relationships. Translation equivariance means shifting an input image shifts the output feature maps by the same amount—a property enabling CNNs to recognize objects regardless of position, foundational to computer vision success.

CNNs naturally implement hierarchical representation learning through their layered structure. Early layers detect low-level features like edges and textures with small receptive fields, while deeper layers combine these into increasingly complex patterns with larger receptive fields. This hierarchical organization mirrors the structure of the visual cortex and enables CNNs to build compositional representations: complex objects are represented as compositions of simpler parts. The mathematical foundation for this emerges from the fact that stacking convolutional layers creates a tree-like dependency structure, where each deep neuron depends on an exponentially large set of input pixels, enabling efficient representation of hierarchical patterns.

#### Architectural Characteristics

Parameter sharing dramatically reduces complexity compared to MLPs by reusing the same filters across spatial locations. This sharing embodies the assumption that useful features (like edges or textures) can appear anywhere in an image, making the same feature detector valuable across all spatial positions.

The detailed efficiency analysis of CNNs, including depthwise separable convolutions, pruning strategies, quantization techniques, and hardware-specific optimizations, is covered in @sec-model-optimizations and @sec-ai-acceleration.

As illustrated in @fig-cnn, convolution operations involve sliding a small filter over the input image to generate a feature map[^fn-feature-map]. This process captures local structures while maintaining translation invariance. For an interactive visual exploration of convolutional networks, the [CNN Explainer](https://poloclub.github.io/cnn-explainer/) project provides an insightful demonstration of how these networks are constructed.

[^fn-feature-map]: **Feature Map**: The output of applying a convolutional filter to an input, representing detected features at different spatial locations. A 64-filter layer produces 64 feature maps, each highlighting different patterns like edges, textures, or shapes. Feature maps become more abstract (detecting objects, faces) in deeper layers compared to early layers (detecting edges, colors).

::: {#fig-cnn fig-env="figure" fig-pos="htb"}
```{.tikz}
\scalebox{0.7}{%
\begin{tikzpicture}[x={(-1,-0.4)}, y={(0.8,0.8)}, line join=round,font=\usefont{T1}{phv}{m}{n}]
\tikzset{
  box/.pic={
    \pgfkeys{/box/.cd,#1}
    \coordinate (origin) at (0,0);
    % intersection points
    \foreach \x in {0,...,\columns}{
      \foreach \y in {0,...,\rows}{
        \coordinate (pt-\x-\y\br) at ($ (origin) + \x*\cellsize*(1,0) + \y*\cellheight*(0,1) $);
      }
    }
    % Drawing cells
    \foreach \x in {0,...,\numexpr\columns-1}{
      \foreach \y in {0,...,\numexpr\rows-1}{
        \draw[fill=\ffill, line width=\linewidth, \ifbox@dashed dashed\fi]
          (pt-\x-\y\br) --
          (pt-\the\numexpr\x+1\relax-\y\br) --
          (pt-\the\numexpr\x+1\relax-\the\numexpr\y+1\relax\br) --
          (pt-\x-\the\numexpr\y+1\relax\br) -- cycle;
      }
    }
  }
}

\newif\ifbox@dashed
\box@dashedfalse % default: not dashed

\pgfkeys{
  /box/.cd,
  cellsize/.store in=\cellsize,
  linewidth/.store in=\linewidth,
  cellheight/.store in=\cellheight,
  columns/.store in=\columns,
  rows/.store in=\rows,
  br/.store in=\br,
  ffill/.store in=\ffill,
  dashed/.is if=box@dashed,
  dashed/.default=true,
  columns=1,
  rows=3,
  br=A,
  ffill=red,
  cellsize=0.5pt,
  cellheight=0.5pt,
  linewidth=0.5pt
}

\pic at (0,0.66) {box={columns=3,rows=3,br=A,ffill=violet!20,linewidth=0.5pt}};
\pic at (0.5,1.16) {box={columns=1,rows=1,br=B,ffill=violet!50,linewidth=0.5pt}};

\pic at (1,-4) {box={columns=7,rows=7,br=C,ffill=none,linewidth=0.5pt,dashed}};
\pic at (1.5,-3.5) {box={columns=5,rows=5,br=D,ffill=OrangeLine!40,linewidth=0.35pt}};
\pic at (2,-3) {box={columns=3,rows=3,br=E,ffill=orange,linewidth=0.35pt}};
 \draw[blue](pt-0-0B)--(pt-0-0E);
\draw[blue](pt-0-1B)--(pt-0-3E);
\draw[blue](pt-1-1B)--(pt-3-3E);
\draw[blue](pt-1-0B)--(pt-3-0E);
\pic at (0,0.66) {box={columns=3,rows=3,br=A,ffill=violet!20,linewidth=0.35pt}};
\pic at (0.5,1.16) {box={columns=1,rows=1,br=B,ffill=violet!70,linewidth=0.35pt}};
\end{tikzpicture}}
```
**Convolution Operation**: Neural networks process input data through localized feature extraction using filters that slide across the image to identify patterns regardless of their position.
:::

### Computational Mapping {#sec-dnn-architectures-computational-mapping-9108}

Convolution operations create computational patterns fundamentally different from MLP dense matrix multiplication. This translation from mathematical operations to implementation details reveals distinct computational characteristics.

The first implementation, `conv_layer_spatial` (shown in @lst-conv_layer_spatial), uses high-level convolution operations to express the computation concisely. This is typical in deep learning frameworks, where optimized libraries handle the underlying complexity.

::: {#lst-conv_layer_spatial}
```{.python}
def conv_layer_spatial(input, kernel, bias):
    output = convolution(input, kernel) + bias
    return activation(output)
```
**Convolution Operation**: Neural networks process input data through hierarchical feature extraction using a simple convolution operation that combines a kernel and bias before applying an activation function.
:::

The second implementation, conv_layer_compute (see @lst-conv_layer_compute), reveals the actual computational pattern: nested loops that process each spatial position, applying the same filter weights to local regions of the input. These nested loops reveal the true nature of convolution's computational structure.

::: {#lst-conv_layer_compute}
```python
def conv_layer_compute(input, kernel, bias):
  # Loop 1: Process each image in batch
  for image in range(batch_size):

    # Loop 2&3: Move across image spatially
    for y in range(height):
      for x in range(width):

       # Loop 4: Compute each output feature
       for out_channel in range(num_output_channels):
         result = bias[out_channel]

         # Loop 5&6: Move across kernel window
         for ky in range(kernel_height):
           for kx in range(kernel_width):

             # Loop 7: Process each input feature
             for in_channel in range(num_input_channels):
             # Get input value from correct window position
              in_y = y + ky
              in_x = x + kx
              # Perform multiply-accumulate operation
              result += (
                input[image, in_y, in_x, in_channel]
                * kernel[ky, kx, in_channel, out_channel]
              )

         # Store result for this output position
         output[image, y, x, out_channel] = result
```
**Nested Loops**: Convolutional layers process input through multiple nested loops that handle batched images, spatial dimensions, output channels, kernel windows, and input features, revealing the detailed computational structure of convolution operations.
:::

The seven nested loops reveal different aspects of the computation:

* Outer loops (1-3) manage position: which image and where in the image
* Middle loop (4) handles output features: computing different learned patterns
* Inner loops (5-7) perform the actual convolution: sliding the kernel window

Examining this process more closely. The outer two loops (`for y` and `for x`) traverse each spatial position in the output feature map (for our MNIST example, this means moving across all $28\times 28$ positions). At each position, we compute values for each output channel (`for k` loop), which represents different learned features or patterns---our 32 different feature detectors.

The inner three loops implement the actual convolution operation at each position. For each output value, we process a local $3\times 3$ region of the input (the `dy` and `dx` loops) across all input channels (`for c` loop). This creates a sliding window effect, where the same $3\times 3$ filter moves across the image, performing multiply-accumulates between the filter weights and the local input values. Unlike the MLP's global connectivity, this local processing pattern means each output value depends only on a small neighborhood of the input.

For our MNIST example with $3\times 3$ filters and 32 output channels, each output position requires only 9 multiply-accumulate operations per input channel, compared to the 784 operations needed in our MLP layer. This operation must be repeated for every spatial position
$(28\times 28)$ and every output channel (32).

While using fewer operations per output, the spatial structure creates different patterns of memory access and computation that systems must handle. These patterns influence system design, creating both challenges and opportunities for optimization.

### System Implications {#sec-dnn-architectures-system-implications-a9f3}

Applying our three-dimensional analysis framework to CNNs, the spatial nature of processing creates distinctive patterns in memory requirements, computation needs, and data movement that differ from MLP dense connectivity.

#### Memory Requirements {#sec-dnn-architectures-memory-requirements-080b}

For convolutional layers, memory requirements center around two key components: filter weights and feature maps. Unlike MLPs that require storing full connection matrices, CNNs use small, reusable filters. In our MNIST example, a convolutional layer with 32 filters of size $3\times 3$ requires storing only 288 weight parameters $(3\times 3\times 32)$, in contrast to the 78,400 weights needed for our MLP's fully-connected layer. The system must store feature maps for all spatial positions, creating a different memory demand. A $28\times 28$ input with 32 output channels requires storing 25,088 activation values $(28\times 28\times 32)$.

These memory access patterns suggest opportunities for optimization through weight reuse and careful feature map management. Processors optimize these spatial patterns by caching filter weights for reuse across positions while streaming feature map data. Frameworks implement spatial optimizations through specialized memory layouts that enable filter reuse and spatial locality in feature map access. CPUs and GPUs approach this differently. CPUs use their cache hierarchy to keep frequently used filters resident, while GPUs employ specialized memory architectures designed for the spatial access patterns of image processing. The detailed architecture design principles for these specialized processors are covered in @sec-ai-acceleration.

#### Computation Needs {#sec-dnn-architectures-computation-needs-bd0e}

The core computation in CNNs involves repeatedly applying small filters across spatial positions. Each output value requires a local multiply-accumulate operation over the filter region. For our MNIST example with $3\times 3$ filters and 32 output channels, computing one spatial position involves 288 multiply-accumulates $(3\times 3\times 32)$, and this must be repeated for all 784 spatial positions $(28\times 28)$. While each individual computation involves fewer operations than an MLP layer, the total computational load remains large due to spatial repetition.

This computational pattern presents different optimization opportunities than MLPs. The regular, repeated nature of convolution operations enables efficient hardware utilization through structured parallelism. Modern processors exploit this pattern in various ways. CPUs leverage SIMD instructions[^fn-simd] to process multiple filter positions simultaneously, while GPUs parallelize computation across spatial positions and channels. The model optimization techniques that further reduce these computational demands, including specialized convolution optimizations and sparsity patterns, are detailed in @sec-model-optimizations.

[^fn-simd]: **SIMD (Single Instruction, Multiple Data)**: CPU instructions that perform the same operation on multiple data elements simultaneously. Modern x86 processors support AVX-512, enabling 16 single-precision operations per instruction, a 16x speedup over scalar code. SIMD is important for efficient neural network inference on CPUs, especially for edge deployment. Deep learning frameworks further optimize this through specialized convolution algorithms that transform the computation to better match hardware capabilities.

#### Data Movement {#sec-dnn-architectures-data-movement-a44a}

The sliding window pattern of convolutions creates a distinctive data movement profile. Unlike MLPs where each weight is used once per forward pass, CNN filter weights are reused many times as the filter slides across spatial positions. For our MNIST example, each $3\times 3$ filter weight is reused 784 times (once for each position in the $28\times 28$ feature map). This creates a different challenge: the system must stream input features through the computation unit while keeping filter weights stable.

The predictable spatial access pattern enables strategic data movement optimizations. Different architectures handle this movement pattern through specialized mechanisms. CPUs maintain frequently used filter weights in cache while streaming through input features. GPUs employ memory architectures optimized for spatial locality and provide hardware support for efficient sliding window operations. Deep learning frameworks orchestrate these movements by organizing computations to maximize filter weight reuse and minimize redundant feature map accesses.

## Recurrent Neural Networks: Sequential Pattern Processing {#sec-dnn-architectures-recurrent-neural-networks-sequential-pattern-processing-3904}

<<<<<<< HEAD
Convolutional Neural Networks achieved efficiency gains by exploiting spatial locality, but their architectural assumptions break down when patterns depend on temporal order rather than spatial proximity. While CNNs excel at recognizing what is present in data through shared feature detectors, they cannot capture when events occur or how they relate across time. This limitation becomes apparent in domains like natural language processing, where the meaning of a word depends on its context in the sentence, or time-series analysis, where future values depend on historical patterns.

The challenge in sequential data is that patterns can span arbitrary time distances, making fixed-size kernels ineffective. Unlike spatial convolution, where a 3x3 filter can capture local relationships, temporal relationships might require connecting events separated by hundreds or thousands of time steps. Traditional feedforward architectures, including CNNs, process each input independently and cannot maintain the temporal context necessary for these long-range dependencies.

Recurrent Neural Networks emerged as the solution to this architectural limitation by introducing memory as a first-class component of the computational model. Rather than processing inputs in isolation, RNNs maintain an internal state that carries information from previous time steps, enabling the network to condition its current output on historical context. This represents another trade-off: while CNNs sacrifice theoretical generality for spatial efficiency, RNNs introduce computational dependencies that challenge parallel execution in exchange for temporal processing capabilities.
=======
Convolutional Neural Networks achieved efficiency gains by exploiting spatial locality, but their architectural assumptions break down when patterns depend on temporal order rather than spatial proximity. While CNNs excel at recognizing \"what\" is present in data through shared feature detectors, they cannot capture \"when\" events occur or how they relate across time. This limitation becomes apparent in domains like natural language processing, where the meaning of a word depends on its context in the sentence, or time-series analysis, where future values depend on historical patterns.

The challenge in sequential data is that patterns can span arbitrary time distances, making fixed-size kernels ineffective. Unlike spatial convolution, where a 3x3 filter can capture local relationships, temporal relationships might require connecting events separated by hundreds or thousands of time steps. Traditional feedforward architectures, including CNNs, process each input independently and cannot maintain the temporal context necessary for these long-range dependencies.

Recurrent Neural Networks emerged as the solution to this architectural limitation by introducing **memory** as a first-class component of the computational model. Rather than processing inputs in isolation, RNNs maintain an internal state that carries information from previous time steps, enabling the network to condition its current output on historical context. This represents another trade-off: while CNNs sacrifice theoretical generality for spatial efficiency, RNNs introduce computational dependencies that challenge parallel execution in exchange for temporal processing capabilities.
>>>>>>> db1156ac

### Pattern Processing Needs {#sec-dnn-architectures-pattern-processing-needs-479a}

Sequential pattern processing addresses scenarios where the meaning of current input depends on what came before it. Consider natural language processing: the meaning of a word often depends heavily on previous words in the sentence. Context determines interpretation, as seen in the different meanings of words based on surrounding terms. Similarly, in speech recognition, a phoneme's interpretation often depends on surrounding sounds, and in financial forecasting, future predictions require understanding patterns in historical data.

Building on these observations, the key challenge in sequential processing is maintaining and updating relevant context over time. When reading text, humans do not start fresh with each word; we maintain a running understanding that evolves as we process new information. Similarly, when processing time-series data, patterns might span different timescales, from immediate dependencies to long-term trends. This suggests we need an architecture that can both maintain state over time and update it based on new inputs.

Translating these needs into architectural requirements, the system must maintain internal state to capture temporal context, update this state based on new inputs, and learn which historical information is relevant for current predictions. Unlike MLPs and CNNs, which process fixed-size inputs, sequential processing must handle variable-length sequences while maintaining computational efficiency. These requirements lead directly to the recurrent neural network (RNN) architecture.

### Algorithmic Structure {#sec-dnn-architectures-algorithmic-structure-274d}

RNNs address sequential processing through a different approach than MLPs or CNNs by introducing recurrent connections. Instead of just mapping inputs to outputs, RNNs maintain an internal state that is updated at each time step. This creates a memory mechanism that allows the network to carry information forward in time. This unique ability to model temporal dependencies was first explored by @elman1990finding, who demonstrated how RNNs could find structure in time-dependent data. Basic RNNs suffer from the vanishing gradient problem[^fn-vanishing-gradient], limiting their ability to learn long-term dependencies.

[^fn-vanishing-gradient]: **Vanishing Gradient Problem**: During backpropagation through time, gradients shrink exponentially as they propagate backward through RNN layers. When recurrent weights have magnitude < 1, gradients multiply by values < 1 at each time step, vanishing after 5-10 steps and preventing learning of long-term dependencies—a key limitation solved by LSTMs and attention mechanisms.

The core operation in a basic RNN can be expressed mathematically as:
$$
\mathbf{h}_t = f(\mathbf{W}_{hh}\mathbf{h}_{t-1} + \mathbf{W}_{xh}\mathbf{x}_t + \mathbf{b}_h)
$$
where $\mathbf{h}_t$ corresponds to the hidden state at time $t$, $\mathbf{x}_t$ is the input at time $t$, $\mathbf{W}_{hh}$ contains the recurrent weights, and $\mathbf{W}_{xh}$ contains the input weights, as shown in the unfolded network structure in @fig-rnn.

For example, in processing a sequence of words, each word might be represented as a 100-dimensional vector ($\mathbf{x}_t$), and we might maintain a hidden state of 128 dimensions ($\mathbf{h}_t$). At each time step, the network combines the current input with its previous state to update its understanding of the sequence. This creates a form of memory that can capture patterns across time steps.

This recurrent structure implements the requirements for sequential processing through recurrent connections, which maintain internal state and allow the network to carry information forward in time. Instead of processing all inputs independently, RNNs process sequences of data by iteratively updating a hidden state based on the current input and the previous hidden state, as depicted in @fig-rnn. This makes RNNs well-suited for tasks such as language modeling, speech recognition, and time-series forecasting.

RNNs implement a form of recursive algorithm where the function call at each time step depends on the result of the previous call. Like recursive functions that maintain state through the call stack, RNNs maintain state through their hidden vectors. The mathematical formula $\mathbf{h}_t = f(\mathbf{h}_{t-1}, \mathbf{x}_t)$ directly parallels recursive function definitions where `f(n) = g(f(n-1), input(n))`. This connection helps explain why RNNs naturally handle variable-length sequences—just as recursive algorithms can process lists of arbitrary length by applying the same function recursively, RNNs can process sequences of any length by applying the same recurrent computation.

#### Efficiency Characteristics and Optimization Potential

Sequential processing creates computational bottlenecks but enables unique efficiency characteristics for memory usage. RNNs achieve constant memory overhead for hidden state storage regardless of sequence length, making them extremely memory-efficient for long sequences. While Transformers require O(n²) memory for sequence length n, RNNs maintain fixed memory usage, enabling processing of sequences thousands of steps long on modest hardware.

Structured pruning of hidden-to-hidden connections can achieve 10x speedup while maintaining sequence modeling capability. The recurrent weight matrix $W_{hh}$ typically dominates parameter count for large hidden states, but magnitude-based pruning reveals that 70-80% of these connections contribute minimally to temporal dependencies. Block-structured pruning maintains computational efficiency while enabling significant model compression.

Sequential operations accumulate quantization errors, requiring careful quantization point placement and gradient scaling for stable low-precision training. Unlike feedforward networks where quantization errors remain localized, RNN errors propagate through time, making INT8 quantization more challenging. Per-timestep quantization schemes and careful handling of hidden state precision are required for maintaining accuracy in quantized RNN deployments.

::: {#fig-rnn fig-env="figure" fig-pos="htb"}
```{.tikz}
 \begin{tikzpicture}[line join=round,font=\large\usefont{T1}{phv}{m}{n}]
\definecolor{myorange}{RGB}{255,127,14}
\definecolor{mygreen}{RGB}{44,160,44}
\definecolor{mypurple}{RGB}{148,103,189}

\tikzset{%
Line/.style={line width=0.75pt,black!60,text=black}
}
\def\radius{7mm}
\foreach \x/\i/\f in {0/1/h,5/2/h\textsubscript{t - 1},9/3/h\textsubscript{t},13/4/h\textsubscript{t + 1}}{
\coordinate (2ball-\i) at  (\x,0);
\fill[fill=mygreen!50] (\x,0) circle (\radius)node[]{\f};
}

\def\radiuss{6mm}
\foreach \x/\i/\f in {0/1/y,5/2/y\textsubscript{t - 1},9/3/y\textsubscript{t},13/4/y\textsubscript{t + 1}}{
\coordinate (1ball-\i) at  (\x,3);
\fill[fill=myorange!50] (\x,3) circle (\radiuss)node[]{\f};
}

\foreach \x/\i/\f in {0/1/x,5/2/x\textsubscript{t - 1},9/3/x\textsubscript{t},13/4/x\textsubscript{t + 1}}{
\coordinate (3ball-\i) at  (\x,-2.5);
\fill[fill=mypurple!50] (\x,-2.5) circle (\radiuss)node[]{\f};
}

\foreach \x/\f in {1/W\textsubscript{hx},2/W\textsubscript{hx},3/W\textsubscript{hx},4/W\textsubscript{hx}}{
    \edef\from{3ball-\x}
    \edef\to{2ball-\x}
\path let
    \p1 = (\from),
    \p2 = (\to),
    \n1 = {atan2(\y2-\y1,\x2-\x1)}
  in
    coordinate (from) at ($ (\from) + (\n1:\radiuss) $)
    coordinate (to) at ($ (\to) + (\n1+180:\radius) $);
  \draw[Line,-latex] (from) --node[fill=white]{\f} (to);
 }

\foreach \x/\f in {1/W\textsubscript{yh},2/W\textsubscript{yh},3/W\textsubscript{yh},4/W\textsubscript{yh}}{
    \edef\from{2ball-\x}
    \edef\to{1ball-\x}
\path let
    \p1 = (\from),
    \p2 = (\to),
    \n1 = {atan2(\y2-\y1,\x2-\x1)}
  in
    coordinate (from) at ($ (\from) + (\n1:\radius) $)
    coordinate (to) at ($ (\to) + (\n1+180:\radiuss) $);
  \draw[Line,-latex] (from) --node[fill=white,pos=0.55]{\f} (to);
 }

\foreach \x/\f in {2/W\textsubscript{hh},3/W\textsubscript{hh}}{
\pgfmathtruncatemacro{\newX}{\x + 1} %
    \edef\from{2ball-\x}
    \edef\to{2ball-\newX}
\path let
    \p1 = (\from),
    \p2 = (\to),
    \n1 = {atan2(\y2-\y1,\x2-\x1)}
  in
    coordinate (from) at ($ (\from) + (\n1:\radius) $)
    coordinate (to) at ($ (\to) + (\n1+180:\radius) $);
  \draw[Line,-latex] (from) --node[fill=white]{\f} (to);
 }

\draw[Line,-latex,shorten <=6.96mm] (2ball-4)--node[fill=white,pos=0.6]{W\textsubscript{hh}}++(0:2.25);
\draw[Line,-latex,shorten <=6.96mm,shorten >=6.96mm] (2ball-1)--++(0:1.2)coordinate(A)--++(90:1)--
node[fill=white,pos=0.50]{W\textsubscript{hh}}++(180:2.5)|-(2ball-1);

\node[single arrow, draw=none, fill=cyan!50, anchor=west,
      minimum width = 20pt, single arrow head extend=3pt,
      minimum height=7mm](AR)at($(A)+(0.1,0)$){\small unfold};
\draw[Line,-latex,shorten >=6.96mm] (AR)--node[fill=white,pos=0.3]{W\textsubscript{hh}}(2ball-2);
\end{tikzpicture}
```
**Recurrent Neural Network Unfolding**: Rnns process sequential data by maintaining a hidden state that incorporates information from previous time steps through this diagram. the unfolded structure explicitly represents the temporal dependencies modeled by the recurrent weights, enabling the network to learn patterns across variable-length sequences.
:::

### Computational Mapping {#sec-dnn-architectures-computational-mapping-2cb9}

RNN sequential processing creates computational patterns fundamentally different from both MLPs and CNNs. This implementation approach demonstrates how temporal dependencies translate into specific computational requirements.

As shown in @lst-rnn_layer_step, the `rnn_layer_step` function demonstrates how the operation looks using high-level matrix operations found in deep learning frameworks. It handles a single time step, taking the current input `x_t` and previous hidden state `h_prev`, along with two weight matrices: `W_hh` for hidden-to-hidden connections and `W_xh` for input-to-hidden connections. Through matrix multiplication operations (`matmul`), it merges the previous state and current input to generate the next hidden state.

::: {#lst-rnn_layer_step}
```python
def rnn_layer_step(x_t, h_prev, W_hh, W_xh, b):
  # x_t: input at time t (batch_size × input_dim)
  # h_prev: previous hidden state (batch_size × hidden_dim)
  # W_hh: recurrent weights (hidden_dim × hidden_dim)
  # W_xh: input weights (input_dim × hidden_dim)
  h_t = activation(
    matmul(h_prev, W_hh)
    + matmul(x_t, W_xh)
    + b
  )
  return h_t
```
**RNN Layer Step**: Neural networks process sequential data through transformations that integrate current inputs and past states.
:::

This simplified view masks the underlying complexity of the nested loops and individual computations shown in the detailed implementation (@lst-rnn_layer_compute). Its actual implementation reveals a more detailed computational reality.

::: {#lst-rnn_layer_compute}
```python
def rnn_layer_compute(x_t, h_prev, W_hh, W_xh, b):
    # Initialize next hidden state
    h_t = np.zeros_like(h_prev)

    # Loop 1: Process each sequence in the batch
    for batch in range(batch_size):
        # Loop 2: Compute recurrent contribution
        # (h_prev × W_hh)
        for i in range(hidden_dim):
            for j in range(hidden_dim):
                h_t[batch,i] += h_prev[batch,j] * W_hh[j,i]

        # Loop 3: Compute input contribution (x_t × W_xh)
        for i in range(hidden_dim):
            for j in range(input_dim):
                h_t[batch,i] += x_t[batch,j] * W_xh[j,i]

        # Loop 4: Add bias and apply activation
        for i in range(hidden_dim):
            h_t[batch,i] = activation(h_t[batch,i] + b[i])

    return h_t
```
**Recurrent Layer Computation**: Computes the hidden state at each time step through sequential transformations involving previous states and current inputs.
:::

The nested loops in `rnn_layer_compute` expose the core computational pattern of RNNs (see @lst-rnn_layer_compute). Loop 1 processes each sequence in the batch independently, allowing for batch-level parallelism. Within each batch item, Loop 2 computes how the previous hidden state influences the next state through the recurrent weights `W_hh`. Loop 3 then incorporates new information from the current input through the input weights `W_xh`. Finally, Loop 4 adds biases and applies the activation function to produce the new hidden state.

For a sequence processing task with input dimension 100 and hidden state dimension 128, each time step requires two matrix multiplications: one $128\times 128$ for the recurrent connection and one $100\times 128$ for the input projection. While individual time steps can process in parallel across batch elements, the time steps themselves must process sequentially. This creates a unique computational pattern that systems must handle.

### System Implications {#sec-dnn-architectures-system-implications-d8b3}

Following the analytical framework established for MLPs, RNNs exhibit distinctive patterns in memory requirements, computation needs, and data movement that differ significantly from both dense and spatial processing architectures.

#### Memory Requirements {#sec-dnn-architectures-memory-requirements-955b}

RNNs require storing two sets of weights (input-to-hidden and hidden-to-hidden) along with the hidden state. For our example with input dimension 100 and hidden state dimension 128, this means storing 12,800 weights for input projection $(100\times 128)$ and 16,384 weights for recurrent connections $(128\times 128)$. Unlike CNNs where weights are reused across spatial positions, RNN weights are reused across time steps. The system must maintain the hidden state, which becomes a key factor in memory usage and access patterns.

These memory access patterns create a different profile from MLPs and CNNs. Processors optimize sequential patterns by maintaining weight matrices in cache while streaming through temporal elements. Frameworks optimize temporal processing by batching sequences and managing hidden state storage between time steps. CPUs and GPUs approach this through different strategies; CPUs leverage their cache hierarchy for weight reuse; meanwhile, GPUs use specialized memory architectures designed for maintaining state across sequential operations. The specialized hardware optimizations for sequential processing, including memory banking and pipeline architectures, are detailed in @sec-ai-acceleration.

#### Computation Needs {#sec-dnn-architectures-computation-needs-42fa}

The core computation in RNNs involves repeatedly applying weight matrices across time steps. For each time step, we perform two matrix multiplications: one with the input weights and one with the recurrent weights. In our example, processing a single time step requires 12,800 multiply-accumulates for the input projection $(100\times 128)$ and 16,384 multiply-accumulates for the recurrent connection $(128\times 128)$.

This computational pattern differs from both MLPs and CNNs in a key way: while we can parallelize across batch elements, we cannot parallelize across time steps due to the sequential dependency. Each time step must wait for the previous step's hidden state before it can begin computation. This creates a tension between the inherent sequential nature of the algorithm and the desire for parallel execution in modern hardware.

Processors address sequential constraints through specialized approaches. CPUs pipeline operations within time steps while maintaining temporal ordering. GPUs batch multiple sequences together to maintain high throughput despite sequential dependencies. Software frameworks optimize this further by techniques like sequence packing and unrolling computations across multiple time steps when possible, enabling more efficient utilization of parallel processing resources while respecting the sequential constraints inherent in recurrent architectures.

#### Data Movement {#sec-dnn-architectures-data-movement-1cce}

The sequential processing in RNNs creates a distinctive data movement pattern that differs from both MLPs and CNNs. While MLPs need each weight only once per forward pass and CNNs reuse weights across spatial positions, RNNs reuse their weights across time steps while requiring careful management of the hidden state data flow.

For our example with a 128-dimensional hidden state, each time step must: load the previous hidden state (128 values), access both weight matrices (29,184 total weights from both input and recurrent connections), and store the new hidden state (128 values). This pattern repeats for every element in the sequence. Unlike CNNs where we can predict and prefetch data based on spatial patterns, RNN data movement is driven by temporal dependencies.

Different architectures handle this sequential data movement through specialized mechanisms. CPUs maintain weight matrices in cache while streaming through sequence elements and managing hidden state updates. GPUs employ memory architectures optimized for maintaining state information across sequential operations while processing multiple sequences in parallel. Deep learning frameworks orchestrate these movements by managing data transfers between time steps and optimizing batch operations.

## Attention Mechanisms: Dynamic Pattern Processing {#sec-dnn-architectures-attention-mechanisms-dynamic-pattern-processing-566d}

<<<<<<< HEAD
Recurrent Neural Networks successfully introduced memory to handle sequential dependencies, but their fixed sequential processing creates substantial limitations. RNNs process information in temporal order, making it difficult to capture relationships between distant elements and impossible to parallelize computation across sequence positions. RNNs assume that temporal proximity correlates with importance, that nearby words or time steps are more relevant than distant ones. This assumption breaks down in many real-world scenarios.

Consider the sentence "The cat, which was sitting by the window overlooking the garden, was sleeping." Here, "cat" and "sleeping" are separated by multiple intervening words, yet they form the core subject-predicate relationship. RNN architectures would process all the intervening elements sequentially, potentially losing this important connection in their fixed-capacity hidden state. This limitation revealed the need for architectures that identify and weight relationships based on content rather than position.

Attention mechanisms emerged as the solution to this architectural constraint by introducing dynamic connectivity patterns that adapt based on input content. Rather than processing elements in predetermined order with fixed relationships, attention mechanisms compute the relevance between all pairs of elements and weight their interactions accordingly. This represents a shift from structural constraints to learned, data-dependent processing patterns.
=======
Recurrent Neural Networks successfully introduced memory to handle sequential dependencies, but their fixed sequential processing creates fundamental limitations. RNNs process information in temporal order, making it difficult to capture relationships between distant elements and impossible to parallelize computation across sequence positions. More critically, RNNs assume that temporal proximity correlates with importance—that nearby words or time steps are more relevant than distant ones. This assumption breaks down in many real-world scenarios.

Consider the sentence \"The cat, which was sitting by the window overlooking the garden, was sleeping.\" Here, \"cat\" and \"sleeping\" are separated by multiple intervening words, yet they form the core subject-predicate relationship. RNN architectures would process all the intervening elements sequentially, potentially losing this crucial connection in their fixed-capacity hidden state. This limitation revealed the need for architectures that could identify and weight relationships based on content rather than position.

Attention mechanisms emerged as the solution to this architectural constraint by introducing **dynamic connectivity patterns** that adapt based on input content. Rather than processing elements in predetermined order with fixed relationships, attention mechanisms compute the relevance between all pairs of elements and weight their interactions accordingly. This represents a fundamental shift from structural constraints to learned, data-dependent processing patterns.
>>>>>>> db1156ac

### Pattern Processing Needs {#sec-dnn-architectures-pattern-processing-needs-b5e0}

Dynamic pattern processing addresses scenarios where relationships between elements aren't fixed by architecture but instead emerge from content. Consider language translation: when translating "the bank by the river," understanding "bank" requires attending to "river," but in "the bank approved the loan," the important relationship is with "approved" and "loan." Unlike RNNs that process information sequentially or CNNs that use fixed spatial patterns, we need an architecture that can dynamically determine which relationships matter.

Expanding beyond language, this requirement for dynamic processing appears across many domains. In protein structure prediction, interactions between amino acids depend on their chemical properties and spatial arrangements. In graph analysis, node relationships vary based on graph structure and node features. In document analysis, connections between different sections depend on semantic content rather than just proximity.

Synthesizing these requirements, dynamic processing demands specific capabilities from our processing architecture. The system must compute relationships between all pairs of elements, weigh these relationships based on content, and use these weights to selectively combine information. Unlike previous architectures with fixed connectivity patterns, dynamic processing requires the flexibility to modify its computation graph based on the input itself. These capabilities naturally lead us to the Transformer architecture, which implements them through attention mechanisms. @fig-transformer-attention-visualized shows the relationships learned for an attention head between subwords in a sentence.

::: {#fig-transformer-attention-visualized fig-env="figure" fig-pos="htb"}
```{.tikz}
\scalebox{0.85}{%
\begin{tikzpicture}[line join=round,font=\small\usefont{T1}{phv}{m}{n}]
\tikzset{
  token/.style={rectangle, text width=24mm,minimum width=25mm, minimum height=6mm, draw=none, fill=cyan!50},
  highlight/.style={fill=violet!30},
  attention/.style={draw=cyan, line width=1.5pt, -{Latex[length=6pt]}},
}
% Left
\foreach \i/\clr/\txt in {
  1/cyan!50/The\_, 2/cyan!50/student\_, 3/cyan!30/didn\_, 4/cyan!30/'\_, 5/cyan!35/t\_,
  6/cyan!50/finish\_, 7/cyan!20/the\_, 8/cyan!40/homework\_, 9/cyan!10/because\_,
  10/cyan!30/they\_, 11/cyan!30/were\_, 12/cyan!20/tired\_
} {
  \node[token,fill=\clr,align=right] (T\i l) at (0,-\i*0.62) {\txt};
}
% Right
\foreach \i/\txt in {
  1/The\_, 2/student\_, 3/didn\_, 4/'\_, 5/t\_,
  6/finish\_, 7/the\_, 8/homework\_, 9/because\_,
  10/they\_, 11/were\_, 12/tired\_
} {
  \node[token,fill=white,align=left] (T\i r) at ($(T\i l) + (6.5cm, 0)$) {\txt};
}

% Highlight "they" on the right side
\path (T10l) ++(65mm, 0) node[token, highlight] (T10r) {they\_};

% Attention with "they"
\draw[attention] (T10r.west) -- (T2l.east); % student
\draw[attention] (T10r.west) -- (T1l.east); % The
\draw[attention] (T10r.west) -- (T6l.east); % finish
\draw[attention, opacity=0.75] (T10r.west) -- (T8l.east); % homework
\foreach \i in {3,4,5,7,9,10,11,12}{
\draw[attention,line width=0.25] (T10r.west) -- (T\i l.east);
}
% Title
\node[above=14pt of current bounding box.north,align=center] (TS){The student didn’t finish the homework because they were tired.};
\node[below=-3pt of TS,anchor=north] {\footnotesize Layer: 4 \quad Head: 2};
\end{tikzpicture}}
```
**Attention Weights**: Transformer attention mechanisms dynamically assess relationships between subwords, assigning higher weights to more relevant connections within a sequence and enabling the model to focus on key information. These learned weights, visualized as connection strengths, reveal how the model attends to different parts of the input when processing language.
:::

### Basic Attention Mechanism {#sec-dnn-architectures-basic-attention-mechanism-9500}

Attention mechanisms represent a fundamental shift from fixed architectural connections to dynamic, content-based interactions between sequence elements. This section explores the mathematical foundations of attention, examining how query-key-value operations enable flexible pattern processing. We analyze the computational requirements, memory access patterns, and system implications that make attention both powerful and computationally demanding.

#### Algorithmic Structure {#sec-dnn-architectures-algorithmic-structure-1af4}

Attention mechanisms form the foundation of dynamic pattern processing by computing weighted connections between elements based on their content [@bahdanau2014neural]. This approach allows for the processing of relationships that aren't fixed by architecture but instead emerge from the data itself. At the core of an attention mechanism is a fundamental operation that can be expressed mathematically as:

$$
\text{Attention}(\mathbf{Q}, \mathbf{K}, \mathbf{V}) = \text{softmax}
\left(\frac{\mathbf{Q}\mathbf{K}^T}{\sqrt{d_k}}\right)\mathbf{V}
$$

This equation shows scaled dot-product attention. $\mathbf{Q}$ (queries) and $\mathbf{K}$ (keys) are matrix-multiplied to compute similarity scores, divided by $\sqrt{d_k}$ (key dimension) for numerical stability, then normalized with softmax[^fn-softmax] to get attention weights. These weights are applied to $\mathbf{V}$ (values) to produce the output. The result is a weighted combination where each position receives information from all relevant positions based on content similarity.

[^fn-softmax]: **Softmax Function**: Converts a vector of real numbers into a probability distribution where all values sum to 1. Defined as $\text{softmax}(x_i) = \frac{e^{x_i}}{\sum_j e^{x_j}}$, softmax amplifies differences between inputs (larger values get disproportionately higher probabilities) while ensuring valid attention weights for combining information sources.

In this equation, $\mathbf{Q}$ (queries), $\mathbf{K}$ (keys), and $\mathbf{V}$ (values)[^fn-attention-qkv] represent learned projections of the input. For a sequence of length $N$ with dimension $d$, this operation creates an $N\times N$ attention matrix, determining how each position should attend to all others.

[^fn-attention-qkv]: **Query-Key-Value Attention**: Inspired by information retrieval systems where queries search through keys to retrieve values. In neural attention, queries and keys compute similarity scores (like a search engine matching queries to documents), while values contain the actual information to retrieve—a design that enables flexible, content-based information access.

The attention operation involves several key steps. First, it computes query, key, and value projections for each position in the sequence. Next, it generates an $N\times N$ attention matrix through query-key interactions. These steps are illustrated in @fig-attention. Finally, it uses these attention weights to combine value vectors, producing the output.

::: {#fig-attention fig-env="figure" fig-pos="htb"}
```{.tikz}
\begin{tikzpicture}[line join=round,font=\usefont{T1}{phv}{m}{n}\small]
\tikzset{%
   Line/.style={line width=1.1pt,BrownLine,text=black},
   LineB/.style={line width=1.1pt,cyan!99!red,text=black},
   LineR/.style={line width=1.1pt,red!99!black,text=black,rounded corners=7pt},
   LineBD/.style={line width=2pt,cyan!99!red,text=black,shorten <=126},
   LineBDE/.style={line width=2pt,BrownLine,text=black},
   LineBDD/.style={line width=2pt,GreenD,text=black,shorten <=126},
   LineBDG/.style={line width=2pt,red!99!black,text=black,shorten <=126}
}
  %
  \def\rows{6}
  \def\cols{6}
  \def\r{0.2}
  \def\xgap{0.07}
  \def\ygap{0.07}

\begin{scope}[local bounding box=CEN,shift={($(0,0)+(0,0)$)}]
  %Coordinates of the upper right corner (gradient of the gradient)
  \pgfmathsetmacro\dx{(\cols - 1)*(2*\r + \xgap)}
  \pgfmathsetmacro\dy{(\rows - 1)*(2*\r + \ygap)}
  \pgfmathsetmacro\dmax{max(sqrt(pow(\dx,2) + pow(\dy,2)), 0.0001)}

  \foreach \i [count=\c] in {0,...,\numexpr\rows-1} {
    \foreach \j  in {0,...,\numexpr\cols-1} {
\pgfmathtruncatemacro{\newX}{\j + 1} %
      % Pozicija kruga
      \pgfmathsetmacro\x{\j*(2*\r + \xgap)}
      \pgfmathsetmacro\y{-\i*(2*\r + \ygap)}

      % Udaljenost do gornjeg desnog ugla
      \pgfmathsetmacro\ux{\dx - \x}
      \pgfmathsetmacro\uy{-\dy - \y}
      \pgfmathsetmacro\d{sqrt(pow(\ux,2) + pow(\uy,2))}
      \pgfmathsetmacro\norm{0.9 - min(\d/\dmax,1)} % intenzitet preliva

      % Interpolacija od plave (0,0,1) do svetlo crvene (1,0.6,0.6)
      \pgfmathsetmacro\R{(1 - \norm)*0.2 + \norm*1.0}
      \pgfmathsetmacro\G{(1 - \norm)*0.42 + \norm*0.2}
      \pgfmathsetmacro\B{(1 - \norm)*1.0 + \norm*0.2}

      \definecolor{cellcol}{rgb}{\R,\G,\B}
      \fill[cellcol] (\x,-\y) circle(\r)coordinate(C\c\newX);
    }
  }
\end{scope}

\begin{scope}[on background layer]
  \foreach \i in{1,2,3,4,5,6}{
\draw[Line](C1\i)--(C6\i);
}

 \foreach \i in{1,3,4,5,6}{
\draw[Line](C\i 1)--(C\i 6);
}
\end{scope}
\begin{scope}[local bounding box=QUE,on background layer,shift={(0,0)}]
\node[below=3mm of CEN]{Attention};
  \foreach \i/\tt in{1/to,2/users,3/powers,4/em,5/visualization,6/Data}{
 \ifnum\i=2
    \path (C\i 1) ++(-5,0) node[left]{\tt};
    \draw[LineBD] (C\i 1)--++(-5,0);
  \else
    \draw[LineB]  (C\i 1)--++(-5,0) node[left]{\tt};
    \draw[LineBD] (C\i 1)coordinate(QW\i)--++(-5,0);
  \fi
}
\end{scope}
\node[above left=1mm and 23mm of QW6,cyan!90!black]{Query};

\coordinate(1D)at($(QW1)+(0,-1.25)$);
\coordinate(2D)at($(1D)+(0,-0.45)$);
\coordinate(3D)at($(1D)+(0,-0.9)$);
\coordinate(4D)at($(1D)+(0,-1.35)$);
\coordinate(5D)at($(1D)+(0,-1.8)$);
\coordinate(6D)at($(1D)+(0,-2.25)$);

 \foreach \i/\tt in{6/to,5/users,4/powers,3/em,2/visualization,1/Data}{
    \path (\i D) ++(-5,0) node[left]{\tt};
    \draw[LineBDD]  (\i D)coordinate(QD\i)--++(-5,0);
}
\node[above left=1mm and 23mm of QD1,GreenD]{Value};

\coordinate(1G)at($(QW6)+(0,1.25)$);
\coordinate(2G)at($(1G)+(0,0.45)$);
\coordinate(3G)at($(1G)+(0,0.9)$);
\coordinate(4G)at($(1G)+(0,1.35)$);
\coordinate(5G)at($(1G)+(0,1.8)$);
\coordinate(6G)at($(1G)+(0,2.25)$);
 \foreach \i/\tt in{1/to,2/users,3/powers,4/em,5/visualization,6/Data}{
    \path (\i G) ++(-5,0) node[left]{\tt};
    \draw[LineBDG]  (\i G)coordinate(QG\i)--++(-5,0)coordinate(GO\i);
}
\node[above left=1mm and 23mm of QG6,red!99!black]{Key};

\begin{scope}[on background layer,fill opacity=0.5]
 \foreach \i in{1,2,3,4,5,6}{
\draw[LineR](GO\i)-|(C6\i);
}
\end{scope}

\begin{scope}[fill opacity=0.4]
\fill[fill=blue!10](C66)++(0.25,0)to[out=350,in=0]++(355:4.5)coordinate(O1)--++
(270:1.65)coordinate(O2)to[out=185,in=10]($(C16)+(0.25,0)$)--cycle;
\fill[fill=green!20](O1)to[out=245,in=0](QD1)--
++(180:4.3)--++(270:2.3)to[out=0,in=240](O2)--cycle;
 \end{scope}

\foreach \i[count=\x] in{0.01,0.2,0.4,0.6,0.8,0.99}{
\draw[LineBDE]($(O1)!\i!(O2)$)--++(0.5,0)coordinate(X\x);
}
\node[above=1mm of X1]{Out};
\end{tikzpicture}
```
**Query-Key-Value Interaction**: Transformer attention mechanisms dynamically weigh input sequence elements by computing relationships between queries, keys, and values, enabling the model to focus on relevant information. these projections facilitate the creation of an attention matrix that determines the contribution of each value vector to the final output, effectively capturing contextual dependencies within the sequence. Source: [transformer explainer](HTTPS://poloclub.GitHub.io/transformer-explainer/).
:::

The key is that, unlike the fixed weight matrices found in previous architectures, as shown in @fig-attention-weightcalc, these attention weights are computed dynamically for each input. This allows the model to adapt its processing based on the dynamic content at hand.

::: {#fig-attention-weightcalc fig-env="figure" fig-pos="htb"}
```{.tikz}
 \begin{tikzpicture}[line join=round,font=\small\usefont{T1}{phv}{m}{n}]

\tikzset{
  pics/key/.style = {
    code = {
      % Trougao (strelica)
      \fill[#1] (0,0) -- (1,0.75) -- (0,1.5) -- cycle;

      % Vertikalna linija desno
      \draw[line width=3pt, #1] (1,0.1) -- (1,1.4);
    }
  },
  pics/key/.default = black % podrazumevana boja
}

 \begin{scope}[local bounding box=QKV]
 \def\rows{15}
  \def\cols{25}
  \def\lastrows{7}  % number of rows in last column
  \def\size{0.1}

  \foreach \j in {0,...,\cols} {
    % Last column - number of rows
    \pgfmathsetmacro\maxrows{
      (\j == \cols) ? \lastrows : \rows
    }

    \foreach \i in {0,...,\rows} {
      \ifnum\i>\maxrows
        \relax %
      \else
        % Random blend: 30-60
        \pgfmathsetmacro\blend{rnd*60 + 30}
        %
        \ifnum\j<16
          \fill[blue!\blend!white] (\j*\size, -\i*\size) rectangle ++(\size, -\size);
        \else
          \fill[red!\blend!white] (\j*\size, -\i*\size) rectangle ++(\size, -\size);
        \fi
      \fi
    }
  }
 \coordinate (1topLeft) at (0, 0);
\pgfmathsetmacro\ycoord{-\rows*\size - \size}
\pgfmathsetmacro\xcoord{\cols*\size + \size}
\coordinate (1bottomLeft) at (0,{\ycoord});
\coordinate (1topRight) at ({\xcoord},0);
\coordinate (1bottomRight) at (\xcoord,\ycoord);
\end{scope}

\begin{scope}[local bounding box=LEFT,shift={($(0,0)+(-2.5,0)$)}]
  \def\numrects{5}
  \def\w{0.1}
  \def\h{0.4}
  \def\bluefrac{0.6}
  \foreach \i in {0,...,\numexpr\numrects-1} {
    \pgfmathsetmacro\blend{rnd*80 + 10}
    \pgfmathsetmacro\cutoff{\bluefrac * \numrects}
      \fill[black!\blend!white] (\i*\w, 0) rectangle ++(\w, \h);
  }
\coordinate (0bottomLeft) at (0, 0);
\coordinate (0topLeft) at (0,\h);
\coordinate (0topRight) at ({\numrects*\w},{\h});
\coordinate (0bottomRight) at ({\numrects*\w},0);
%%
\def\vi{7pt}
\node[align=right,anchor=east,left= 1pt of $(0bottomLeft)!0.5!(0topLeft)$](0DA){Data};
\node[align=right,below=\vi of 0DA.south east,anchor=east](0VI){visualization};
\node[align=right,below=\vi of 0VI.south east,anchor=east](0EM){em};
\node[align=right,below=\vi of 0EM.south east,anchor=east](0PO){powers};
\node[align=right,below=\vi of 0PO.south east,anchor=east](0US){users};
\node[align=right,below=\vi of 0US.south east,anchor=east](0TO){to};
\end{scope}

\begin{scope}[local bounding box=BIAS,shift={($(QKV)+(2.75,2.5)$)}]
  \def\numrects{27}
  \def\w{0.3}
  \def\h{0.1}

  \def\bluefrac{0.6}
    \foreach \i in {0,...,\numexpr\numrects-1} {
     % colors (4% do 60%)
    \pgfmathsetmacro\blend{rnd*60 + 4}
\fill[black!\blend!white] (0, -\i*\h) rectangle ++(\w, -\h);
  }
\coordinate (2topLeft) at (0, 0);
\coordinate (2bottomRight) at ({\w}, {-\numrects*\h});
\coordinate (2bottomLeft) at ({0}, {-\numrects*\h});
\coordinate (2topRight) at ({\w}, 0);
\end{scope}

\begin{scope}[local bounding box=RIGHT,shift={($(0,0)+(7.5,0)$)}]
  \def\numrects{17}
  \def\w{0.1}
  \def\h{0.4}
  \def\bluefrac{0.6}
  \foreach \i in {0,...,\numexpr\numrects-1} {
    \pgfmathsetmacro\blend{rnd*90 + 10}
    \pgfmathsetmacro\cutoff{\bluefrac * \numrects}
    \ifnum\i<\cutoff
      \fill[blue!\blend!white] (\i*\w, 0) rectangle ++(\w, \h);
    \else
      \fill[red!\blend!white] (\i*\w, 0) rectangle ++(\w, \h);
    \fi
  }
\coordinate (3bottomLeft) at (0, 0);
\coordinate (3topLeft) at (0,\h);
\coordinate (3topRight) at ({\numrects*\w},{\h});
\coordinate (3bottomRight) at ({\numrects*\w},0);
%%
\def\vi{7pt}
\node[align=right,anchor=east,left= 1pt of $(3bottomLeft)!0.5!(3topLeft)$](DA){Data};
\node[align=right,below=\vi of DA.south east,anchor=east](VI){visualization};
\node[align=right,below=\vi of VI.south east,anchor=east](EM){em};
\node[align=right,below=\vi of EM.south east,anchor=east](PO){powers};
\node[align=right,below=\vi of PO.south east,anchor=east](US){users};
\node[align=right,below=\vi of US.south east,anchor=east](TO){to};
\end{scope}
%%%%%
\node[align=center,above= 4pt of $(2topLeft)!0.5!(2topRight)$](2BI){Bias};
\node[above=5mm of 3topRight](Q1){Q $\cdot$ K $\cdot$ V};
\path[red](Q1)-|coordinate(T1)($(1topLeft)!0.5!(1topRight)$);;
\node[]at(T1){Q $\cdot$ K $\cdot$ V Weights};
\path[red](Q1)-|coordinate(T0)(0topRight);
\node[]at(T0){Embedding};
%%
\node[below=25mm of 3bottomRight](Q2){matrix(6,2304)};
\path[red](Q2)-|coordinate(TT1)($(1bottomLeft)!0.5!(1bottomRight)$);
\node[]at(TT1){matrix(768,2304)};
\path[red](Q2)-|coordinate(TT2)(0bottomRight);
\node[]at(TT2){matrix(6,768)};
\path[red](Q2)-|coordinate(TT3)(2bottomRight);
\node[]at(TT3){vector(2304)};

\node[left= 20pt of $(1bottomLeft)!0.5!(1topLeft)$](PLUS){\LARGE  $\times$};
\node[right= 20pt of $(1bottomRight)!0.5!(1topRight)$](PLUS){\LARGE +};
\node[right= 20pt of PLUS](JED){\LARGE=};
%%
\scoped[on background layer]
\node[outer sep=0pt,draw=BackLine,inner xsep=3mm,inner ysep=27,yshift=-8mm,
           fill=BackColor!20,fit=(0VI)(2BI)(Q2),line width=1pt](BB1){};
\node[above=7pt of  BB1.south,anchor=south]{$\displaystyle\sum\limits_{d=1}^{768}E_{id}\cdot W_{dj}+b_j=GKV_{ij}$};
%
\draw[outer sep=0pt,line width=1pt,draw=BackLine,fill=BackColor!45](BB1.north west)rectangle($(BB1.north east)+(0,1)$);
\coordinate (B) at ($(BB1.north west)+(0,1)$);
\coordinate (C) at ($(BB1.north east)+(0,1)$);
\node[right=5pt of $(BB1.north west)!0.5!(B)$]{\textbf{QKV Calculation}};

 \pic[shift={(-1,0)},scale=0.4,rotate=0] at ($(BB1.north east)!0.2!(C)$) {key=OliveLine!90!black};
\end{tikzpicture}
```
**Dynamic Attention Weights**: Transformer models calculate attention weights dynamically based on the relationships between query, key, and value vectors, allowing the model to focus on relevant parts of the input sequence for each processing step. this contrasts with fixed-weight architectures and enables adaptive pattern processing for handling variable-length inputs and complex dependencies. Source: [transformer explainer](HTTPS://poloclub.GitHub.io/transformer-explainer/).
:::

#### Computational Mapping {#sec-dnn-architectures-computational-mapping-6c7e}

Attention mechanisms create computational patterns that differ significantly from previous architectures. The implementation approach shown in @lst-attention_layer_compute demonstrates how dynamic connectivity translates into specific computational requirements.

::: {#lst-attention_layer_compute}
```{.python}
def attention_layer_matrix(Q, K, V):
    # Q, K, V: (batch_size × seq_len × d_model)
    scores = matmul(Q, K.transpose(-2, -1)) / \
             sqrt(d_k)           # Compute attention scores
    weights = softmax(scores)    # Normalize scores
    output = matmul(weights, V)  # Combine values
    return output

# Core computational pattern
def attention_layer_compute(Q, K, V):
    # Initialize outputs
    scores = np.zeros((batch_size, seq_len, seq_len))
    outputs = np.zeros_like(V)

    # Loop 1: Process each sequence in batch
    for b in range(batch_size):
        # Loop 2: Compute attention for each query position
        for i in range(seq_len):
            # Loop 3: Compare with each key position
            for j in range(seq_len):
                # Compute attention score
                for d in range(d_model):
                    scores[b,i,j] += Q[b,i,d] * K[b,j,d]
                scores[b,i,j] /= sqrt(d_k)

        # Apply softmax to scores
        for i in range(seq_len):
            scores[b,i] = softmax(scores[b,i])

        # Loop 4: Combine values using attention weights
        for i in range(seq_len):
            for j in range(seq_len):
                for d in range(d_model):
                    outputs[b, i, d] += (
                       scores[b, i, j]
                       * V[b, j, d]
                    )

    return outputs
```
**Attention Mechanism**: Transformer models compute attention through query-key-value interactions, enabling dynamic focus across input sequences for improved language understanding.
:::

The nested loops in `attention_layer_compute` reveal the true nature of attention's computational pattern (see @lst-attention_layer_compute). The first loop processes each sequence in the batch independently. The second and third loops compute attention scores between all pairs of positions, creating a quadratic computation pattern with respect to sequence length. The fourth loop uses these attention weights to combine values from all positions, producing the final output.

#### System Implications {#sec-dnn-architectures-system-implications-b5aa}

Applying our three-dimensional analysis framework to attention mechanisms reveals patterns in memory requirements, computation needs, and data movement that distinguish them from previous architectures through dynamic connectivity.

##### Memory Requirements {#sec-dnn-architectures-memory-requirements-3dc1}

In terms of memory requirements, attention mechanisms necessitate storage for attention weights, key-query-value projections, and intermediate feature representations. For a sequence length $N$ and dimension d, each attention layer must store an $N\times N$ attention weight matrix for each sequence in the batch, three sets of projection matrices for queries, keys, and values (each sized $d\times d$), and input and output feature maps of size $N\times d$. The dynamic generation of attention weights for every input creates a memory access pattern where intermediate attention weights become a significant factor in memory usage.

##### Computation Needs {#sec-dnn-architectures-computation-needs-a41e}

Computation needs in attention mechanisms center around two main phases: generating attention weights and applying them to values. For each attention layer, the system performs substantial multiply-accumulate operations across multiple computational stages. The query-key interactions alone require $N\times N\times d$ multiply-accumulates, with an equal number needed for applying attention weights to values. Additional computations are required for the projection matrices and softmax operations. This computational pattern differs from previous architectures due to its quadratic scaling with sequence length and the need to perform fresh computations for each input.

##### Data Movement {#sec-dnn-architectures-data-movement-12b1}

Data movement in attention mechanisms presents unique challenges. Each attention operation involves projecting and moving query, key, and value vectors for each position, storing and accessing the full attention weight matrix, and coordinating the movement of value vectors during the weighted combination phase. This creates a data movement pattern where intermediate attention weights become a major factor in system bandwidth requirements. Unlike the more predictable access patterns of CNNs or the sequential access of RNNs, attention operations require frequent movement of dynamically computed weights across the memory hierarchy.

These distinctive characteristics of attention mechanisms in terms of memory, computation, and data movement have significant implications for system design and optimization, setting the stage for the development of more advanced architectures like Transformers.

### Transformers and Self-Attention {#sec-dnn-architectures-transformers-selfattention-427f}

While attention mechanisms introduced the concept of dynamic pattern processing, they were initially applied as additions to existing architectures, particularly RNNs for sequence-to-sequence tasks. This hybrid approach still suffered from the fundamental limitations of recurrent architectures: sequential processing constraints that prevented efficient parallelization and difficulties with very long sequences. The breakthrough insight was recognizing that attention mechanisms alone could replace both convolutional and recurrent processing entirely.

Transformers, introduced in the landmark \"Attention is All You Need\" paper[^fn-attention-is-all-you-need] by @vaswani2017attention, represent the culmination of architectural evolution by eliminating all structural constraints in favor of pure content-dependent processing. Rather than adding attention to RNNs, Transformers built the entire architecture around attention mechanisms, introducing **self-attention** as the primary computational pattern. This architectural decision traded the parameter efficiency of CNNs and the sequential coherence of RNNs for maximum flexibility and parallelizability.

This represents the final step in our architectural journey: from MLPs that connected everything to everything, to CNNs that connected locally, to RNNs that connected sequentially, to Transformers that connect dynamically based on learned content relationships. Each evolution sacrificed constraints for capabilities, with Transformers achieving maximum expressivity at the cost of maximum computational requirements.

[^fn-attention-is-all-you-need]: **"Attention is All You Need"**: This 2017 paper by Google researchers eliminated recurrence entirely, showing that attention mechanisms alone could achieve state-of-the-art results. The title itself became a rallying cry, and within 5 years, transformer-based models achieved breakthrough performance in language (GPT, BERT), vision (ViT), and beyond. While the basic attention mechanism allows for content-based weighting of information from a source sequence, Transformers extend this idea by applying attention within a single sequence, enabling each element to attend to all other elements including itself.

#### Algorithmic Structure {#sec-dnn-architectures-algorithmic-structure-1242}

The key innovation in Transformers lies in their use of self-attention layers. In a self-attention layer, the queries, keys, and values are all derived from the same input sequence. This allows the model to weigh the importance of different positions within the same sequence when encoding each position. For instance, in processing the sentence "The animal didn't cross the street because it was too wide," self-attention allows the model to link "it" with "street," capturing long-range dependencies that are challenging for traditional sequential models.

The self-attention mechanism can be expressed mathematically in a form similar to the basic attention mechanism:
$$
\text{SelfAttention}(\mathbf{X}) = \text{softmax}
\left(\frac{\mathbf{XW_Q}(\mathbf{XW_K})^T}{\sqrt{d_k}}\right)\mathbf{XW_V}
$$

Here, $\mathbf{X}$ is the input sequence, and $\mathbf{W_Q}$, $\mathbf{W_K}$, and $\mathbf{W_V}$ are learned weight matrices for queries, keys, and values respectively. This formulation highlights how self-attention derives all its components from the same input, creating a dynamic, content-dependent processing pattern.

Building on this foundation, Transformers employ multi-head attention, which extends the self-attention mechanism by running multiple attention functions in parallel. Each "head" involves a separate set of query/key/value projections that can focus on different aspects of the input, allowing the model to jointly attend to information from different representation subspaces. This multi-head structure provides the model with a richer representational capability, enabling it to capture various types of relationships within the data simultaneously.

The mathematical formulation for multi-head attention is:
$$
\text{MultiHead}(\mathbf{Q}, \mathbf{K}, \mathbf{V}) = \text{Concat}(\text{head}_1, \ldots, \text{head}_h)\mathbf{W}^O
$$
where each attention head is computed as:
$$
\text{head}_i = \text{Attention}(\mathbf{Q}\mathbf{W}_i^Q, \mathbf{K}\mathbf{W}_i^K, \mathbf{V}\mathbf{W}_i^V)
$$

A critical component in both self-attention and multi-head attention is the scaling factor $\sqrt{d_k}$, which serves an important mathematical purpose. This factor prevents the dot products from growing too large, which would push the softmax function into regions with extremely small gradients. For queries and keys of dimension $d_k$, their dot product has variance $d_k$, so dividing by $\sqrt{d_k}$ normalizes the variance to 1, maintaining stable gradients and enabling effective learning.[^fn-attention-scaling]

[^fn-attention-scaling]: **Attention Scaling**: Without the $\sqrt{d_k}$ scaling factor, large dot products would cause the softmax to saturate, producing gradients close to zero and hindering learning. This mathematical insight enables stable optimization of large Transformer models.

Beyond the mathematical mechanics, attention mechanisms can be understood conceptually as implementing a form of content-addressable memory system. Like hash tables that retrieve values based on key matching, attention computes similarity between a query and all available keys, then retrieves a weighted combination of corresponding values. The dot product similarity `Q·K` functions like a hash function that measures how well each key matches the query. The softmax normalization ensures the weights sum to 1, implementing a probabilistic retrieval mechanism. This connection helps explain why attention is so effective for tasks requiring flexible information retrieval—it provides a differentiable approximation to database lookup operations.

**Information-Theoretic View of Attention**: From an information-theoretic perspective, attention mechanisms implement optimal information aggregation under uncertainty. The attention weights can be viewed as representing uncertainty about which parts of the input contain relevant information for the current processing step. The softmax operation implements a maximum entropy principle: among all possible ways to distribute attention across input positions, softmax selects the distribution with maximum entropy subject to the constraint that similarity scores determine relative importance [@cover2006elements].

#### Efficiency Characteristics and Optimization Potential

Attention mechanisms are highly redundant, with many heads learning similar patterns. Head pruning and low-rank attention factorization can reduce computation by 50-80% with careful implementation. Analysis of large Transformer models reveals that most attention heads can be classified into a few common patterns (positional, syntactic, semantic), suggesting that explicit architectural specialization could replace learned redundancy.

Attention operations are particularly sensitive to quantization due to the softmax operation and the quadratic number of attention scores. Separate quantization schemes for Q, K, V projections and careful handling of softmax operations are required for stable quantization. Post-training INT8 quantization typically achieves 2-3% accuracy loss, while INT4 quantization requires more sophisticated quantization-aware training approaches.

The quadratic scaling with sequence length creates fundamental efficiency limitations. Sparse attention patterns (such as local windows, strided patterns, or learned sparsity) can reduce complexity from O(n²) to O(n log n) or O(n) while maintaining most modeling capability. Linear attention approximations trade some expressive power for linear scaling, enabling processing of much longer sequences on limited hardware.

This information-theoretic interpretation reveals why attention is so effective for selective processing. The mechanism automatically balances two competing objectives: focusing on the most relevant information (minimizing entropy) while maintaining sufficient breadth to avoid missing important details (maximizing entropy). The attention pattern emerges as the optimal trade-off between these objectives, explaining why transformers can effectively handle long sequences and complex dependencies.

**Attention as Learned Activation Patterns**: Self-attention can be understood as learning dynamic activation patterns across the input sequence. Unlike CNNs which apply fixed filters or RNNs which use fixed recurrence patterns, attention learns which elements should activate together based on their content. This creates a form of adaptive connectivity where the effective network topology changes for each input. Recent research has shown that attention heads in trained models often specialize in detecting specific linguistic or semantic patterns [@clark2019what], suggesting that the mechanism naturally discovers interpretable structural regularities in data.

The Transformer architecture leverages this self-attention mechanism within a broader structure that typically includes feed-forward layers, layer normalization, and residual connections (see @fig-transformer). This combination allows Transformers to process input sequences in parallel, capturing complex dependencies without the need for sequential computation. As a result, Transformers have demonstrated significant effectiveness across a wide range of tasks, from natural language processing to computer vision, transforming deep learning architectures across domains.

::: {#fig-transformer fig-env="figure" fig-pos="htb"}
```{.tikz}
\scalebox{0.7}{
\begin{tikzpicture}[font=\small\usefont{T1}{phv}{m}{n}]
\tikzset{%
    Line/.style={line width=1.0pt,black!50,text=black}
}
\draw[fill=BackColor!50, line width=0.5pt,draw=BackLine] (-0.975, 6.455) -- (2.725, 6.455) -- (2.725, 1.305) -- (-0.975, 1.305) -- cycle;
\draw[fill=BackColor!50, line width=0.5pt,draw=BackLine] (3.775, 9.405) -- (7.475, 9.405) -- (7.475, 1.305) -- (3.775, 1.305) -- cycle;
\draw[line width=0.5pt, fill=RedL] (0, 0) -- (2.5, 0) -- (2.5, -0.9) -- (0, -0.9) -- cycle;
\node[text width=2.5cm, align=center] at (1.25,-0.45) {Input \vspace{-0.05cm} \linebreak Embedding};
\draw[line width=0.5pt, fill=RedL] (4, 0) -- (6.5, 0) -- (6.5, -0.9) -- (4, -0.9) -- cycle;
\node[text width=2.5cm, align=center] at (5.25,-0.45) {Output \vspace{-0.05cm} \linebreak Embedding};
\draw[line width=0.5pt, fill=BrownL] (0.0, 3.68) -- (2.5, 3.68) -- (2.5, 3.18) -- (0, 3.18) -- cycle;
\node[text width=2.5cm, align=center] at (1.25,3.43) {Add \& Norm};
\draw[line width=0.5pt, fill=GreenL] (0.0, 3.03) -- (2.5, 3.03) -- (2.50, 2.13) -- (0, 2.13) -- cycle;
\node[text width=2.5cm, align=center] at (1.25,2.58) {Multi-Head \vspace{-0.05cm} \linebreak Attention};
\draw[line width=0.5pt] (1.25, 3.03) -- (1.25, 3.18);
\draw[line width=0.5pt, fill=BrownL] (4, 6.63) -- (6.5, 6.63) -- (6.50, 6.13) -- (4, 6.13) -- cycle;
\node[text width=2.5cm, align=center] at (5.25,6.38) {Add \& Norm};
\draw[line width=0.5pt, fill=GreenL] (4, 5.98) -- (6.5, 5.98) -- (6.5, 5.08) -- (4, 5.08) -- cycle;
\node[text width=2.5cm, align=center] at (5.25,5.53) {Multi-Head \vspace{-0.05cm} \linebreak Attention};
\draw[line width=0.5pt] (5.25, 5.98) -- (5.25, 6.13);
\draw[line width=0.5pt, fill=BrownL] (4, 4.080) -- (6.5, 4.08) -- (6.5, 3.58) -- (4, 3.58) -- cycle;
\node[text width=2.5cm, align=center] at (5.25,3.83) {Add \& Norm};
\draw[line width=0.5pt, fill=GreenL] (4, 3.43) -- (6.5, 3.43) -- (6.5, 2.13) -- (4, 2.13) -- cycle;
\node[text width=2.5cm, align=center] at (5.25,2.78) {Masked \vspace{-0.05cm} \linebreak Multi-Head \vspace{-0.05cm} \linebreak Attention};
\draw[line width=0.5pt] (5.25, 3.43) -- (5.25, 3.58);
\draw[line width=0.5pt, fill=BrownL] (0, 6.23) -- (2.5, 6.23) -- (2.5, 5.73) -- (0, 5.73) -- cycle;
\node[text width=2.5cm, align=center] at (1.25,5.98) {Add \& Norm};
\draw[line width=0.5pt, fill=BlueL] (0, 5.58) -- (2.5, 5.58) -- (2.5, 4.68) -- (0, 4.68) -- cycle;
\node[text width=2.5cm, align=center] at (1.25,5.13) {Feed \vspace{-0.05cm} \linebreak Forward};
\draw[line width=0.5pt] (1.25, 5.58) -- (1.25, 5.73);
\draw[line width=0.5pt, fill=BrownL] (4, 9.18) -- (6.5, 9.18) -- (6.5, 8.68) -- (4, 8.68) -- cycle;
\node[text width=2.5cm, align=center] at (5.25,8.93) {Add \& Norm};
\draw[line width=0.5pt, fill=BlueL] (4, 8.53) -- (6.5, 8.53) -- (6.5, 7.63) -- (4, 7.63) -- cycle;
\node[text width=2.5cm, align=center] at (5.250,8.080) {Feed \vspace{-0.05cm} \linebreak Forward};
\draw[line width=0.5pt] (5.25, 8.53) -- (5.25, 8.68);
\draw[line width=0.5pt, fill=cyan!50] (4, 10.28) -- (6.5, 10.28) -- (6.5, 9.78) -- (4, 9.78) -- cycle;
\node[text width=2.5cm, align=center] at (5.250,10.030) {Linear};
\draw[line width=0.5pt, fill=OrangeL] (4, 11.38) -- (6.5, 11.38) -- (6.5, 10.88) -- (4, 10.88) -- cycle;
\node[text width=2.5cm, align=center] at (5.25,11.13) {Softmax};
\draw[line width=0.75pt,fill=green!40] (1.25, 0.6) circle (0.2);
\draw[line width=1.25pt] (1.41, 0.6) -- (1.09, 0.6);
\draw[line width=1.25pt] (1.25, 0.76) -- (1.25, 0.44);
\draw[line width=0.75pt,fill=green!40] (5.25, 0.6) circle (0.2);
\draw[line width=1.25pt] (5.41, 0.6) -- (5.09, 0.6);
\draw[line width=1.25pt] (5.25, 0.76) -- (5.25, 0.44);
\draw[line width=0.75pt,fill=green!20] (0.35, 0.6) circle (0.40);
\draw[line width=1.25pt] (-0.03, 0.6) -- (-0.014490, 0.629156) -- (0.00102, 0.657833) -- (0.016531, 0.685561) -- (0.032041, 0.711884) -- (0.047551, 0.736369) -- (0.063061, 0.758616) -- (0.078571, 0.778258) -- (0.094082, 0.794973) -- (0.109592, 0.808486) -- (0.125102, 0.818576) -- (0.140612, 0.825077) -- (0.156122, 0.827883) -- (0.171633, 0.826946) -- (0.187143, 0.822284) -- (0.202653, 0.813971) -- (0.218163, 0.802145) -- (0.233673, 0.786999) -- (0.249184, 0.768783) -- (0.264694, 0.747796) -- (0.280204, 0.724382) -- (0.295714, 0.698925) -- (0.311224, 0.671845) -- (0.326735, 0.643584) -- (0.342245, 0.614608) -- (0.357755, 0.585392) -- (0.373265, 0.556416) -- (0.388776, 0.528155) -- (0.404286, 0.501075) -- (0.419796, 0.475618) -- (0.435306, 0.452204) -- (0.450816, 0.431217) -- (0.466327, 0.413001) -- (0.481837, 0.397855) -- (0.497347, 0.386029) -- (0.512857, 0.377716) -- (0.528367, 0.373054) -- (0.543878, 0.372117) -- (0.559388, 0.374923) -- (0.574898, 0.381424) -- (0.590408, 0.391514) -- (0.605918, 0.405027) -- (0.621429, 0.421742) -- (0.636939, 0.441384) -- (0.652449, 0.463631) -- (0.667959, 0.488116) -- (0.683469, 0.514439) -- (0.698980, 0.542167) -- (0.714490, 0.570844) -- (0.730, 0.60);
\draw[line width=0.75pt,fill=green!20] (6.15, 0.6) circle (0.4);
\draw[line width=1.25pt] (5.77, 0.6) -- (5.78551, 0.629156) -- (5.801020, 0.657833) -- (5.816531, 0.685561) -- (5.832041, 0.711884) -- (5.847551, 0.736369) -- (5.863061, 0.758616) -- (5.878571, 0.778258) -- (5.894082, 0.794973) -- (5.909592, 0.808486) -- (5.925102, 0.818576) -- (5.940612, 0.825077) -- (5.956122, 0.827883) -- (5.971633, 0.826946) -- (5.987143, 0.822284) -- (6.002653, 0.813971) -- (6.018163, 0.802145) -- (6.033673, 0.786999) -- (6.049184, 0.768783) -- (6.064694, 0.747796) -- (6.080204, 0.724382) -- (6.095714, 0.698925) -- (6.111224, 0.671845) -- (6.126735, 0.643584) -- (6.142245, 0.614608) -- (6.157755, 0.585392) -- (6.173265, 0.556416) -- (6.188776, 0.528155) -- (6.204286, 0.501075) -- (6.219796, 0.475618) -- (6.235306, 0.452204) -- (6.250816, 0.431217) -- (6.266327, 0.413001) -- (6.281837, 0.397855) -- (6.297347, 0.386029) -- (6.312857, 0.377716) -- (6.328367, 0.373054) -- (6.343878, 0.372117) -- (6.359388, 0.374923) -- (6.374898, 0.381424) -- (6.390408, 0.391514) -- (6.405918, 0.405027) -- (6.421429, 0.421742) -- (6.436939, 0.441384) -- (6.452449, 0.463631) -- (6.467959, 0.488116) -- (6.483469, 0.514439) -- (6.498980, 0.542167) -- (6.514490, 0.570844) -- (6.530, 0.60);
\draw[Line, -latex] (1.25, 3.68) -- (1.25, 4.68);
\draw[Line, -latex] (5.25, 6.63) -- (5.25, 7.63);
\draw[Line, -latex] (5.25, 9.18) -- (5.25, 9.78);
\draw[Line, -latex] (5.25, 10.28) -- (5.25, 10.88);
\draw[Line, -latex] (1.25, 0) -- (1.25, 0.4);
\draw[Line, -latex] (1.25, 0.8) -- (1.25, 2.13);
\draw[Line, -latex] (5.25, 0.8) -- (5.25, 2.13);
\draw[Line, -latex] (5.25, 0) -- (5.25, 0.4);
\draw[Line] (0.75, 0.6) -- (1.05, 0.6);
\draw[Line] (5.45, 0.6) -- (5.75, 0.6);
\draw[-latex, Line] (1.25, 4.08) -- (-0.75, 4.08) -- (-0.75, 5.98) -- (0, 5.98);
\draw[-latex, Line] (1.25, 1.53) -- (-0.75, 1.53) -- (-0.75, 3.43) -- (0, 3.43);
\draw[-latex, Line] (5.25, 1.53) -- (7.25, 1.53) -- (7.25, 3.83) -- (6.5, 3.83);
\draw[-latex, Line] (5.25, 4.48) -- (7.25, 4.48) -- (7.25, 6.38) -- (6.5, 6.38);
\draw[-latex, Line] (5.25, 7.03) -- (7.25, 7.03) -- (7.25, 8.93) -- (6.5, 8.93);
\draw[-latex, Line] (1.25, 1.73) -- (0.3125, 1.73) -- (0.3125, 2.13);
\draw[-latex,Line] (1.25, 1.73) -- (2.1875, 1.73) -- (2.1875, 2.13);
\draw[-latex, Line] (5.25, 1.73) -- (4.3125, 1.73) -- (4.3125, 2.13);
\draw[-latex,Line] (5.25, 1.73) -- (6.1875, 1.73) -- (6.1875, 2.13);
\draw[-latex,Line] (1.25, 6.23) -- (1.25, 7.23) -- (3.25, 7.23) -- (3.25, 4.68) -- (4.3125, 4.68) -- (4.3125, 5.08);
\draw[-latex, Line] (1.25, 6.23) -- (1.25, 7.23) -- (3.25, 7.23) -- (3.25, 4.68) -- (5.25, 4.68) -- (5.25, 5.08);
\draw[-latex,Line] (5.25, 4.08) -- (5.25, 4.68) -- (6.1875, 4.68) -- (6.1875, 5.08);
\draw[Line, -latex] (1.25, -1.5) -- (1.25, -0.9);
\draw[Line, -latex] (5.25, -1.5) -- (5.25, -0.9);
\draw[Line, -latex] (5.25, 11.38) -- (5.25, 11.80);%l
\node[anchor=north, align=center] at (1.25,-1.5) {Inputs};
\node[anchor=north, align=center] at (5.25,-1.5) {Outputs (shifted right)};
\node[anchor=south, align=center] at (5.25,11.70) {Output Probabilities};
\node[anchor=east] at (-1.175,3.88) {N$\times$};
\node[anchor=west] at (7.675,5.355) {N$\times$};
\node[align=center] at (-0.95,0.6) {Positional \\ Encoding};
\node[text width=2cm, anchor=west] at (6.75,0.6) {Positional \vspace{-0.05cm} \linebreak Encoding};
\end{tikzpicture}}
```
**Attention Head**: Neural networks compute attention through query-key-value interactions, enabling dynamic focus across subwords for improved sentence understanding. Source: Attention Is All You Need.
:::

#### Computational Mapping {#sec-dnn-architectures-computational-mapping-9f79}

While Transformer self-attention builds upon the basic attention mechanism, it introduces distinct computational patterns that set it apart. To understand these patterns, we must examine the typical implementation of self-attention in Transformers (see @lst-self_attention_layer):

::: {#lst-self_attention_layer}
```{.python}
def self_attention_layer(X, W_Q, W_K, W_V, d_k):
    # X: input tensor (batch_size × seq_len × d_model)
    # W_Q, W_K, W_V: weight matrices (d_model × d_k)

    Q = matmul(X, W_Q)
    K = matmul(X, W_K)
    V = matmul(X, W_V)

    scores = matmul(Q, K.transpose(-2, -1)) / sqrt(d_k)
    attention_weights = softmax(scores, dim=-1)
    output = matmul(attention_weights, V)

    return output

def multi_head_attention(
    X, W_Q, W_K, W_V, W_O, num_heads, d_k
):
    outputs = []
    for i in range(num_heads):
        head_output = self_attention_layer(
            X, W_Q[i], W_K[i], W_V[i], d_k
        )
        outputs.append(head_output)

    concat_output = torch.cat(outputs, dim=-1)
    final_output = matmul(concat_output, W_O)

    return final_output
```
**Self-Attention Mechanism**: Transformer models compute attention through query-key-value interactions, enabling dynamic focus across input sequences for improved language understanding.
:::

#### System Implications {#sec-dnn-architectures-system-implications-295d}

This implementation reveals key computational characteristics that apply to basic attention mechanisms, with Transformer self-attention representing a specific case. First, self-attention enables parallel processing across all positions in the sequence. This is evident in the matrix multiplications that compute `Q`, `K`, and `V` simultaneously for all positions. Unlike recurrent architectures that process inputs sequentially, this parallel nature allows for more efficient computation, especially on modern hardware designed for parallel operations.

Second, the attention score computation results in a matrix of size `(seq_len × seq_len)`, leading to quadratic complexity with respect to sequence length. This quadratic relationship becomes a significant computational bottleneck when processing long sequences, a challenge that has spurred research into more efficient attention mechanisms.

Third, the multi-head attention mechanism effectively runs multiple self-attention operations in parallel, each with its own set of learned projections. While this increases the computational load linearly with the number of heads, it allows the model to capture different types of relationships within the same input, enhancing the model's representational power.

Fourth, the core computations in self-attention are dominated by large matrix multiplications. For a sequence of length $N$ and embedding dimension $d$, the main operations involve matrices of sizes $(N\times d)$, $(d\times d)$, and $(N\times N)$. These intensive matrix operations are well-suited for acceleration on specialized hardware like GPUs, but they also contribute significantly to the overall computational cost of the model.

Finally, self-attention generates memory-intensive intermediate results. The attention weights matrix $(N\times N)$ and the intermediate results for each attention head create substantial memory requirements, especially for long sequences. This can pose challenges for deployment on memory-constrained devices and necessitates careful memory management in implementations.

These computational patterns create a unique profile for Transformer self-attention, distinct from previous architectures. The parallel nature of the computations makes Transformers well-suited for modern parallel processing hardware, but the quadratic complexity with sequence length poses challenges for processing long sequences. As a result, much research has focused on developing optimization techniques, such as sparse attention patterns or low-rank approximations, to address these challenges. Each of these optimizations presents its own trade-offs between computational efficiency and model expressiveness, a balance that must be carefully considered in practical applications.

## Architectural Building Blocks {#sec-dnn-architectures-architectural-building-blocks-a575}

Deep learning architectures, while presented as distinct approaches in the previous sections, are better understood as compositions of building blocks that evolved over time. Like complex LEGO structures built from basic bricks, modern neural networks combine and iterate on core computational patterns that emerged through decades of research [@lecun2015deep]. Each architectural innovation introduced new building blocks while finding novel ways to use existing ones.

These building blocks and their evolution provide insight into modern architectures. What began with the simple perceptron [@rosenblatt1958perceptron] evolved into multi-layer networks [@rumelhart1986learning], which then spawned specialized patterns for spatial and sequential processing. Each advancement maintained useful elements from its predecessors while introducing new computational primitives. Today's architectures, like Transformers, can be seen as carefully engineered combinations of these building blocks.

This progression reveals not just the evolution of neural networks, but also the discovery and refinement of core computational patterns that remain relevant. As we have seen through our exploration of different neural network architectures, deep learning has evolved significantly, with each new architecture bringing its own set of computational demands and system-level challenges.

@tbl-dl-evolution summarizes this evolution, highlighting the key primitives and system focus for each era of deep learning development. This table captures the major shifts in deep learning architecture design and the corresponding changes in system-level considerations. From the early focus on dense matrix operations optimized for CPUs, we see a progression through convolutions leveraging GPU acceleration, to sequential operations necessitating sophisticated memory hierarchies, and finally to the current era of attention mechanisms requiring flexible accelerators and high-bandwidth memory.

+-------------------+-----------------------+----------------------------+----------------------------+
| Era               | Dominant Architecture | Key Primitives             | System Focus               |
+:==================+:======================+:===========================+:===========================+
| Early NN          | MLP                   | Dense Matrix Ops           | CPU optimization           |
+-------------------+-----------------------+----------------------------+----------------------------+
| CNN Revolution    | CNN                   | Convolutions               | GPU acceleration           |
+-------------------+-----------------------+----------------------------+----------------------------+
| Sequence Modeling | RNN                   | Sequential Ops             | Memory hierarchies         |
+-------------------+-----------------------+----------------------------+----------------------------+
| Attention Era     | Transformer           | Attention, Dynamic         | Flexible accelerators,     |
|                   |                       | Compute                    | High-bandwidth memory      |
+-------------------+-----------------------+----------------------------+----------------------------+

: **Deep Learning Evolution**: Neural network architectures have progressed from simple, fully connected layers to complex models leveraging specialized hardware and addressing sequential data dependencies. This table maps architectural eras to key computational primitives and corresponding system-level optimizations, revealing a historical trend toward increased parallelism and memory bandwidth requirements. {#tbl-dl-evolution}

As we examine each of these building blocks, we see how these primitives evolved and combined to create increasingly powerful neural network architectures.

### From Perceptron to Multi-Layer Networks {#sec-dnn-architectures-perceptron-multilayer-networks-f56e}

While we examined MLPs earlier as a mechanism for dense pattern processing, here we focus on how they established building blocks that appear throughout deep learning. The evolution from perceptron to MLP introduced several key concepts: the power of layer stacking, the importance of non-linear transformations, and the basic feedforward computation pattern.

The introduction of hidden layers between input and output created a template for feature transformation that appears in virtually every modern architecture. Even in sophisticated networks like Transformers, we find MLP-style feedforward layers performing feature processing. The concept of transforming data through successive non-linear layers has become a paradigm that transcends specific architecture types.

Most significantly, the development of MLPs established the backpropagation algorithm[^fn-dnn-backpropagation], which to this day remains the cornerstone of neural network optimization. This key contribution has enabled the development of deep architectures and influenced how later architectures would be designed to maintain gradient flow.

[^fn-dnn-backpropagation]: **Backpropagation Algorithm**: While the chain rule was known since the 1600s, Rumelhart, Hinton, and Williams (1986) showed how to efficiently apply it to train multi-layer networks. This "learning by error propagation" algorithm made deep networks practical and remains virtually unchanged in modern systems—a testament to its importance.

These building blocks, layered feature transformation, non-linear activation, and gradient-based learning, set the foundation for more specialized architectures. Subsequent innovations often focused on structuring these basic components in new ways rather than replacing them entirely.

### From Dense to Spatial Processing {#sec-dnn-architectures-dense-spatial-processing-0fac}

The development of CNNs marked an architectural innovation, specifically the realization that we could specialize the dense connectivity of MLPs for spatial patterns. While retaining the core concept of layer-wise processing, CNNs introduced several building blocks that would influence all future architectures.

The first key innovation was the concept of parameter sharing. Unlike MLPs where each connection had its own weight, CNNs showed how the same parameters could be reused across different parts of the input. This not only made the networks more efficient but introduced the powerful idea that architectural structure could encode useful priors about the data [@lecun1998gradient].

Perhaps even more influential was the introduction of skip connections through ResNets[^fn-dnn-resnet] [@he2016deep]. Originally they were designed to help train very deep CNNs, skip connections have become a building block that appears in virtually every modern architecture. They showed how direct paths through the network could help gradient flow and information propagation, a concept now central to Transformer designs.

[^fn-dnn-resnet]: **ResNet Revolution**: ResNet (2016) solved the "degradation problem" where deeper networks performed worse than shallow ones. The key insight: adding identity shortcuts ($\mathcal{F}(\mathbf{x}) + \mathbf{x}$) let networks learn residual mappings instead of full transformations, enabling training of 1000+ layer networks and winning ImageNet 2015.

CNNs also introduced batch normalization, a technique for stabilizing neural network optimization by normalizing intermediate features [@ioffe2015batch]. This concept of feature normalization, while originating in CNNs, evolved into layer normalization and is now a key component in modern architectures.

These innovations, such as parameter sharing, skip connections, and normalization, transcended their origins in spatial processing to become essential building blocks in the deep learning toolkit.

### The Evolution of Sequence Processing {#sec-dnn-architectures-evolution-sequence-processing-e1a9}

While CNNs specialized MLPs for spatial patterns, sequence models adapted neural networks for temporal dependencies. RNNs introduced the concept of maintaining and updating state, a building block that influenced how networks could process sequential information, [@elman1990finding].

The development of LSTMs[^fn-lstm-invention] and GRUs[^fn-gru] brought sophisticated gating mechanisms to neural networks [@hochreiter1997long; @cho2014properties]. These gates, themselves small MLPs, showed how simple feedforward computations could be composed to control information flow. This concept of using neural networks to modulate other neural networks became a recurring pattern in architecture design.

[^fn-gru]: **Gated Recurrent Unit (GRU)**: Simplified version of LSTM introduced by Cho et al. (2014) with only 2 gates instead of 3, reducing parameters by ~25% while maintaining similar performance. GRUs became popular for their computational efficiency and easier training, proving that architectural simplification can sometimes improve rather than hurt performance.

[^fn-lstm-invention]: **LSTM Origins**: Sepp Hochreiter and Jürgen Schmidhuber invented LSTMs in 1997 to solve the "vanishing gradient problem" that plagued RNNs. Their gating mechanism was inspired by biological neurons' ability to selectively retain information—a breakthrough that enabled sequence modeling and facilitated modern language models.

Perhaps most significantly, sequence models demonstrated the power of adaptive computation paths. Unlike the fixed patterns of MLPs and CNNs, RNNs showed how networks could process variable-length inputs by reusing weights over time. This insight, that architectural patterns could adapt to input structure, laid groundwork for more flexible architectures.

Sequence models also popularized the concept of attention through encoder-decoder architectures [@bahdanau2014neural]. Initially introduced as an improvement to machine translation, attention mechanisms showed how networks could learn to dynamically focus on relevant information. This building block would later become the foundation of Transformer architectures.

### Modern Architectures: Synthesis and Innovation {#sec-dnn-architectures-modern-architectures-synthesis-innovation-531d}

Modern architectures, particularly Transformers, represent a sophisticated synthesis of these fundamental building blocks. Rather than introducing entirely new patterns, they innovate through clever combination and refinement of existing components. Consider the Transformer architecture: at its core, we find MLP-style feedforward networks processing features between attention layers. The attention mechanism itself builds on ideas from sequence models but removes the recurrent connection, instead using position embeddings inspired by CNN intuitions. The architecture extensively utilizes skip connections (see @fig-example-skip-connection), inherited from ResNets, while layer normalization, evolved from CNN's batch normalization, stabilizes optimization [@ba2016layer].

::: {#fig-example-skip-connection fig-env="figure" fig-pos="htb"}
```{.tikz}
\begin{tikzpicture}[line join=round,font=\small\usefont{T1}{phv}{m}{n}]
\tikzset{%
  Line/.style={line width=1.0pt,black!50,text=black},
  Box/.style={align=center,
    inner xsep=2pt,
    node distance=2,
    draw=BlueLine,
    line width=0.75pt,
    fill=BlueL,
    text width=24mm,
    minimum width=24mm, minimum height=10mm
  },
  op/.style={circle, draw=GreenLine, minimum size=9mm,fill=GreenL,line width=0.75pt},
  >={Latex[length=2mm]},line/.style={-latex, thick},
do path picture/.style={%
    path picture={%
      \pgfpointdiff{\pgfpointanchor{path picture bounding box}{south west}}%
        {\pgfpointanchor{path picture bounding box}{north east}}%
      \pgfgetlastxy\x\y%
      \tikzset{x=\x/2,y=\y/2}%
      #1
    }
  },
plus/.style={do path picture={
    \draw [black,line cap=round, line width=1pt] (-3/5,0) -- (3/5,0) (0,-3/5) -- (0,3/5);
  }}
}
%
\node[Box] (in) {Weight Layer};
\node[Box, right=4 of in] (hidden) {Weight Layer};
\node[op] (relu1) at ($(in)!0.5!(hidden)$) {ReLU};
\node[circle,draw,minimum size=7mm,node distance=1.5,right=of hidden,plus,
draw=BrownLine,fill=BrownL,line width=0.75pt] (add) {};
\node[op, below=0.7 of add] (relu2) {ReLU};
%
\draw[Line,-latex] (in) -- (relu1);
\draw[Line,-latex] (relu1) -- (hidden);
\draw[Line,-latex] (hidden) -- (add);
\draw[Line,-latex] (add) -- (relu2);
\draw[Line,-latex] (relu2) -- ++(1.2,0);
%  Feedback (identity)
\draw[Line,latex-] (in.west) --coordinate(SR) ++(-1.5,0) node[left] {$\mathbf{x}$};
\draw[Line,-latex] (SR) --++(0,0.9)  -| node[pos=0.25,above]{$\mathbf{x}$ identity}(add);
%
\node[below=2pt of relu2] {$\mathcal{F}(\mathbf{x}) + \mathbf{x}$};
\node[below=2pt of relu1] {$\mathcal{F}(\mathbf{x})$};
\end{tikzpicture}
```
**Residual Connection**: Skip connections add the input of a layer to its output, enabling gradients to flow directly through the network and mitigating the vanishing gradient problem in deep architectures. This allows training of significantly deeper networks, as seen in resnets and adopted in modern transformer architectures to improve optimization and performance.
:::

This composition of building blocks creates something greater than the sum of its parts. The self-attention mechanism, while building on previous attention concepts, enables a new form of dynamic pattern processing. The arrangement of these components, attention followed by feedforward layers, with skip connections and normalization, has proven so effective it's become a template for new architectures.

Recent innovations in vision and language models follow this pattern of recombining building blocks. Vision Transformers[^fn-vision-transformers] adapt the Transformer architecture to images while maintaining its essential components [@dosovitskiy2021image]. Large language models scale up these patterns while introducing refinements like grouped-query attention or sliding window attention, yet still rely on the core building blocks established through this architectural evolution [@brown2020language]. These modern architectural innovations demonstrate the principles of efficient scaling covered in @sec-efficient-ai, while their practical implementation challenges and optimizations are explored in @sec-model-optimizations.

[^fn-vision-transformers]: **Vision Transformers (ViTs)**: Google's 2021 breakthrough showed that pure transformers could match CNN performance on ImageNet by treating image patches as "words." ViTs split a $224\times 224$ image into $16\times 16$ patches (196 "tokens"), proving that attention mechanisms could replace convolutional inductive biases with sufficient data.

To illustrate how these modern architectures synthesize and innovate upon previous approaches, consider the following comparison of primitive utilization across different neural network architectures:

+--------------------+-----------------------+------------------------+-----------------------------+--------------------------+
| Primitive Type     | MLP                   | CNN                    | RNN                         | Transformer              |
+:===================+:======================+:=======================+:============================+:=========================+
| Computational      | Matrix                | Convolution            | Matrix Mult. +              | Matrix Mult. +           |
|                    | Multiplication        | (Matrix Mult.)         | State Update                | Attention                |
+--------------------+-----------------------+------------------------+-----------------------------+--------------------------+
| Memory Access      | Sequential            | Strided                | Sequential + Random         | Random (Attention)       |
+--------------------+-----------------------+------------------------+-----------------------------+--------------------------+
| Data Movement      | Broadcast             | Sliding Window         | Sequential                  | Broadcast + Gather       |
+--------------------+-----------------------+------------------------+-----------------------------+--------------------------+

: **Primitive Utilization**: Neural network architectures differ in their core computational and memory access patterns, impacting hardware requirements and efficiency. Transformers uniquely combine matrix multiplication with attention mechanisms, resulting in random memory access and data movement patterns distinct from sequential rnns or strided cnns. {#tbl-primitive-comparison}

As shown in @tbl-primitive-comparison, Transformers combine elements from previous architectures while introducing new patterns. They retain the core matrix multiplication operations common to all architectures but introduce a more complex memory access pattern with their attention mechanism. Their data movement patterns blend the broadcast operations of MLPs with the gather operations reminiscent of more dynamic architectures.

This synthesis of primitives in Transformers shows how modern architectures innovate by recombining and refining existing building blocks, rather than inventing entirely new computational paradigms. This evolutionary process provides insight into the development of future architectures and helps guide the design of efficient systems to support them.

## System-Level Building Blocks {#sec-dnn-architectures-systemlevel-building-blocks-72f6}

After examining different deep learning architectures, we can distill their system requirements into primitives that underpin both hardware and software implementations. These primitives represent operations that cannot be broken down further while maintaining their essential characteristics. Just as complex molecules are built from basic atoms, sophisticated neural networks are constructed from these operations.

### Core Computational Primitives {#sec-dnn-architectures-core-computational-primitives-bd67}

Three operations serve as the building blocks for all deep learning computations: matrix multiplication, sliding window operations, and dynamic computation. These operations are primitive because they cannot be further decomposed without losing their essential computational properties and efficiency characteristics.

Matrix multiplication represents the basic form of transforming sets of features. When we multiply a matrix of inputs by a matrix of weights, we're computing weighted combinations, which is the core operation of neural networks. For example, in our MNIST network, each 784-dimensional input vector multiplies with a $784\times 100$ weight matrix. This pattern appears everywhere: MLPs use it directly for layer computations, CNNs reshape convolutions into matrix multiplications (turning a $3\times 3$ convolution into a matrix operation, as illustrated in @fig-im2col-diagram), and Transformers use it extensively in their attention mechanisms.

#### Computational Building Blocks

Modern neural networks operate through three fundamental computational patterns that appear across all architectures. Understanding these patterns provides insight into how different architectures achieve their computational goals and why certain hardware optimizations are effective.

The detailed analysis of sparse computation patterns, including structured and unstructured sparsity, hardware-aware optimization strategies, and algorithm-hardware co-design principles, is covered systematically in @sec-model-optimizations and @sec-ai-acceleration.

::: {#fig-im2col-diagram fig-env="figure" fig-pos="htb"}
```{.tikz}
\begin{tikzpicture}[line join=round,font=\usefont{T1}{phv}{m}{n}\small]
\tikzset{
Line/.style={line width=1.0pt,VioletLine,text=black},
  mymatrix/.style={
    matrix of nodes,
    nodes={
      draw,
      fill=orange!40,
      minimum size=8mm,
      text centered,
      execute at begin node=\strut, % za vertikalno poravnanje
      text depth=0.25ex,
      text height=1.25ex,
    },
    column sep=-\pgflinewidth,
    row sep=-\pgflinewidth,
    nodes in empty cells
  }
}
%MA1
\begin{scope}[local bounding box=MA1,shift={(0,0)}]
    \matrix[mymatrix,
  column 1/.style={nodes={fill=cyan!30}},
  column 2/.style={nodes={fill=cyan!30}},
  column 3/.style={nodes={fill=cyan!30}},
  column 4/.style={nodes={fill=cyan!30}},](M1){%
1&  2 &4&5&10&11&13&14 \\
2& 3  &5&6&11&12&14&15 \\
4& 5  &7&8&13&14&16&17 \\
5& 6  &8&9&14&15&17&18 \\
      };
\node[draw=red,inner sep=-2pt,rounded corners=8pt,
yshift=0mm,fill=none,fit=(M1-1-1)(M1-1-4),line width=1.5pt](F1){};
\node[draw=red,inner sep=-2pt,rounded corners=8pt,
yshift=0mm,fill=none,fit=(M1-2-5)(M1-2-8),line width=1.5pt](F3){};
\node[above=3pt of M1]{Transformed GEMM};
\end{scope}
%MA2
\begin{scope}[local bounding box=MA2,shift={($(MA1.north west)+(-2.5,-1)$)}]
    \matrix[mymatrix,
 nodes={fill=green!40}](M2){%
1& 2 \\
3& 4 \\
      };
\node[draw=red,inner sep=-2pt,rounded corners=8pt,
yshift=0mm,fill=none,fit=(M2-1-1)(M2-2-2),line width=1.5pt](F5){};
\end{scope}
%MA3
\begin{scope}[local bounding box=MA3,shift={($(MA1.south west)+(-2.5,0.5)$)}]
    \matrix[mymatrix,
 nodes={
      fill=yellow!30}](M3){%
5& 6 \\
7& 8 \\
      };
\node[below=3pt of M3]{Filter Kernels};
\end{scope}
%MA4
\begin{scope}[local bounding box=MA4,shift={($(M2-2-1.north west)+(-2,0.5)$)}]
    \matrix[mymatrix,
 nodes={
      fill=cyan!30}](M4){%
1& 2&3 \\
4& 5&6 \\
7& 8&9 \\
      };
\node[draw=red,inner sep=-2pt,rounded corners=8pt,
yshift=0mm,fill=none,fit=(M4-1-1)(M4-2-2),line width=1.5pt](F2){};
\node[below=3pt of M4]{Input feature maps};
\end{scope}
%MA5
\begin{scope}[local bounding box=MA4,shift={($(M3-2-1.north west)+(-2,-0.5)$)}]
    \matrix[mymatrix,
 nodes={ fill=orange!40}](M5){%
10& 11&12 \\
13& 14&15 \\
16& 17&18 \\
      };
\node[draw=red,inner sep=-2pt,rounded corners=8pt,
yshift=0mm,fill=none,fit=(M5-1-2)(M5-2-3),line width=1.5pt](F4){};
\end{scope}
%MA6
\begin{scope}[local bounding box=MA6,shift={($(MA1.east)+(1.8,0)$)}]
    \matrix[mymatrix,
 nodes={fill=green!40},
row 5/.style={nodes={fill=yellow!30}},
row 6/.style={nodes={fill=yellow!30}},
row 7/.style={nodes={fill=yellow!30}},
row 8/.style={nodes={fill=yellow!30}}](M6){%
1\\ 2 \\ 3\\ 4 \\ 5\\ 6\\7\\8\\
      };
\node[draw=red,inner sep=-2pt,rounded corners=8pt,
yshift=0mm,fill=none,fit=(M6-1-1)(M6-4-1),line width=1.5pt](F6){};
\end{scope}
%%
\draw[Line,-latex](F5)--++(0,2.5)-|(F6);
\draw[Line,-latex](F2)--++(0,1.2)-|(F1);
\draw[Line,-latex](F4)--++(0,-2.0)-|(F3);
\node[font=\huge] at($(M1.east)!0.5!(M6.west)$){$\times$};
\coordinate(SR)at($(M2-2-2.south east)!0.65!(M3-1-2.north east)$);
\node[single arrow, draw=black,thick, fill=VioletL,
      minimum width = 20pt, single arrow head extend=3pt,
      minimum height=11mm]at($(SR)!0.5!(M1.west)$) {};
\end{tikzpicture}
```
<<<<<<< HEAD
**Convolution as Matrix Multiplication**: Reshaping convolutional layers into matrix multiplications using the `im2col` technique, enables efficient computation using optimized BLAS libraries and allows for parallel processing on standard hardware. This transformation is crucial for accelerating cnns and forms the basis for implementing convolutions on diverse platforms.
=======
**Convolution as Matrix Multiplication**: Reshaping convolutional layers into matrix multiplications—using the `im2col`<!--[^fn-im2col]--> technique, enables efficient computation using optimized BLAS libraries and allows for parallel processing on standard hardware. This transformation is crucial for accelerating cnns and forms the basis for implementing convolutions on diverse platforms.

<!--[^fn-im2col]: **im2col (Image to Column)**: A data layout transformation that converts convolution operations into matrix multiplications by unfolding image patches into columns. Developed by Intel in the 1990s, im2col trades memory (duplicating data) for compute efficiency, enabling CNNs to leverage decades of GEMM optimizations and achieving 5-10x speedups on CPUs.-->

>>>>>>> db1156ac
:::

The im2col[^fn-im2col] (image to column) technique, developed by Intel in the 1990s, accomplishes matrix reshaping by unfolding overlapping image patches into columns of a matrix, as illustrated in @fig-im2col-diagram. Each sliding window position in the convolution becomes a column in the transformed matrix, while the filter kernels are arranged as rows. This allows the convolution operation to be expressed as a standard GEMM (General Matrix Multiply) operation. The transformation trades memory consumption—duplicating data where windows overlap—for computational efficiency, enabling CNNs to leverage decades of BLAS optimizations and achieving 5-10x speedups on CPUs. In modern systems, these matrix multiplications map to specific hardware and software implementations. Hardware accelerators provide specialized tensor cores that can perform thousands of multiply-accumulates in parallel; NVIDIA's A100 tensor cores can achieve up to 312 TFLOPS (32-bit) through massive parallelization of these operations. Software frameworks like PyTorch and TensorFlow automatically map these high-level operations to optimized matrix libraries (NVIDIA [cuBLAS](https://developer.nvidia.com/cublas), Intel [MKL](https://www.intel.com/content/www/us/en/developer/tools/oneapi/onemkl.html#gs.kxb9ve)) that exploit these hardware capabilities.

[^fn-im2col]: **im2col (Image to Column)**: A data layout transformation developed by Intel in the 1990s that converts convolution operations into matrix multiplications by unfolding image patches into columns. This approach trades memory consumption (through data duplication) for computational efficiency, enabling CNNs to leverage decades of GEMM optimizations and achieving 5-10x speedups on CPUs.

Sliding window operations compute local relationships by applying the same operation to chunks of data. In CNNs processing MNIST images, a $3\times 3$ convolution filter slides across the $28\times 28$ input, requiring $26\times 26$ windows of computation, assuming a stride size of 1. Modern hardware accelerators implement this through specialized memory access patterns and data buffering schemes that optimize data reuse. For example, Google's TPU uses a $128\times 128$ systolic array[^fn-systolic-array] where data flows systematically through processing elements, allowing each input value to be reused across multiple computations without accessing memory.

[^fn-systolic-array]: **Systolic Array**: A network of processing elements that rhythmically compute and pass data through neighbors, like a "heartbeat" of computation. Invented by H.T. Kung and Charles Leiserson in 1978, systolic arrays achieve high throughput by overlapping computation with data movement—Google's TPU systolic arrays perform 65,536 multiply-accumulate operations per clock cycle. Software frameworks optimize these operations by transforming them into efficient matrix multiplications (a $3\times 3$ convolution becomes a $9\times N$ matrix multiplication) and carefully managing data layout in memory to maximize spatial locality.

Dynamic computation, where the operation itself depends on the input data, emerged prominently with attention mechanisms but represents a fundamental capability needed for adaptive processing. In Transformer attention, each query dynamically determines its interaction weights with all keys; for a sequence of length 512, this means 512 different weight patterns must be computed on the fly. Unlike fixed patterns where we know the computation graph in advance, dynamic computation requires runtime decisions. This creates specific implementation challenges; hardware must provide flexible routing of data (modern GPUs use dynamic scheduling) and support variable computation patterns, while software frameworks need efficient mechanisms for handling data-dependent execution paths (PyTorch's dynamic computation graphs, TensorFlow's dynamic control flow).

These primitives combine in sophisticated ways in modern architectures. A Transformer layer processing a sequence of 512 tokens demonstrates this clearly: it uses matrix multiplications for feature projections ($512\times 512$ operations implemented through tensor cores), may employ sliding windows for efficient attention over long sequences (using specialized memory access patterns for local regions), and requires dynamic computation for attention weights (computing $512\times 512$ attention patterns at runtime). The way these primitives interact creates specific demands on system design, ranging from memory hierarchy organization to computation scheduling.

The building blocks we've discussed help explain why certain hardware features exist (like tensor cores for matrix multiplication) and why software frameworks organize computations in particular ways (like batching similar operations together). As we move from computational primitives to consider memory access and data movement patterns, recognizing how these operations shape the demands placed on memory systems becomes essential and data transfer mechanisms. The way computational primitives are implemented and combined has direct implications for how data needs to be stored, accessed, and moved within the system.

### Memory Access Primitives {#sec-dnn-architectures-memory-access-primitives-4e2e}

The efficiency of deep learning models depends heavily on how they access and manage memory. Memory access often becomes the primary bottleneck in modern ML systems; even though a matrix multiplication unit might be capable of performing thousands of operations per cycle, it will sit idle if data isn't available at the right time. For example, accessing data from DRAM typically takes hundreds of cycles, while on-chip computation takes only a few cycles.

Three memory access patterns dominate in deep learning architectures: sequential access, strided access, and random access. Each pattern creates different demands on the memory system and offers different opportunities for optimization.

Sequential access is the simplest and most efficient pattern. Consider an MLP performing matrix multiplication with a batch of MNIST images: it needs to access both the $784\times 100$ weight matrix and the input vectors sequentially. This pattern maps well to modern memory systems; DRAM can operate in burst mode for sequential reads (achieving up to 400 GB/s in modern GPUs), and hardware prefetchers can effectively predict and fetch upcoming data. Software frameworks optimize for this by ensuring data is laid out contiguously in memory and aligning data to cache line boundaries.

Strided access appears prominently in CNNs, where each output position needs to access a window of input values at regular intervals. For a CNN processing MNIST images with $3\times 3$ filters, each output position requires accessing 9 input values with a stride matching the input width. While less efficient than sequential access, hardware supports this through pattern-aware caching strategies and specialized memory controllers. Software frameworks often transform these strided patterns into sequential access through data layout reorganization, where the im2col transformation in deep learning frameworks converts convolution's strided access into efficient matrix multiplications.

Random access poses the greatest challenge for system efficiency. In a Transformer processing a sequence of 512 tokens, each attention operation potentially needs to access any position in the sequence, creating unpredictable memory access patterns. Random access can severely impact performance through cache misses (potentially causing 100+ cycle stalls per access) and unpredictable memory latencies. Systems address this through large cache hierarchies (modern GPUs have several MB of L2 cache) and sophisticated prefetching strategies, while software frameworks employ techniques like attention pattern pruning to reduce random access requirements.

These different memory access patterns contribute to the overall memory requirements of each architecture. To illustrate this, @tbl-arch-complexity compares the memory complexity of MLPs, CNNs, RNNs, and Transformers.

+----------------+-------------------------+-----------------------+-----------------------------+-----------------------+
| Architecture   | Input Dependency        | Parameter Storage     | Activation Storage          | Scaling Behavior      |
+:===============+:========================+:======================+:============================+:======================+
| MLP            | Linear                  | $O(N \times W)$       | $O(B \times W)$             | Predictable           |
+----------------+-------------------------+-----------------------+-----------------------------+-----------------------+
| CNN            | Constant                | $O(K \times C)$       | $O(B\times H_{\text{img}}$  | Efficient             |
|                |                         |                       | $\times W_{\text{img}})$    |                       |
+----------------+-------------------------+-----------------------+-----------------------------+-----------------------+
| RNN            | Linear                  | $O(h^2)$              | $O(B \times T \times h)$    | Challenging           |
+----------------+-------------------------+-----------------------+-----------------------------+-----------------------+
| Transformer    | Quadratic               | $O(N \times d)$       | $O(B \times N^2)$           | Problematic           |
+----------------+-------------------------+-----------------------+-----------------------------+-----------------------+

: **Memory Access Complexity**: Different neural network architectures exhibit varying memory access patterns and storage requirements, impacting system performance and scalability. Parameter storage scales with input dependency and model size, while activation storage represents a significant runtime cost, particularly for sequence-based models where rnns offer a parameter efficiency advantage when sequence length exceeds hidden state size ($n > h$). {#tbl-arch-complexity}

Where:

- $N$: Input or sequence size
- $W$: Layer width
- $B$: Batch size
- $K$: Kernel size
- $C$: Number of channels
- $H_{\text{img}}$: Height of input feature map (CNN)
- $W_{\text{img}}$: Width of input feature map (CNN)
- $h$: Hidden state size (RNN)
- $T$: Sequence length
- $d$: Model dimensionality

@tbl-arch-complexity reveals how memory requirements scale with different architectural choices. The quadratic scaling of activation storage in Transformers, for instance, highlights the need for large memory capacities and efficient memory management in systems designed for Transformer-based workloads. In contrast, CNNs exhibit more favorable memory scaling due to their parameter sharing and localized processing. These memory access patterns complement the computational scaling behaviors examined later in @tbl-computational-complexity, providing a complete picture of each architecture's resource requirements. These memory complexity considerations are crucial when making system-level design decisions, such as choosing memory hierarchy configurations and developing memory optimization strategies.

The impact of these patterns becomes clear when we consider data reuse opportunities. In CNNs, each input pixel participates in multiple convolution windows (typically 9 times for a $3\times 3$ filter), making effective data reuse necessary for performance. Modern GPUs provide multi-level cache hierarchies (L1, L2, shared memory) to capture this reuse, while software techniques like loop tiling ensure data remains in cache once loaded.

Working set size, the amount of data needed simultaneously for computation, varies dramatically across architectures. An MLP layer processing MNIST images might need only a few hundred KB (weights plus activations), while a Transformer processing long sequences can require several MB just for storing attention patterns. These differences directly influence hardware design choices, like the balance between compute units and on-chip memory, and software optimizations like activation checkpointing or attention approximation techniques.

Understanding these memory access patterns is essential as architectures evolve. The shift from CNNs to Transformers, for instance, has driven the development of hardware with larger on-chip memories and more sophisticated caching strategies to handle increased working sets and more dynamic access patterns. Future architectures will likely continue to be shaped by their memory access characteristics as much as their computational requirements.

### Data Movement Primitives {#sec-dnn-architectures-data-movement-primitives-101a}

While computational and memory access patterns define what operations occur where, data movement primitives characterize how information flows through the system. These patterns are key because data movement often consumes more time and energy than computation itself, as moving data from off-chip memory typically requires 100-1000$	imes$ more energy than performing a floating-point operation.

Four data movement patterns are prevalent in deep learning architectures: broadcast, scatter, gather, and reduction. @fig-collective-comm illustrates these patterns and their relationships. Broadcast operations send the same data to multiple destinations simultaneously. In matrix multiplication with batch size 32, each weight must be broadcast to process different inputs in parallel. Modern hardware supports this through specialized interconnects, NVIDIA GPUs provide hardware multicast capabilities, achieving up to 600 GB/s broadcast bandwidth, while TPUs use dedicated broadcast buses. Software frameworks optimize broadcasts by restructuring computations (like matrix tiling) to maximize data reuse.

::: {#fig-collective-comm fig-env="figure" fig-pos="htb"}
```{.tikz}
 \begin{tikzpicture}[line join=round,font=\usefont{T1}{phv}{m}{n},scale=0.8, every node/.append style={transform shape}]
\definecolor{Ballcol}{RGB}{172,245,164}
\colorlet{Ballcol}{brown!60!black!20}
\tikzset{%
LineA/.style={line width=1.0pt,black!50,-latex},
ALine/.style={line width=1.0pt,black!50,latex-}
}

\tikzset{
  box/.pic={
    \pgfkeys{/box/.cd, #1}
\foreach \x in {1,...,\columns}{
    \foreach \y in {1,...,\rows}{
        %
        \node[draw=none, fill=\ffill, minimum width=\cellsize, inner sep=0pt,
                    minimum height=\cellheight, line width=\llinewidth] (cell-\x-\y\br) at (\x*\cellsize,-\y*\cellheight) {};
      }
     }
   }
 }

\pgfkeys{
  /box/.cd,
  cellsize/.store in=\cellsize,
  llinewidth/.store in=\llinewidth,
  cellheight/.store in=\cellheight,
  columns/.store in=\columns,
  br/.store in=\br,
  ffill/.store in=\ffill,
  rows/.store in=\rows,
  columns=1,
  rows=3,
  br=A,
  ffill=red,
  cellsize=2mm,
  cellheight=5mm,
  llinewidth=0pt
}
\def\radius{6mm}

\begin{scope}[scale=1, every node/.append style={transform shape},
local bounding box=B1,shift={($(0,0)+(0,0)$)}]
\foreach \x in {1,2,3,4}{
\pgfmathsetmacro{\xcord}{1.6*\x}
\coordinate (1B-\x) at (\xcord,0);
\fill[fill=Ballcol] (\xcord,0) circle (\radius);
\pic[shift={(-0.20,0.5)}] at (1B-\x) {box={columns=1,rows=1,br=A,ffill=red}};
}
\pgfmathsetmacro{\xcenter}{(1.6*1 + 1.6*4)/2} %
\coordinate (1CB) at (\xcenter,-2.2);
\fill[fill=Ballcol]  (1CB) circle (\radius);
\pic[shift={({-0.20,0.5})}] at (1CB) {box={columns=1,rows=1,br=A,ffill=red}};

\foreach \x in {1}{
  \foreach \y in {1,2,3,4}{
    \edef\from{\x CB}
    \edef\to{1B-\y}
\path let
    \p1 = (\from),
    \p2 = (\to),
    \n1 = {atan2(\y2-\y1,\x2-\x1)}
  in
    coordinate (from) at ($ (\from) + (\n1:\radius) $)
    coordinate (to) at ($ (\to) + (\n1+180:\radius) $);
  \draw[LineA] (from) -- node[inner sep=0pt](L\x){}(to);
  }
}
\node[below=7mm of 1CB]{Broadcast};
\end{scope}

\begin{scope}[scale=1, every node/.append style={transform shape},
local bounding box=B2,shift={($(0,0)+(10,0)$)}]

\foreach \x/\col in {1/red,2/yellow,3/green,4/blue}{
\pgfmathsetmacro{\xcord}{1.6*\x}
\coordinate (2B-\x) at (\xcord,0);
\fill[fill=Ballcol]  (\xcord,0) circle (\radius);
\pic[shift={(-0.20,0.5)}] at (2B-\x) {box={columns=1,rows=1,br=A,ffill=\col}};
}
\pgfmathsetmacro{\xcenter}{(1.6*1 + 1.6*4)/2} % Sredina između prve i četvrte lopte
\coordinate (2CB) at (\xcenter,-2.2);
\fill[fill=Ballcol]  (2CB) circle (\radius);

\foreach \x/\col in {1/red,2/yellow,3/green,4/blue}{
\pgfmathsetmacro{\xcord}{0.2*\x}
\pic[shift={({-0.70,0.5})}] at ($(2CB)+(\xcord,0)$) {box={columns=1,rows=1,br=A,ffill=\col}};
}

\foreach \x in {2}{
  \foreach \y in {1,2,3,4}{
    \edef\from{\x CB}
    \edef\to{2B-\y}
\path let
    \p1 = (\from),
    \p2 = (\to),
    \n1 = {atan2(\y2-\y1,\x2-\x1)}
  in
    coordinate (from) at ($ (\from) + (\n1:\radius) $)
    coordinate (to) at ($ (\to) + (\n1+180:\radius) $);
  \draw[LineA] (from) -- node[inner sep=0pt](L\x){}(to);
  }
}
\node[below=7mm of 2CB]{Scatter};
\end{scope}
%%%%%
\begin{scope}[scale=1, every node/.append style={transform shape},
local bounding box=B3,shift={($(0,0)+(0,-5)$)}]

\foreach \x/\col in {1/red,2/yellow,3/green,4/blue}{
\pgfmathsetmacro{\xcord}{1.6*\x}
\coordinate (3B-\x) at (\xcord,0);
\fill[fill=Ballcol]  (\xcord,0) circle (\radius);
\pic[shift={(-0.20,0.5)}] at (3B-\x) {box={columns=1,rows=1,br=A,ffill=\col}};
}
\pgfmathsetmacro{\xcenter}{(1.6*1 + 1.6*4)/2} % Sredina između prve i četvrte lopte
\coordinate (3CB) at (\xcenter,-2.2);
\fill[fill=Ballcol]  (3CB) circle (\radius);

\foreach \x/\col in {1/red,2/yellow,3/green,4/blue}{
\pgfmathsetmacro{\xcord}{0.2*\x}
\pic[shift={({-0.70,0.5})}] at ($(3CB)+(\xcord,0)$) {box={columns=1,rows=1,br=A,ffill=\col}};
}

\foreach \x in {3}{
  \foreach \y in {1,2,3,4}{
    \edef\from{\x CB}
    \edef\to{3B-\y}
\path let
    \p1 = (\from),
    \p2 = (\to),
    \n1 = {atan2(\y2-\y1,\x2-\x1)}
  in
    coordinate (from) at ($ (\from) + (\n1:\radius) $)
    coordinate (to) at ($ (\to) + (\n1+180:\radius) $);
  \draw[ALine] (from) -- node[inner sep=0pt](L\x){}(to);
  }
}
\node[below=7mm of 3CB]{Gather};
\end{scope}
%%%%%%%
\begin{scope}[scale=1, every node/.append style={transform shape},
local bounding box=B4,shift={($(0,0)+(10,-5)$)}]

\foreach \x/\col in {1/1,2/3,3/5,4/7}{
\pgfmathsetmacro{\xcord}{1.6*\x}
\coordinate (4B-\x) at (\xcord,0);
\fill[fill=Ballcol]  (\xcord,0) circle (\radius);
%\pic[shift={(-0.20,0.5)}] at (4B-\x) {box={columns=1,rows=1,br=A,ffill=\col}};
\node[]at(4B-\x){\LARGE\bfseries\col};
}
\pgfmathsetmacro{\xcenter}{(1.6*1 + 1.6*4)/2}
\coordinate (4CB) at (\xcenter,-2.2);
\fill[fill=Ballcol]  (4CB) circle (\radius);
\node[]at(4CB){\LARGE\bfseries 16};

\foreach \x in {4}{
  \foreach \y in {1,2,3,4}{
    \edef\from{\x CB}
    \edef\to{4B-\y}
\path let
    \p1 = (\from),
    \p2 = (\to),
    \n1 = {atan2(\y2-\y1,\x2-\x1)}
  in
    coordinate (from) at ($ (\from) + (\n1:\radius) $)
    coordinate (to) at ($ (\to) + (\n1+180:\radius) $);
  \draw[ALine] (from) -- node[inner sep=0pt](L\x){}(to);
  }
}
\node[below=7mm of 4CB]{Reduction};
\end{scope}
\end{tikzpicture}
```
**Collective Communication Patterns**: Deep learning training and inference frequently require data exchange between processing units; this figure outlines four core patterns (broadcast, scatter, gather, and reduction) that define how data moves within a distributed system and impact overall performance. Understanding these patterns enables optimization of data movement, critical because communication costs often dominate computation in modern machine learning workloads.
:::

Scatter operations distribute different elements to different destinations. When parallelizing a $512\times 512$ matrix multiplication across GPU cores, each core receives a subset of the computation. This parallelization is important for performance but challenging, as memory conflicts and load imbalance, can reduce efficiency by 50% or more. Hardware provides flexible interconnects (like NVIDIA's NVLink offering 600 GB/s bi-directional bandwidth), while software frameworks employ sophisticated work distribution algorithms to maintain high utilization.

Gather operations collect data from multiple sources. In Transformer attention with sequence length 512, each query must gather information from 512 different key-value pairs. These irregular access patterns are challenging, random gathering can be $10\times$ slower than sequential access. Hardware supports this through high-bandwidth interconnects and large caches, while software frameworks employ techniques like attention pattern pruning to reduce gathering overhead.

Reduction operations combine multiple values into a single result through operations like summation. When computing attention scores in Transformers or layer outputs in MLPs, efficient reduction is essential. Hardware implements tree-structured reduction networks (reducing latency from $O(n)$ to $O(\log n)$), while software frameworks use optimized parallel reduction algorithms that can achieve near-theoretical peak performance.

These patterns combine in sophisticated ways. A Transformer attention operation with sequence length 512 and batch size 32 involves:

* Broadcasting query vectors ($512\times 64$ elements)
* Gathering relevant keys and values ($512\times 512\times 64$ elements)
* Reducing attention scores ($512\times 512$ elements per sequence)

The evolution from CNNs to Transformers has increased reliance on gather and reduction operations, driving hardware innovations like more flexible interconnects and larger on-chip memories. As models grow (some now exceeding 100 billion parameters[^fn-parameter-scaling]), efficient data movement becomes increasingly critical, leading to innovations like near-memory processing and sophisticated data flow optimizations.

[^fn-parameter-scaling]: **Parameter Scaling**: The leap from AlexNet's 60 million parameters (2012) to GPT-3's 175 billion parameters (2020) represents a 3,000x increase in just 8 years. Modern models like GPT-4 may exceed 1 trillion parameters, requiring specialized distributed computing infrastructure and consuming megawatts of power during training.

### System Design Impact {#sec-dnn-architectures-system-design-impact-cd41}

The computational, memory access, and data movement primitives we've explored form the foundational requirements that shape the design of systems for deep learning. The way these primitives influence hardware design, create common bottlenecks, and drive trade-offs is important for developing efficient and effective ML systems.

One of the most significant impacts of these primitives on system design is the push towards specialized hardware. The prevalence of matrix multiplications and convolutions in deep learning has led to the development of tensor processing units (TPUs)[^fn-dnn-tpu] and tensor cores in GPUs, which are specifically designed to perform these operations efficiently.

[^fn-dnn-tpu]: **Tensor Processing Units**: Google's TPUs emerged from their need to run neural networks on billions of searches daily. First deployed secretly in 2015, TPUs achieve 15-30x better performance per watt than GPUs for inference. The TPU's $128\times 128$ systolic array performs 65,536 multiply-accumulate operations per clock cycle, revolutionizing AI hardware design. These specialized units can perform many multiply-accumulate operations in parallel, dramatically accelerating the core computations of neural networks.

Memory systems have also been profoundly influenced by the demands of deep learning primitives. The need to support both sequential and random access patterns efficiently has driven the development of sophisticated memory hierarchies. High-bandwidth memory (HBM)[^fn-hbm] has become common in AI accelerators to support the massive data movement requirements, especially for operations like attention mechanisms in Transformers. On-chip memory hierarchies have grown in complexity, with multiple levels of caching and scratchpad memories[^fn-scratchpad] to support the diverse working set sizes of different neural network layers.

[^fn-hbm]: **High Bandwidth Memory (HBM)**: Stacked DRAM technology providing 1+ TB/s bandwidth compared to 500 GB/s for traditional GDDR6, developed by AMD and Hynix. HBM enables the massive data movement required by modern AI workloads—GPT-3 training requires moving 1.75 TB of parameters through memory during each forward pass.

[^fn-scratchpad]: **Scratchpad Memory**: Programmer-controlled on-chip memory providing predictable, fast access without cache management overhead. Unlike caches, scratchpads require explicit data movement but enable precise control over memory allocation—critical for neural network accelerators where memory access patterns are known and performance must be deterministic.

The data movement primitives have particularly influenced the design of interconnects and on-chip networks. The need to support efficient broadcasts, gathers, and reductions has led to the development of more flexible and higher-bandwidth interconnects. Some AI chips now feature specialized networks-on-chip designed to accelerate common data movement patterns in neural networks.

@tbl-sys-design-implications summarizes the system implications of these primitives:

+-----------------------+---------------------------+--------------------------+----------------------------+
| Primitive             | Hardware Impact           | Software Optimization    | Key Challenges             |
+:======================+:==========================+:=========================+:===========================+
| Matrix Multiplication | Tensor Cores              | Batching, GEMM libraries | Parallelization, precision |
+-----------------------+---------------------------+--------------------------+----------------------------+
| Sliding Window        | Specialized datapaths     | Data layout optimization | Stride handling            |
+-----------------------+---------------------------+--------------------------+----------------------------+
| Dynamic Computation   | Flexible routing          | Dynamic graph execution  | Load balancing             |
+-----------------------+---------------------------+--------------------------+----------------------------+
| Sequential Access     | Burst mode DRAM           | Contiguous allocation    | Access latency             |
+-----------------------+---------------------------+--------------------------+----------------------------+
| Random Access         | Large caches              | Memory-aware scheduling  | Cache misses               |
+-----------------------+---------------------------+--------------------------+----------------------------+
| Broadcast             | Specialized interconnects | Operation fusion         | Bandwidth                  |
+-----------------------+---------------------------+--------------------------+----------------------------+
| Gather/Scatter        | High-bandwidth memory     | Work distribution        | Load balancing             |
+-----------------------+---------------------------+--------------------------+----------------------------+

: **Primitive-Hardware Co-Design**: Efficient machine learning systems require tight integration between algorithmic primitives and underlying hardware; this table maps common primitives to specific hardware accelerations and software optimizations, highlighting key challenges in their implementation. Specialized hardware, such as tensor cores and datapaths, address the computational demands of primitives like matrix multiplication and sliding windows, while software techniques like batching and dynamic graph execution further enhance performance. {#tbl-sys-design-implications}

Despite these advancements, several bottlenecks persist in deep learning models. Memory bandwidth often remains a key limitation, particularly for models with large working sets or those that require frequent random access. The energy cost of data movement, especially between off-chip memory and processing units, continues to be a significant concern. For large-scale models, the communication overhead in distributed training can become a bottleneck, limiting scaling efficiency.

#### Energy Consumption Analysis Across Architectures

Energy consumption patterns vary dramatically across neural network architectures, with implications for both datacenter deployment and edge computing scenarios. Each architectural pattern exhibits distinct energy characteristics that inform deployment decisions and optimization strategies.

Dense matrix operations in MLPs achieve excellent arithmetic intensity[^fn-arithmetic-intensity] (computation per data movement) but consume substantial absolute energy. Each multiply-accumulate operation consumes approximately 4.6pJ, while data movement from DRAM costs 640pJ per 32-bit value. For typical MLP inference, 70-80% of energy goes to data movement rather than computation, making memory bandwidth optimization critical for energy efficiency.

[^fn-arithmetic-intensity]: **Arithmetic Intensity**: The ratio of floating-point operations to memory accesses, measured in FLOPS per byte. High arithmetic intensity (>10 FLOPS/byte) enables efficient hardware utilization, while low intensity (<1 FLOPS/byte) makes workloads memory-bound. Attention mechanisms typically have low arithmetic intensity, explaining their energy inefficiency.

Convolutional operations reduce energy consumption through data reuse but exhibit variable efficiency depending on implementation. Im2col-based convolution implementations trade memory for simplicity, often doubling memory requirements and energy consumption. Direct convolution implementations achieve 3-5x better energy efficiency by eliminating redundant data movement, particularly for larger kernel sizes.

Sequential processing in RNNs creates energy efficiency opportunities through temporal data reuse. The constant memory footprint of RNN hidden states enables aggressive caching strategies, reducing DRAM access energy by 80-90% for long sequences. The sequential dependencies limit parallelization opportunities, often resulting in suboptimal hardware utilization and higher energy per operation.

Attention mechanisms in Transformers exhibit the highest energy consumption per operation due to quadratic scaling and complex data movement patterns. Self-attention operations consume 2-3x more energy per FLOP than standard matrix multiplication due to irregular memory access patterns and the need to store attention matrices. This energy cost scales quadratically with sequence length, making long-sequence processing energy-prohibitive without architectural modifications.

System designers must navigate trade-offs in supporting different primitives, each with unique characteristics that influence system design and performance. For example, optimizing for the dense matrix operations common in MLPs and CNNs might come at the cost of flexibility needed for the more dynamic computations in attention mechanisms. Supporting large working sets for Transformers might require sacrificing energy efficiency.

Balancing these trade-offs requires consideration of the target workloads and deployment scenarios. Understanding the nature of each primitive guides the development of both hardware and software optimizations in ML systems, allowing designers to make informed decisions about system architecture and resource allocation.

Understanding these computational patterns and system implications leads to a question: how do engineers systematically choose the right architecture for their specific problem? The diversity of neural network architectures, each optimized for different data patterns and computational constraints, requires a structured approach to architecture selection. This selection process must consider not only algorithmic performance but also deployment constraints covered in @sec-ml-systems and operational efficiency requirements detailed in @sec-ml-operations.

## Architecture Selection Framework {#sec-dnn-architectures-selection-framework-8b23}

Throughout the exploration of neural network architectures, from dense MLPs to dynamic Transformers, we have seen how each design embodies specific assumptions about data structure and computational patterns. MLPs assume arbitrary feature relationships, CNNs exploit spatial locality, RNNs capture temporal dependencies, and Transformers model complex relational patterns. Yet for practitioners facing real-world problems, a question remains: how do we systematically choose the right architecture for our specific use case?

Addressing this challenge, we recognize that the diversity of available architectures can be overwhelming, particularly when each claims superiority for different scenarios. Successful architecture selection relies less on following trends and more on understanding principles: matching data characteristics to architectural strengths, evaluating computational constraints against system capabilities, and balancing accuracy requirements with deployment realities.

This systematic approach to architecture selection draws upon the computational patterns and system implications we have explored throughout this chapter. By understanding how different architectures process information and their corresponding resource requirements, engineers can make informed decisions that align with both problem requirements and practical constraints. The framework integrates principles from efficient AI design @sec-efficient-ai with practical deployment considerations as discussed in ML operations @sec-ml-operations.

### Data-to-Architecture Mapping {#sec-dnn-architectures-datatoarchitecture-mapping-0b9c}

The first step in systematic architecture selection involves understanding how different data types align with architectural strengths. Each neural network architecture evolved to address specific patterns in data: MLPs handle arbitrary relationships in tabular data, CNNs exploit spatial locality in images, RNNs capture temporal dependencies in sequences, and Transformers model complex relational patterns where any element might influence any other.

Importantly, this alignment isn't coincidental—it reflects fundamental computational trade-offs. Architectures that match data characteristics can leverage natural structure for efficiency, while mismatched architectures must work against their design assumptions, leading to poor performance or excessive resource consumption.

@tbl-architecture-selection provides a systematic framework for matching data characteristics to appropriate architectures:

+----------------+-----------------------+-------------------------------------+---------------------------------+
| Architecture   | Data Type             | Key Characteristics                 | Example Applications            |
+:===============+:======================+:====================================+:================================+
| MLPs           | Tabular/Structured    | • No spatial/temporal               | • Financial modeling            |
|                |                       | •&nbsp;Arbitrary&nbsp;relationships | •&nbsp;Medical&nbsp;measurements|
|                |                       | •&nbsp;Dense&nbsp;connectivity      | •&nbsp;Recommendation systems   |
+----------------+-----------------------+-------------------------------------+---------------------------------+
| CNNs           | Spatial/Grid-like     | • Local patterns                    | • Image recognition             |
|                |                       | •&nbsp;Translation&nbsp;equivariance| •&nbsp;2D&nbsp;sensor&nbsp;data |
|                |                       | •&nbsp;Parameter&nbsp;sharing       | •&nbsp;Signal&nbsp;processing   |
+----------------+-----------------------+-------------------------------------+---------------------------------+
| RNNs           | Sequential/Temporal   | • Temporal dependencies             | • Time series forecasting       |
|                |                       | •&nbsp;Variable&nbsp;length         | •&nbsp;Simple language tasks    |
|                |                       | •&nbsp;Memory&nbsp;across time      | •&nbsp;Speech recognition       |
+----------------+-----------------------+-------------------------------------+---------------------------------+
| Transformers   | Complex Relational    | • Long-range dependencies           | • Language understanding        |
|                |                       | •&nbsp;Attention&nbsp;mechanisms    | •&nbsp;Machine translation      |
|                |                       | •&nbsp;Dynamic relationships        | •&nbsp;Complex reasoning tasks  |
+----------------+-----------------------+-------------------------------------+---------------------------------+

: **Architecture Selection Framework**: Systematic matching of data characteristics to neural network architectures based on computational requirements and pattern types. {#tbl-architecture-selection}

While data characteristics guide initial architecture selection, computational constraints often determine final feasibility. Understanding the scaling behavior of each architecture enables realistic resource planning and deployment decisions.

### Computational Complexity Considerations {#sec-dnn-architectures-computational-complexity-considerations-93fb}

Architecture selection must account for computational and memory trade-offs that fundamentally determine deployment feasibility. Each architecture exhibits distinct scaling behaviors that create different bottlenecks as problem size increases. Understanding these patterns enables realistic resource planning and prevents costly architectural mismatches during deployment.

The computational profile of each architecture reflects its underlying design philosophy. Dense architectures like MLPs prioritize representational capacity through full connectivity, while structured architectures like CNNs achieve efficiency through parameter sharing and locality assumptions. Sequential architectures like RNNs trade parallelization for memory efficiency, while attention-based architectures like Transformers exchange memory for computational flexibility. For completeness, we examine these same architectures from both computational scaling and memory access perspectives (see @tbl-arch-complexity), as each viewpoint reveals different optimization opportunities and system design considerations.

@tbl-computational-complexity summarizes the key computational characteristics of each architecture:

+---------------+------------------------+-------------------------+-----------------------+----------------------+
| Architecture  | Parameters             | Forward Pass            | Memory                | Parallelization      |
+:==============+:=======================+:========================+:======================+:=====================+
| MLPs          | $O(d_{\text{in}}\times$| $O(d_{\text{in}}\times$ | $O(d^2)$ weights      | Excellent            |
|               | $d_{\text{out}})$      | $d_{\text{out}})$       | $O(d\times b)$        | Matrix ops parallel  |
|               | per&nbsp;layer         | per&nbsp;layer          | activations           |                      |
+---------------+------------------------+-------------------------+-----------------------+----------------------+
| CNNs          | $O(k^2\times$          | $O(H\times W\times$     | $O(H\times W\times c)$| Good                 |
|               | $c_{\text{in}}\times$  | $k^2\times$             | features              | Spatial independence |
|               | $c_{\text{out}})$      | $c_{\text{in}}\times$   | $O(k^2\times c^2)$    |                      |
|               | per layer              | $c_{\text{out}})$       | weights               |                      |
+---------------+------------------------+-------------------------+-----------------------+----------------------+
| RNNs          | $O(h^2+h\times d)$     | $O(T\times h^2)$        | $O(h)$ hidden state   | Poor                 |
|               | total                  | for $T$ time&nbsp;steps | (constant)            | Sequential deps      |
+---------------+------------------------+-------------------------+-----------------------+----------------------+
| Transformers  | $O(d^2)$ projections   | $O(n^2\times d+n$       | $O(n^2)$ attention    | Excellent (positions)|
|               | $O(d^2\times h)$       | $\times d²)$ per layer  | $O(n\times d)$        | Limited by memory    |
|               | multi-head             |                         | sequences             |                      |
+---------------+------------------------+-------------------------+-----------------------+----------------------+

: **Computational Complexity Comparison**: Scaling behaviors and resource requirements for major neural network architectures. Variables: $d$ = dimension, $h$ = hidden size, $k$ = kernel size, $c$&nbsp;=&nbsp;channels, $H,W$ = spatial dimensions, $T$ = time steps, $n$ = sequence length, $b$ = batch size. {#tbl-computational-complexity}

#### Scalability and Production Considerations

Production deployment introduces constraints beyond algorithmic performance, including latency requirements, memory limitations, energy budgets, and fault tolerance needs. Each architecture exhibits distinct production characteristics that determine real-world feasibility.

MLPs and CNNs scale well across multiple devices through data parallelism, achieving near-linear speedups with proper batch size scaling. RNNs face fundamental parallelization challenges due to sequential dependencies, requiring pipeline parallelism or other specialized techniques. Transformers achieve excellent parallelization across sequence positions but suffer from quadratic memory scaling that limits batch sizes and effective utilization.

MLPs provide predictable latency proportional to layer size, making them suitable for real-time applications with strict SLA requirements. CNNs exhibit variable latency depending on implementation strategy and hardware capabilities, with optimized implementations achieving sub-millisecond inference. RNNs create latency dependencies on sequence length, making them challenging for interactive applications. Transformers provide excellent throughput for batch processing but struggle with single-inference latency due to attention overhead.

Memory requirements vary significantly across architectures in production environments. MLPs require fixed memory proportional to model size, enabling straightforward capacity planning. CNNs need variable memory for feature maps that scales with input resolution, requiring dynamic memory management for variable-size inputs. RNNs maintain constant memory for hidden states but may require unbounded memory for very long sequences. Transformers face quadratic memory growth that creates hard limits on sequence length in production.

Fault tolerance and recovery characteristics differ substantially between architectures. MLPs and CNNs exhibit stateless computation that enables straightforward checkpointing and recovery. RNNs maintain temporal state that complicates distributed training and failure recovery procedures. Transformers combine stateless computation with massive memory requirements, making checkpoint sizes a practical concern for large models.

Hardware mapping efficiency varies considerably across architectural patterns. Modern MLPs achieve 80-90% of peak hardware performance on specialized tensor units. CNNs reach 60-75% efficiency depending on layer configuration and memory hierarchy design. RNNs typically achieve 30-50% of peak performance due to sequential constraints and irregular memory access patterns. Transformers achieve 70-85% efficiency for large batch sizes but drop significantly for small batches due to attention overhead.

#### Hardware Mapping and Optimization Strategies

Different architectural patterns require distinct optimization strategies for efficient hardware mapping. Understanding these patterns enables systematic performance tuning and hardware selection decisions.

Dense matrix operations in MLPs map naturally to tensor processing units and GPU tensor cores. These operations benefit from several key optimizations: matrix tiling to fit cache hierarchies, mixed-precision computation to double throughput, and operation fusion to reduce memory traffic. Optimal tile sizes depend on cache hierarchy, typically 64x64 for L1 cache and 256x256 for L2, while tensor cores achieve peak efficiency with specific dimension multiples such as 16x16 blocks for Volta architecture.

CNNs benefit from specialized convolution algorithms and data layout optimizations that differ significantly from dense matrix operations. Im2col transformations convert convolutions to matrix multiplication but double memory usage. Winograd algorithms reduce arithmetic complexity by 2.25x for 3x3 convolutions at the cost of numerical stability. Direct convolution with custom kernels achieves optimal memory efficiency but requires architecture-specific tuning.

RNNs require fundamentally different optimization approaches due to their temporal dependencies. Loop unrolling reduces control overhead but increases memory usage. State vectorization enables SIMD operations across multiple sequences. Wavefront parallelization exploits independence across timesteps for bidirectional processing.

Transformers demand specialized attention optimizations due to their quadratic complexity. FlashAttention algorithms reduce memory usage from O(n²) to O(n) through online softmax computation and gradient recomputation. Sparse attention patterns including local, strided, and random approaches maintain modeling capability while reducing complexity. Multi-query attention shares key and value projections across heads, reducing memory bandwidth by 30-50%.

Multi-Layer Perceptrons represent the most straightforward computational pattern, with costs dominated by matrix multiplications. The dense connectivity that enables MLPs to model arbitrary relationships comes at the price of quadratic parameter growth with layer width. Each neuron connects to every neuron in the previous layer, creating substantial parameter counts that grow quadratically with network width. The computation is dominated by matrix-vector products, which are highly optimized on modern hardware. Matrix operations are inherently parallel and map efficiently to GPU architectures, with each output neuron computed independently. The optimization techniques for reducing these parameter counts, including pruning and low-rank approximations specifically targeting dense layers, are covered in @sec-model-optimizations.

Convolutional Neural Networks achieve computational efficiency through parameter sharing and spatial locality, but their costs scale with both spatial dimensions and channel depth. The convolution operation's computational intensity depends heavily on kernel size and feature map resolution. Parameter sharing across spatial locations dramatically reduces memory compared to equivalent MLPs, while computational cost grows linearly with image resolution and quadratically with kernel size. Feature map memory dominates usage and can become prohibitive for high-resolution inputs. Spatial independence enables parallel processing across different spatial locations and channels, though memory bandwidth often becomes the limiting factor.

Recurrent Neural Networks optimize for memory efficiency at the cost of parallelization. Their sequential nature creates computational bottlenecks but enables processing of variable-length sequences with constant memory overhead. The hidden-to-hidden connections ($h^2$ term) dominate parameter count for large hidden states. Sequential dependencies prevent parallel processing across time, making RNNs inherently slower than feedforward alternatives. Their constant memory usage for hidden state storage makes RNNs memory-efficient for long sequences, with this efficiency coming at the cost of computational speed.

Transformers achieve maximum flexibility through attention mechanisms but pay a steep price in memory usage. Their quadratic scaling with sequence length creates fundamental limits on the sequences they can process. Parameter count scales with model dimension but remains independent of sequence length. The $n^2$ term from attention computation dominates for long sequences, while the $n \times d^2$ term from feed-forward layers dominates for short sequences. Attention matrices create the primary memory bottleneck, as each attention head must store pairwise similarities between all sequence positions, leading to prohibitive memory usage for long sequences. While parallelization is excellent across sequence positions and attention heads, the quadratic memory requirement often forces smaller batch sizes, limiting effective parallelization.

These complexity patterns create distinct sweet spots for each architecture. MLPs excel when parameter efficiency isn't critical, CNNs dominate for moderate-resolution spatial data, RNNs remain viable for very long sequences where memory is constrained, and Transformers shine for complex relational tasks where their computational cost can be justified by superior performance.

### Decision Framework {#sec-dnn-architectures-decision-framework-dbe8}

Effective architecture selection requires balancing multiple competing factors: data characteristics, computational resources, performance requirements, and deployment constraints. While data patterns provide initial guidance and complexity analysis reveals feasibility bounds, the final choice often involves nuanced trade-offs that require systematic evaluation.

::: {#fig-fm_blocks fig-env="figure" fig-pos="htb"}
```{.tikz}
\begin{tikzpicture}[font=\small\usefont{T1}{phv}{m}{n}]
\tikzset{%
Line/.style={line width=1.0pt,black!50,text=black},
LineA/.style={BrownLine!80,, line width=1.0pt,{-{Triangle[width=0.7*6pt,length=1.40*6pt]}},text=black},
  Box/.style={inner xsep=2pt,
    node distance=7mm,
    draw=GreenLine, line width=0.75pt,
    fill=GreenL,
    text width=32mm,align=flush center,
    minimum width=33mm, minimum height=10mm
  },
    Box1/.style={Box, draw=RedLine, fill=RedL, node distance=30mm},
    Box2/.style={Box, draw=BlueLine, fill=BlueL!50, node distance=9mm,
    },
    RedT/.style={blue!55!black,font=\footnotesize\usefont{T1}{phv}{m}{n}},
 decision/.style = {align=flush center,text width=42mm,minimum width=40mm,diamond, aspect=2.2, node distance=6mm,
                             inner xsep=-3pt,  inner ysep=-2.95ex,fill=VioletL2, draw=VioletLine},
}
\node[Box2](B1){Transformers: Attention mechanisms};
\node[Box2,right=of B1](B2){RNNs: Temporal dependencies};
\node[Box2,right=of B2](B3){CNNs: Local feature detection};
\node[Box2,right=of B3](B4){MLPs: Dense connectivity};
%start
\node[decision,node distance=15mm,above=of $(B2.north east)!0.5!(B3.north west)$](D1){What type\\ of data?};
\node[Box,above=of D1](B0){Start:\\ Define Problem};
%below
\node[Box,node distance=10mm,below=of $(B2.south east)!0.5!(B3.south west)$](D2){Check\\ Constraints};
\node[decision,below=of D2](D3){Memory\\ budget?};
\node[decision,below=of D3](D4){Computational\\ budget?};
\node[decision,below=of D4](D5){Inference\\ speed?};
\node[decision,below=of D5](D6){Accuracy\\ target?};
\node[decision,below=of D6](D7){Deployment \\ready?};
%End
\node[Box,below=of D7](AS){Architecture\\ Selected};
\node[Box1,right=of D7](SD){Scale down model or change architecture};
\node[Box1,left=2.5 of D6](IM){Increase model capacity or change architecture};
%arrows
\draw[LineA](B0)--(D1);
\draw[LineA](D1.south)--++(0,-3mm)-|node[right,align=left,pos=0.77]{Text, complex\\ relations}(B1);
\draw[LineA](D1.south)--++(0,-3mm)-|node[right,align=left,pos=0.75]{Time series,\\ sequences}(B2);
\draw[LineA](D1.south)--++(0,-3mm)-|node[right,align=left,pos=0.75]{Images, spatial\\ patterns}(B3);
\draw[LineA](D1.south)--++(0,-3mm)-|node[right,,align=left,pos=0.75]{Tabular, features\\ unrelated}(B4);
\foreach \a in{1,2,3,4}{
\draw[LineA](B\a.south)--++(0,-4mm)-|(D2);
}
\draw[LineA](D2)--(D3);
\draw[LineA](D3)--node[right]{Yes}node[left,RedT]{Sufficient}(D4);
\draw[LineA](D4)--node[right]{Yes}node[left,RedT]{Acceptable}(D5);
\draw[LineA](D5)--node[right]{Yes}node[left,RedT]{Fast enough}(D6);
\draw[LineA](D6)--node[right]{Yes}node[left,RedT]{Met}(D7);
\draw[LineA](D7)--node[right]{Yes}node[left,RedT]{Hardware suitable}(AS);
%
\draw[LineA](D7)--node[above,pos=0,anchor=south west]{No}node[below,RedT,pos=0,anchor=north west]{Hardware issues}(SD);
\draw[LineA](D3)-|node[above,pos=0,anchor=south west]{No}node[below,RedT,pos=0,anchor=north west]{Insufficient}(SD);
\draw[LineA](D4)-|node[above,pos=0,anchor=south west]{No}node[below,RedT,pos=0,anchor=north west]{Too slow}(SD);
\draw[LineA](D5)-|node[above,pos=0,anchor=south west]{No}node[below,RedT,pos=0,anchor=north west]{Too slow}(SD);
%
\draw[LineA](D6)--node[above,pos=0,anchor=south east]{No}node[below,RedT,pos=0,anchor=north east]{Not met}(IM);
%
\draw[LineA](SD.east)--++(10mm,0)|-node[above,RedT,pos=0.8,anchor=south east]{Insufficient}(D1);
\draw[LineA](IM.west)--++(-6mm,0)|-(D1);
\end{tikzpicture}
```
:::

This framework provides a structured approach to architecture selection decisions, ensuring that choices consider all relevant factors while avoiding common pitfalls like choosing based on novelty or perceived sophistication. The decision flowchart guides systematic architecture selection by first matching data characteristics to architectural strengths, then validating against practical constraints. The process is inherently iterative—resource limitations or performance gaps often require reconsidering earlier choices.

This framework can be applied systematically through four key steps. Start with data analysis, as the type of patterns in your data provides the strongest initial signal. Spatial data naturally aligns with CNNs, sequential data with RNNs, and so forth. Validate constraints progressively, as each constraint check (memory, computational budget, inference speed) acts as a filter. Failing any constraint requires either scaling down the current architecture or considering a fundamentally different approach.

Handle trade-offs iteratively when accuracy targets aren't met. You may need more model capacity, which brings you back to constraint checking. If deployment hardware can't support your choice, you may need to reconsider the entire architecture. Expect multiple iterations, as real projects typically cycle through this framework several times before finding the optimal balance between data fit, computational feasibility, and deployment requirements.

This systematic approach prevents architecture selection based solely on novelty or perceived sophistication, ensuring choices align with both problem requirements and system capabilities.

## Fallacies and Pitfalls {#sec-dnn-architectures-fallacies-pitfalls-3e82}

Neural network architectures represent specialized computational structures designed for different data types and problem domains, which creates common misconceptions about their selection and deployment. The rich variety of architectural patterns—from dense networks to transformers—often leads engineers to make choices based on novelty or perceived sophistication rather than task-specific requirements and computational constraints.

**Fallacy:** _More complex architectures always perform better than simpler ones._

This misconception leads teams to immediately choose transformer-based models or elaborate architectures without understanding their requirements. While sophisticated architectures like transformers excel at complex tasks requiring long-range dependencies, they consume significantly more computational resources and memory. For many problems, particularly those with limited data or clear structural patterns, simpler architectures like MLPs or CNNs can achieve comparable accuracy with far less computational overhead. Architecture selection should match problem complexity rather than defaulting to the most advanced option.

**Pitfall:** _Ignoring the computational implications of architectural choices during model selection._

Many practitioners select architectures based solely on accuracy metrics from academic papers without considering computational requirements. A CNN's spatial locality assumptions might deliver excellent accuracy for image tasks but require specialized memory access patterns. Similarly, RNNs' sequential dependencies create serialization bottlenecks that limit parallelization opportunities. This oversight leads to deployment failures when models cannot meet latency requirements or exceed memory constraints in production environments.

**Fallacy:** _Architecture performance is independent of hardware characteristics._

This belief assumes that all architectures perform equally well across different hardware platforms. In reality, different architectures exploit different hardware features: CNNs benefit from specialized tensor cores, MLPs leverage high-bandwidth memory, and RNNs require efficient sequential processing capabilities. A model that achieves optimal performance on GPUs might perform poorly on mobile devices or embedded processors. Understanding hardware-architecture alignment is crucial for effective deployment strategies.

**Pitfall:** _Mixing architectural patterns without understanding their interaction effects._

Combining different architectural components (like adding attention layers to CNNs or using skip connections in RNNs) can create unexpected computational bottlenecks. Each architectural pattern has distinct memory access patterns and computational characteristics. Naive combinations might eliminate the performance benefits of individual components or create memory bandwidth conflicts. Successful hybrid architectures require careful analysis of how different patterns interact at the system level.

**Pitfall:** _Designing architectures without considering the full hardware-software co-design implications across the deployment pipeline._

Many architecture decisions optimize for high-end GPU performance without considering the complete system lifecycle from development through deployment. An architecture designed for large-scale compute clusters may be poorly suited for edge deployment due to memory constraints, lack of specialized compute units, or limited parallelization capabilities. Similarly, architectures optimized for inference latency might sacrifice development efficiency, leading to longer development cycles and higher computational costs. Effective architecture selection requires analyzing the entire system stack including compute infrastructure, model compilation and optimization tools, target deployment hardware, and operational constraints. The choice between CNN depth and width, transformer head configurations, or activation functions has cascading effects on memory bandwidth utilization, cache efficiency, and numerical precision requirements that must be considered holistically rather than in isolation.

## Unified Framework: Architectures as Inductive Biases {#sec-dnn-architectures-unified-framework-inductive-biases-a892}

The architectural diversity we have explored—from MLPs to Transformers—can be understood through a unified theoretical framework: each architecture embodies specific inductive biases that constrain the hypothesis space and guide learning toward solutions appropriate for different data types and problem structures.

Different architectures can be arranged in a hierarchy of decreasing inductive bias. CNNs exhibit the strongest inductive biases through local connectivity, parameter sharing, and translation equivariance. These constraints dramatically reduce the parameter space but limit flexibility to spatial data with local structure. RNNs demonstrate moderate inductive bias through sequential processing and shared temporal weights. The hidden state mechanism assumes that past information influences current processing, making them appropriate for temporal sequences.

MLPs maintain minimal architectural bias beyond layer-wise processing. Dense connectivity allows modeling arbitrary relationships but requires more data to learn structure that other architectures encode explicitly. Transformers represent adaptive inductive bias through learned attention patterns. The architecture can dynamically adjust its inductive bias based on the data, combining flexibility with the ability to discover relevant structural regularities.

All successful architectures implement forms of hierarchical representation learning, but through different mechanisms. CNNs build spatial hierarchies through progressive receptive field expansion, learning features from edges to objects to scenes. RNNs build temporal hierarchies through hidden state evolution, capturing dependencies from local transitions to long-term patterns. Transformers build content-dependent hierarchies through multi-head attention, allowing different heads to capture different types of relationships simultaneously.

This hierarchical organization reflects a fundamental principle: complex patterns can be efficiently represented through composition of simpler components. The success of deep learning can be understood as the discovery that gradient-based optimization can effectively learn these compositional structures when provided with appropriate architectural inductive biases.

The theoretical insights about representation learning have direct implications for systems engineering. Hierarchical representations require computational patterns that can efficiently compose lower-level features into higher-level abstractions. This drives system design decisions:

- Memory hierarchies must align with representational hierarchies to minimize data movement costs
- Parallelization strategies must respect the dependency structure of hierarchical computation
- Hardware accelerators must efficiently support the matrix operations that implement feature composition
- Software frameworks must provide abstractions that enable efficient hierarchical computation across diverse architectures

Understanding architectures as embodying different inductive biases helps explain both their strengths and their systems requirements, providing a principled foundation for architecture selection and system optimization decisions.

## Summary {#sec-dnn-architectures-summary-c495}

Neural network architectures form specialized computational structures tailored to process different types of data and solve distinct classes of problems. Multi-Layer Perceptrons handle tabular data through dense connections, convolutional networks exploit spatial locality in images, and recurrent networks process sequential information. Each architecture embodies specific assumptions about data structure and computational patterns. Modern transformer architectures unify many of these concepts through attention mechanisms that dynamically route information based on relevance rather than fixed connectivity patterns.

Despite their apparent diversity, these architectures share fundamental computational primitives that recur across different designs. Matrix multiplication operations form the computational core, whether in dense layers, convolutions, or attention mechanisms. Memory access patterns vary significantly between architectures, with some requiring sliding window operations for local processing while others demand global information aggregation. Dynamic computation patterns in attention mechanisms create data-dependent execution flows that challenge traditional optimization approaches.

::: {.callout-important title="Key Takeaways"}
* Different architectures embody specific assumptions about data structure: MLPs for tabular data, CNNs for spatial relationships, RNNs for sequences, Transformers for flexible attention
* Shared computational primitives including matrix operations, sliding windows, and dynamic routing form the foundation across diverse architectures
* Memory access patterns and data movement requirements vary significantly between architectures, directly impacting system performance and optimization strategies
* Understanding the mapping between algorithmic intent and system implementation enables effective performance optimization and hardware selection
:::

The evolution toward more sophisticated architectures continues to push the boundaries of both algorithmic capabilities and system requirements. Transformer architectures demonstrate how attention mechanisms can create flexible, data-dependent computation graphs that adapt to input complexity. As architectures become more dynamic and sophisticated, the relationship between algorithmic innovation and systems optimization becomes increasingly critical for achieving practical performance gains in real-world deployments. The operational challenges of deploying and maintaining these sophisticated architectures in production environments are comprehensively addressed in @sec-ml-operations, while the broader implications for sustainable AI development are explored in @sec-sustainable-ai.

<!-- This is here to make sure that quizzes are inserted properly before a part begins. -->
::: { .quiz-end }
:::

```{=latex}
\part{key:principles}
```<|MERGE_RESOLUTION|>--- conflicted
+++ resolved
@@ -85,12 +85,8 @@
 
 Building on this architectural principle, the dense connectivity pattern translates naturally into matrix multiplication operations[^fn-gemm], creating the mathematical foundation that makes MLPs computationally tractable. As shown in @fig-mlp, each layer transforms its input through a fundamental operation that combines linear transformation with nonlinear activation:
 
-<<<<<<< HEAD
 [^fn-gemm]: **GEMM (General Matrix Multiply)**: The fundamental operation underlying neural networks, accounting for 80-95% of computation time in dense neural networks. GEMM performs C = αAB + βC and has been optimized for decades. Modern implementations like cuBLAS achieve 80-95% of theoretical peak performance on GPUs, making GEMM optimization important for ML systems.
 
-=======
-[^fn-gemm]: **GEMM (General Matrix Multiply)**: The fundamental operation underlying neural networks, accounting for 80-95% of computation time in dense neural networks. GEMM performs C = αAB + βC and has been optimized for decades. Modern implementations like cuBLAS achieve 80-95% of theoretical peak performance on GPUs, making GEMM optimization crucial for ML systems.
->>>>>>> db1156ac
 $$
 \mathbf{h}^{(l)} = f\big(\mathbf{W}^{(l)}\mathbf{h}^{(l-1)} + \mathbf{b}^{(l)}\big)
 $$
@@ -258,11 +254,6 @@
 
 **Weight matrix**: $\mathbf{W}^{(1)} = \begin{bmatrix} 0.5 & -0.3 & 0.2 & 0.7 \\ 0.1 & 0.8 & -0.4 & 0.3 \\ -0.2 & 0.4 & 0.6 & -0.1 \end{bmatrix}$ (3×4 matrix)
 
-<<<<<<< HEAD
-**Computation**: $\mathbf{z}^{(1)} = \mathbf{W}^{(1)}\mathbf{h}^{(0)} = \begin{bmatrix} 0.5×0.8 + (-0.3)×0.2 + 0.2×0.9 + 0.7×0.1 \\ 0.1×0.8 + 0.8×0.2 + (-0.4)×0.9 + 0.3×0.1 \\ (-0.2)×0.8 + 0.4×0.2 + 0.6×0.9 + (-0.1)×0.1 \end{bmatrix} = \begin{bmatrix} 0.59 \\ -0.09 \\ 0.45 \end{bmatrix}$
-
-**After ReLU**: $\mathbf{h}^{(1)} = [0.59, 0, 0.45]$ (negative values zeroed)
-=======
 **Computation**:
 \begin{gather*}
 \mathbf{z}^{(1)} = \mathbf{W}^{(1)}\mathbf{h}^{(0)} = \begin{bmatrix} 0.5×0.8 + (-0.3)×0.2 + 0.2×0.9 + 0.7×0.1 \\ 0.1×0.8 + 0.8×0.2 + (-0.4)×0.9 + 0.3×0.1 \\ (-0.2)×0.8 + 0.4×0.2 + 0.6×0.9 + (-0.1)×0.1 \end{bmatrix}
@@ -270,7 +261,6 @@
 = \begin{bmatrix} 0.65 \\ -0.17 \\ 0.47 \end{bmatrix}
 \end{gather*}
 **After ReLU**: $\mathbf{h}^{(1)} = [0.65, 0, 0.47]$ (negative values zeroed)
->>>>>>> db1156ac
 
 Each hidden neuron combines ALL input pixels with different weights, demonstrating unrestricted feature interaction.
 :::
@@ -359,15 +349,14 @@
 
 ## Convolutional Neural Networks: Spatial Pattern Processing {#sec-dnn-architectures-convolutional-neural-networks-spatial-pattern-processing-1d8c}
 
-<<<<<<< HEAD
+The computational intensity and parameter requirements of MLPs revealed a mismatch when applied to structured data. While the Universal Approximation Theorem guarantees that MLPs can learn any function, it provides no efficiency guidance. When processing images, MLPs must learn spatial relationships like edge detection and texture recognition from scratch for every position in the image, leading to massive parameter counts and computational waste. This inefficiency motivated the development of architectural patterns that exploit inherent data structure.
 The computational intensity and parameter requirements of MLPs revealed a significant mismatch when applied to structured data. While the Universal Approximation Theorem guarantees that MLPs can learn any function, it provides no efficiency guidance. When processing images, MLPs must learn spatial relationships like edge detection and texture recognition from scratch for every position in the image, leading to massive parameter counts and computational waste. This inefficiency motivated architectural patterns that exploit inherent data structure.
 
+Convolutional Neural Networks emerged as the first successful solution to this challenge, introducing two key innovations that improve efficiency for spatially structured data. **Parameter sharing** allows the same feature detector to be applied across different spatial positions, reducing parameters from millions to thousands while improving generalization. **Local connectivity** restricts connections to spatially adjacent regions, reflecting the biological insight that nearby pixels are more likely to be related than distant ones.
+
+These architectural innovations represent a trade-off in deep learning design: sacrificing the theoretical generality of MLPs for practical efficiency gains when data exhibits known structure. While MLPs treat each input element independently, CNNs exploit spatial relationships to achieve computational savings and improved performance on vision tasks.
+
 Convolutional Neural Networks emerged as the first successful solution to this challenge, introducing two key innovations that improve efficiency for spatially structured data. Parameter sharing allows the same feature detector to be applied across different spatial positions, reducing parameters from millions to thousands while improving generalization. Local connectivity restricts connections to spatially adjacent regions, reflecting the biological insight that nearby pixels are more likely to be related than distant ones.
-=======
-The computational intensity and parameter requirements of MLPs revealed a mismatch when applied to structured data. While the Universal Approximation Theorem guarantees that MLPs can learn any function, it provides no efficiency guidance. When processing images, MLPs must learn spatial relationships like edge detection and texture recognition from scratch for every position in the image, leading to massive parameter counts and computational waste. This inefficiency motivated the development of architectural patterns that exploit inherent data structure.
-
-Convolutional Neural Networks emerged as the first successful solution to this challenge, introducing two key innovations that improve efficiency for spatially structured data. **Parameter sharing** allows the same feature detector to be applied across different spatial positions, reducing parameters from millions to thousands while improving generalization. **Local connectivity** restricts connections to spatially adjacent regions, reflecting the biological insight that nearby pixels are more likely to be related than distant ones.
->>>>>>> db1156ac
 
 These architectural innovations represent a trade-off in deep learning design: sacrificing the theoretical generality of MLPs for practical efficiency gains when data exhibits known structure. While MLPs treat each input element independently, CNNs exploit spatial relationships to achieve computational savings and improved performance on vision tasks.
 
@@ -808,19 +797,11 @@
 
 ## Recurrent Neural Networks: Sequential Pattern Processing {#sec-dnn-architectures-recurrent-neural-networks-sequential-pattern-processing-3904}
 
-<<<<<<< HEAD
-Convolutional Neural Networks achieved efficiency gains by exploiting spatial locality, but their architectural assumptions break down when patterns depend on temporal order rather than spatial proximity. While CNNs excel at recognizing what is present in data through shared feature detectors, they cannot capture when events occur or how they relate across time. This limitation becomes apparent in domains like natural language processing, where the meaning of a word depends on its context in the sentence, or time-series analysis, where future values depend on historical patterns.
+Convolutional Neural Networks achieved efficiency gains by exploiting spatial locality, but their architectural assumptions break down when patterns depend on temporal order rather than spatial proximity. While CNNs excel at recognizing \"what\" is present in data through shared feature detectors, they cannot capture \"when\" events occur or how they relate across time. This limitation becomes apparent in domains like natural language processing, where the meaning of a word depends on its context in the sentence, or time-series analysis, where future values depend on historical patterns.
 
 The challenge in sequential data is that patterns can span arbitrary time distances, making fixed-size kernels ineffective. Unlike spatial convolution, where a 3x3 filter can capture local relationships, temporal relationships might require connecting events separated by hundreds or thousands of time steps. Traditional feedforward architectures, including CNNs, process each input independently and cannot maintain the temporal context necessary for these long-range dependencies.
 
 Recurrent Neural Networks emerged as the solution to this architectural limitation by introducing memory as a first-class component of the computational model. Rather than processing inputs in isolation, RNNs maintain an internal state that carries information from previous time steps, enabling the network to condition its current output on historical context. This represents another trade-off: while CNNs sacrifice theoretical generality for spatial efficiency, RNNs introduce computational dependencies that challenge parallel execution in exchange for temporal processing capabilities.
-=======
-Convolutional Neural Networks achieved efficiency gains by exploiting spatial locality, but their architectural assumptions break down when patterns depend on temporal order rather than spatial proximity. While CNNs excel at recognizing \"what\" is present in data through shared feature detectors, they cannot capture \"when\" events occur or how they relate across time. This limitation becomes apparent in domains like natural language processing, where the meaning of a word depends on its context in the sentence, or time-series analysis, where future values depend on historical patterns.
-
-The challenge in sequential data is that patterns can span arbitrary time distances, making fixed-size kernels ineffective. Unlike spatial convolution, where a 3x3 filter can capture local relationships, temporal relationships might require connecting events separated by hundreds or thousands of time steps. Traditional feedforward architectures, including CNNs, process each input independently and cannot maintain the temporal context necessary for these long-range dependencies.
-
-Recurrent Neural Networks emerged as the solution to this architectural limitation by introducing **memory** as a first-class component of the computational model. Rather than processing inputs in isolation, RNNs maintain an internal state that carries information from previous time steps, enabling the network to condition its current output on historical context. This represents another trade-off: while CNNs sacrifice theoretical generality for spatial efficiency, RNNs introduce computational dependencies that challenge parallel execution in exchange for temporal processing capabilities.
->>>>>>> db1156ac
 
 ### Pattern Processing Needs {#sec-dnn-architectures-pattern-processing-needs-479a}
 
@@ -1021,19 +1002,11 @@
 
 ## Attention Mechanisms: Dynamic Pattern Processing {#sec-dnn-architectures-attention-mechanisms-dynamic-pattern-processing-566d}
 
-<<<<<<< HEAD
-Recurrent Neural Networks successfully introduced memory to handle sequential dependencies, but their fixed sequential processing creates substantial limitations. RNNs process information in temporal order, making it difficult to capture relationships between distant elements and impossible to parallelize computation across sequence positions. RNNs assume that temporal proximity correlates with importance, that nearby words or time steps are more relevant than distant ones. This assumption breaks down in many real-world scenarios.
-
-Consider the sentence "The cat, which was sitting by the window overlooking the garden, was sleeping." Here, "cat" and "sleeping" are separated by multiple intervening words, yet they form the core subject-predicate relationship. RNN architectures would process all the intervening elements sequentially, potentially losing this important connection in their fixed-capacity hidden state. This limitation revealed the need for architectures that identify and weight relationships based on content rather than position.
-
-Attention mechanisms emerged as the solution to this architectural constraint by introducing dynamic connectivity patterns that adapt based on input content. Rather than processing elements in predetermined order with fixed relationships, attention mechanisms compute the relevance between all pairs of elements and weight their interactions accordingly. This represents a shift from structural constraints to learned, data-dependent processing patterns.
-=======
 Recurrent Neural Networks successfully introduced memory to handle sequential dependencies, but their fixed sequential processing creates fundamental limitations. RNNs process information in temporal order, making it difficult to capture relationships between distant elements and impossible to parallelize computation across sequence positions. More critically, RNNs assume that temporal proximity correlates with importance—that nearby words or time steps are more relevant than distant ones. This assumption breaks down in many real-world scenarios.
 
 Consider the sentence \"The cat, which was sitting by the window overlooking the garden, was sleeping.\" Here, \"cat\" and \"sleeping\" are separated by multiple intervening words, yet they form the core subject-predicate relationship. RNN architectures would process all the intervening elements sequentially, potentially losing this crucial connection in their fixed-capacity hidden state. This limitation revealed the need for architectures that could identify and weight relationships based on content rather than position.
 
 Attention mechanisms emerged as the solution to this architectural constraint by introducing **dynamic connectivity patterns** that adapt based on input content. Rather than processing elements in predetermined order with fixed relationships, attention mechanisms compute the relevance between all pairs of elements and weight their interactions accordingly. This represents a fundamental shift from structural constraints to learned, data-dependent processing patterns.
->>>>>>> db1156ac
 
 ### Pattern Processing Needs {#sec-dnn-architectures-pattern-processing-needs-b5e0}
 
@@ -1588,7 +1561,7 @@
 \draw[-latex,Line] (5.25, 4.08) -- (5.25, 4.68) -- (6.1875, 4.68) -- (6.1875, 5.08);
 \draw[Line, -latex] (1.25, -1.5) -- (1.25, -0.9);
 \draw[Line, -latex] (5.25, -1.5) -- (5.25, -0.9);
-\draw[Line, -latex] (5.25, 11.38) -- (5.25, 11.80);%l
+\draw[Line, -latex] (5.25, 11.38) -- (5.25, 11.80);
 \node[anchor=north, align=center] at (1.25,-1.5) {Inputs};
 \node[anchor=north, align=center] at (5.25,-1.5) {Outputs (shifted right)};
 \node[anchor=south, align=center] at (5.25,11.70) {Output Probabilities};
@@ -1925,14 +1898,7 @@
       minimum height=11mm]at($(SR)!0.5!(M1.west)$) {};
 \end{tikzpicture}
 ```
-<<<<<<< HEAD
 **Convolution as Matrix Multiplication**: Reshaping convolutional layers into matrix multiplications using the `im2col` technique, enables efficient computation using optimized BLAS libraries and allows for parallel processing on standard hardware. This transformation is crucial for accelerating cnns and forms the basis for implementing convolutions on diverse platforms.
-=======
-**Convolution as Matrix Multiplication**: Reshaping convolutional layers into matrix multiplications—using the `im2col`<!--[^fn-im2col]--> technique, enables efficient computation using optimized BLAS libraries and allows for parallel processing on standard hardware. This transformation is crucial for accelerating cnns and forms the basis for implementing convolutions on diverse platforms.
-
-<!--[^fn-im2col]: **im2col (Image to Column)**: A data layout transformation that converts convolution operations into matrix multiplications by unfolding image patches into columns. Developed by Intel in the 1990s, im2col trades memory (duplicating data) for compute efficiency, enabling CNNs to leverage decades of GEMM optimizations and achieving 5-10x speedups on CPUs.-->
-
->>>>>>> db1156ac
 :::
 
 The im2col[^fn-im2col] (image to column) technique, developed by Intel in the 1990s, accomplishes matrix reshaping by unfolding overlapping image patches into columns of a matrix, as illustrated in @fig-im2col-diagram. Each sliding window position in the convolution becomes a column in the transformed matrix, while the filter kernels are arranged as rows. This allows the convolution operation to be expressed as a standard GEMM (General Matrix Multiply) operation. The transformation trades memory consumption—duplicating data where windows overlap—for computational efficiency, enabling CNNs to leverage decades of BLAS optimizations and achieving 5-10x speedups on CPUs. In modern systems, these matrix multiplications map to specific hardware and software implementations. Hardware accelerators provide specialized tensor cores that can perform thousands of multiply-accumulates in parallel; NVIDIA's A100 tensor cores can achieve up to 312 TFLOPS (32-bit) through massive parallelization of these operations. Software frameworks like PyTorch and TensorFlow automatically map these high-level operations to optimized matrix libraries (NVIDIA [cuBLAS](https://developer.nvidia.com/cublas), Intel [MKL](https://www.intel.com/content/www/us/en/developer/tools/oneapi/onemkl.html#gs.kxb9ve)) that exploit these hardware capabilities.
@@ -2369,7 +2335,7 @@
 
 Effective architecture selection requires balancing multiple competing factors: data characteristics, computational resources, performance requirements, and deployment constraints. While data patterns provide initial guidance and complexity analysis reveals feasibility bounds, the final choice often involves nuanced trade-offs that require systematic evaluation.
 
-::: {#fig-fm_blocks fig-env="figure" fig-pos="htb"}
+::: {#fig-dnn-fm-framework fig-env="figure" fig-pos="htb"}
 ```{.tikz}
 \begin{tikzpicture}[font=\small\usefont{T1}{phv}{m}{n}]
 \tikzset{%
@@ -2434,9 +2400,10 @@
 \draw[LineA](IM.west)--++(-6mm,0)|-(D1);
 \end{tikzpicture}
 ```
-:::
-
-This framework provides a structured approach to architecture selection decisions, ensuring that choices consider all relevant factors while avoiding common pitfalls like choosing based on novelty or perceived sophistication. The decision flowchart guides systematic architecture selection by first matching data characteristics to architectural strengths, then validating against practical constraints. The process is inherently iterative—resource limitations or performance gaps often require reconsidering earlier choices.
+**Architecture Selection Decision Framework**: A systematic flowchart for choosing neural network architectures based on data characteristics and deployment constraints. The process begins with data type identification (text/sequences/images/tabular) to select initial architecture candidates (Transformers/RNNs/CNNs/MLPs), then iteratively evaluates memory budget, computational cost, inference speed, accuracy targets, and hardware compatibility.
+:::
+
+@fig-dnn-fm-framework provides a structured approach to architecture selection decisions, ensuring that choices consider all relevant factors while avoiding common pitfalls like choosing based on novelty or perceived sophistication. The decision flowchart guides systematic architecture selection by first matching data characteristics to architectural strengths, then validating against practical constraints. The process is inherently iterative—resource limitations or performance gaps often require reconsidering earlier choices.
 
 This framework can be applied systematically through four key steps. Start with data analysis, as the type of patterns in your data provides the strongest initial signal. Spatial data naturally aligns with CNNs, sequential data with RNNs, and so forth. Validate constraints progressively, as each constraint check (memory, computational budget, inference speed) acts as a filter. Failing any constraint requires either scaling down the current architecture or considering a fundamentally different approach.
 
