---
bibliography: responsible_ai.bib
---

# Responsible AI {#sec-responsible_ai}

::: {.content-visible when-format="html"}
Resources: [Slides](#sec-responsible-ai-resource), [Videos](#sec-responsible-ai-resource), [Exercises](#sec-responsible-ai-resource), [Labs](#sec-responsible-ai-resource)
:::

![_DALL·E 3 Prompt: Illustration of responsible AI in a futuristic setting with the universe in the backdrop: A human hand or hands nurturing a seedling that grows into an AI tree, symbolizing a neural network. The tree has digital branches and leaves, resembling a neural network, to represent the interconnected nature of AI. The background depicts a future universe where humans and animals with general intelligence collaborate harmoniously. The scene captures the initial nurturing of the AI as a seedling, emphasizing the ethical development of AI technology in harmony with humanity and the universe._](images/png/cover_responsible_ai.png)


As machine learning models grow across various domains, these algorithms have the potential to perpetuate historical biases, breach privacy, or enable unethical automated decisions if developed without thoughtful consideration of their societal impacts. Even systems created with good intentions can ultimately discriminate against certain demographic groups, enable surveillance, or lack transparency into their behaviors and decision-making processes. As such, machine learning engineers and companies have an ethical responsibility to proactively ensure principles of fairness, accountability, safety, and transparency are reflected in their models to prevent harm and build public trust.

::: {.callout-tip}

## Learning Objectives

* Understand responsible AI's core principles and motivations, including fairness, transparency, privacy, safety, and accountability.

* Learn technical methods for implementing responsible AI principles, such as detecting dataset biases, building interpretable models, adding noise for privacy, and testing model robustness.

* Recognize organizational and social challenges to achieving responsible AI, including data quality, model objectives, communication, and job impacts.

* Knowledge of ethical frameworks and considerations for AI systems, spanning AI safety, human autonomy, and economic consequences.

* Appreciate the increased complexity and costs of developing ethical, trustworthy AI systems compared to unprincipled AI.

:::


## Introduction

Machine learning models are increasingly used to automate decisions in high-stakes social domains like healthcare, criminal justice, and employment. However, without deliberate care, these algorithms can perpetuate biases, breach privacy, or cause other harm. For instance, a loan approval model solely trained on data from high-income neighborhoods could disadvantage applicants from lower-income areas. This motivates the need for responsible machine learning - creating fair, accountable, transparent, and ethical models.

Several core principles underlie responsible ML. Fairness ensures models do not discriminate based on gender, race, age, and other attributes. Explainability enables humans to interpret model behaviors and improve transparency. Robustness and safety techniques prevent vulnerabilities like adversarial examples. Rigorous testing and validation help reduce unintended model weaknesses or side effects.

Implementing responsible ML presents both technical and ethical challenges. Developers must grapple with defining fairness mathematically, balancing competing objectives like accuracy vs interpretability, and securing quality training data. Organizations must also align incentives, policies, and culture to uphold ethical AI.

This chapter will equip you to critically evaluate AI systems and contribute to developing beneficial and ethical machine learning applications by covering the foundations, methods, and real-world implications of responsible ML. The responsible ML principles discussed are crucial knowledge as algorithms mediate more aspects of human society.

## Definition

Responsible AI is about developing AI that positively impacts society under human ethics and values. There is no universally agreed-upon definition of "responsible AI," but here is a summary of how it is commonly described. Responsible AI refers to designing, developing, and deploying artificial intelligence systems in an ethical, socially beneficial way. The core goal is to create trustworthy, unbiased, fair, transparent, accountable, and safe AI. While there is no canonical definition, responsible AI is generally considered to encompass principles such as:

* **Fairness:** Avoiding biases, discrimination, and potential harm to certain groups or populations

* **Explainability:** Enabling humans to understand and interpret how AI models make decisions

* **Transparency:** Openly communicating how AI systems operate, are built, and are evaluated

* **Accountability:** Having processes to determine responsibility and liability for AI failures or negative impacts

* **Robustness:** Ensuring AI systems are secure, reliable, and behave as intended

* **Privacy:** Protecting sensitive user data and adhering to privacy laws and ethics

Putting these principles into practice involves technical techniques, corporate policies, governance frameworks, and moral philosophy. There are also ongoing debates around defining ambiguous concepts like fairness and determining how to balance competing objectives.

## Principles and Concepts

### Transparency and Explainability

Machine learning models are often criticized as mysterious "black boxes" - opaque systems where it's unclear how they arrived at particular predictions or decisions. For example, an AI system called [COMPAS](https://doc.wi.gov/Pages/AboutDOC/COMPAS.aspx) used to assess criminal recidivism risk in the US was found to be racially biased against black defendants. Still, the opacity of the algorithm made it difficult to understand and fix the problem. This lack of transparency can obscure biases, errors, and deficiencies.

Explaining model behaviors helps engender trust from the public and domain experts and enables identifying issues to address. Interpretability techniques like [LIME](https://homes.cs.washington.edu/~marcotcr/blog/lime/), Shapley values, and saliency maps empower humans to understand and validate model logic. Laws like the EU's GDPR also mandate transparency, which requires explainability for certain automated decisions. Overall, transparency and explainability are critical pillars of responsible AI.

### Fairness, Bias, and Discrimination

ML models trained on historically biased data often perpetuate and amplify those prejudices. Healthcare algorithms have been shown to disadvantage black patients by underestimating their needs [@obermeyer2019dissecting]. Facial recognition needs to be more accurate for women and people of color. Such algorithmic discrimination can negatively impact people's lives in profound ways.

Different philosophical perspectives also exist on fairness - for example, is it fairer to treat all individuals equally or try to achieve equal outcomes for groups? Ensuring fairness requires proactively detecting and mitigating biases in data and models. However, achieving perfect fairness is tremendously difficult due to contrasting mathematical definitions and ethical perspectives. Still, promoting algorithmic fairness and non-discrimination is a key responsibility in AI development.

### Privacy and Data Governance

Maintaining individuals' privacy is an ethical obligation and legal requirement for organizations deploying AI systems. Regulations like the EU's GDPR mandate data privacy protections and rights, such as the ability to access and delete one's data.

However, maximizing the utility and accuracy of data for training models can conflict with preserving privacy - modeling disease progression could benefit from access to patients' full genomes, but sharing such data widely violates privacy.

Responsible data governance involves carefully anonymizing data, controlling access with encryption, getting informed consent from data subjects, and collecting the minimum data needed. Honoring privacy is challenging but critical as AI capabilities and adoption expand.

### Safety and Robustness

Putting AI systems into real-world operation requires ensuring they are safe, reliable, and robust, especially for human interaction scenarios. Self-driving cars from [Uber](https://www.nytimes.com/2018/03/19/technology/uber-driverless-fatality.html) and [Tesla](https://www.washingtonpost.com/technology/2022/06/15/tesla-autopilot-crashes/) have been involved in deadly crashes due to unsafe behaviors.

Adversarial attacks that subtly alter input data can also fool ML models and cause dangerous failures if systems are not resistant. Deepfakes represent another emerging threat area.

@vid-fakeobama is a deepfake video of Barack Obama that went viral a few years ago.

:::{#vid-fakeobama .callout-important}

# Fake Obama

{{< video https://www.youtube.com/watch?v=AmUC4m6w1wo&ab_channel=BBCNews >}}

:::

Promoting safety requires extensive testing, risk analysis, human oversight, and designing systems that combine multiple weak models to avoid single points of failure. Rigorous safety mechanisms are essential for the responsible deployment of capable AI.

### Accountability and Governance

When AI systems eventually fail or produce harmful outcomes, mechanisms must exist to address resultant issues, compensate affected parties, and assign responsibility. Both corporate accountability policies and government regulations are indispensable for responsible AI governance. For instance, [Illinois' Artificial Intelligence Video Interview Act](https://www.ilga.gov/legislation/ilcs/ilcs3.asp?ActID@15&ChapterIDh) requires companies to disclose and obtain consent for AI video analysis, promoting accountability.

Without clear accountability, even harms caused unintentionally could go unresolved, furthering public outrage and distrust. Oversight boards, impact assessments, grievance redress processes, and independent audits promote responsible development and deployment.

## Cloud, Edge & Tiny ML

While these principles broadly apply across AI systems, certain responsible AI considerations are unique or pronounced when dealing with machine learning on embedded devices versus traditional server-based modeling. Therefore, we present a high-level taxonomy comparing responsible AI considerations across cloud, edge, and TinyML systems.

### Summary

The table below summarizes how responsible AI principles manifest differently across cloud, edge, and TinyML architectures and how core considerations tie into their unique capabilities and limitations. Each environment's constraints and tradeoffs shape how we approach transparency, accountability, governance, and other pillars of responsible AI.

| Principle | Cloud ML | Edge ML | TinyML |
|-|-|-|-|  
| Explainability | Complex models supported | Lightweight required | Severe limits |
| Fairness | Broad data available | On-device biases | Limited data labels |
| Privacy | Cloud data vulnerabilities | More sensitive data | Data dispersed |
| Safety | Hacking threats | Real-world interaction | Autonomous devices |
| Accountability | Corporate policies | Supply chain issues | Component tracing |
| Governance | External oversight feasible | Self-governance needed | Protocol constraints |

### Explainability

For cloud-based machine learning, explainability techniques can leverage significant compute resources, enabling complex methods like SHAP values or sampling-based approaches to interpret model behaviors. For example, [Microsoft's InterpretML](https://www.microsoft.com/en-us/research/uploads/prod/2020/05/InterpretML-Whitepaper.pdf) toolkit provides explainability techniques tailored for cloud environments.

However, edge ML operates on resource-constrained devices, requiring more lightweight explainability methods that can run locally without excessive latency. Techniques like LIME [@ribeiro2016should] approximate model explanations using linear models or decision trees to avoid expensive computations, which makes them ideal for resource-constrained devices. However, LIME requires training hundreds to even thousands of models to generate good explanations, which is often infeasible given edge computing constraints. In contrast, saliency-based methods are often much faster in practice, only requiring a single forward pass through the network to estimate feature importance. This greater efficiency makes such methods better suited to edge devices with limited compute resources where low-latency explanations are critical.

Given tiny hardware capabilities, embedded systems pose the most significant challenges for explainability. More compact models and limited data make inherent model transparency easier. Explaining decisions may not be feasible on high-size and power-optimized microcontrollers. [DARPA's Transparent Computing](https://www.darpa.mil/program/transparent-computing) program aims to develop extremely low overhead explainability, especially for TinyML devices like sensors and wearables.

### Fairness

For cloud machine learning, vast datasets and computing power enable detecting biases across large heterogeneous populations and mitigating them through techniques like re-weighting data samples. However, biases may emerge from the broad behavioral data used to train cloud models. Amazon's Fairness Flow framework helps assess cloud ML fairness.

Edge ML relies on limited on-device data, making analyzing biases across diverse groups harder. However, edge devices interact closely with individuals, providing an opportunity to adapt locally for fairness. [Google's Federated Learning](https://blog.research.google/2017/04/federated-learning-collaborative.html) distributes model training across devices to incorporate individual differences.

TinyML poses unique challenges for fairness with highly dispersed specialized hardware and minimal training data. Bias testing is difficult across diverse devices. Collecting representative data from many devices to mitigate bias has scale and privacy hurdles. [DARPA's Assured Neuro Symbolic Learning and Reasoning (ANSR)](https://www.darpa.mil/news-events/2022-06-03) efforts are geared toward developing fairness techniques given extreme hardware constraints.

### Safety

Key safety risks for cloud ML include model hacking, data poisoning, and malware disrupting cloud services. Robustness techniques like adversarial training, anomaly detection, and diversified models aim to harden cloud ML against attacks. Redundancy can help prevent single points of failure.

Edge ML and TinyML interact with the physical world, so reliability and safety validation are critical. Rigorous testing platforms like [Foretellix](https://www.foretellix.com/) synthetically generate edge scenarios to validate safety. TinyML safety is magnified by autonomous devices with limited supervision. TinyML safety often relies on collective coordination - swarms of drones maintain safety through redundancy. Physical control barriers also constrain unsafe TinyML device behaviors.

In summary, safety is crucial but manifests differently in each domain. Cloud ML guards against hacking, edge ML interacts physically, so reliability is key, and TinyML leverages distributed coordination for safety. Understanding the nuances guides appropriate safety techniques.

### Accountability

Cloud ML's accountability centers on corporate practices like responsible AI committees, ethical charters, and processes to address harmful incidents. Third-party audits and external government oversight promote cloud ML accountability.

Edge ML accountability is more complex with distributed devices and supply chain fragmentation. Companies are accountable for devices, but components come from various vendors. Industry standards help coordinate edge ML accountability across stakeholders.

With TinyML, accountability mechanisms must be traced across long, complex supply chains of integrated circuits, sensors, and other hardware. TinyML certification schemes help track component provenance. Trade associations should ideally promote shared accountability for ethical TinyML.

### Governance

Organizations institute internal governance for cloud ML, such as ethics boards, audits, and model risk management. But external governance also oversees cloud ML, like regulations on bias and transparency such as the [AI Bill of Rights](https://www.whitehouse.gov/ostp/ai-bill-of-rights/), [General Data Protection Regulation (GDPR)](https://gdpr-info.eu/), and [California Consumer Protection Act (CCPA)](https://oag.ca.gov/privacy/ccpa). Third-party auditing supports cloud ML governance.

Edge ML is more decentralized, requiring responsible self-governance by developers and companies deploying models locally. Industry associations coordinate governance across edge ML vendors, and open software helps align incentives for ethical edge ML.

Extreme decentralization and complexity make external governance infeasible with TinyML. TinyML relies on protocols and standards for self-governance baked into model design and hardware. Cryptography enables the provable trustworthiness of TinyML devices.

### Privacy

For cloud ML, vast amounts of user data are concentrated in the cloud, creating risks of exposure through breaches. Differential privacy techniques add noise to cloud data to preserve privacy. Strict access controls and encryption protect cloud data at rest and in transit.

Edge ML moves data processing onto user devices, reducing aggregated data collection but increasing potential sensitivity as personal data resides on the device. Apple uses on-device ML and differential privacy to train models while minimizing data sharing. Data anonymization and secure enclaves protect on-device data.

TinyML distributes data across many resource-constrained devices, making centralized breaches unlikely and making scale anonymization challenging. Data minimization and using edge devices as intermediaries help TinyML privacy.

So, while cloud ML must protect expansive centralized data, edge ML secures sensitive on-device data, and TinyML aims for minimal distributed data sharing due to constraints. While privacy is vital throughout, techniques must match the environment. Understanding nuances allows for selecting appropriate privacy preservation approaches.

## Technical Aspects

### Detecting and Mitigating Bias

A large body of work has demonstrated that machine learning models can exhibit bias, from underperforming people of a certain identity to making decisions that limit groups' access to important resources [@buolamwini2018genderShades].

Ensuring fair and equitable treatment for all groups affected by machine learning systems is crucial as these models increasingly impact people's lives in areas like lending, healthcare, and criminal justice. We typically evaluate model fairness by considering "subgroup attributes" unrelated to the prediction task that capture identities like race, gender, or religion. For example, in a loan default prediction model, subgroups could include race, gender, or religion. When models are trained naively to maximize accuracy, they often ignore subgroup performance. However, this can negatively impact marginalized communities.

To illustrate, imagine a model predicting loan repayment where the plusses (+'s) represent repayment and the circles (O's) represent default, as shown in @fig-fairness-example. The optimal accuracy would be correctly classifying all of Group A while misclassifying some of Group B's creditworthy applicants as defaults. If positive classifications allow access loans, Group A would receive many more loans---which would naturally result in a biased outcome.

![Fairness and accuracy.](images/png/fairness_cartoon.png){#fig-fairness-example}

Alternatively, correcting the biases against Group B would likely increase "false positives" and reduce accuracy for Group A. Or, we could train separate models focused on maximizing true positives for each group. However, this would require explicitly using sensitive attributes like race in the decision process.

As we see, there are inherent tensions around priorities like accuracy versus subgroup fairness and whether to explicitly account for protected classes. Reasonable people can disagree on the appropriate tradeoffs. Constraints around costs and implementation options further complicate matters. Overall, ensuring the fair and ethical use of machine learning involves navigating these complex challenges.

Thus, the fairness literature has proposed three main _fairness metrics_ for quantifying how fair a model performs over a dataset [@hardt2016equality]. Given a model h and a dataset D consisting of (x,y,s) samples, where x is the data features, y is the label, and s is the subgroup attribute, and we assume there are simply two subgroups a and b, we can define the following.

1. **Demographic Parity** asks how accurate a model is for each subgroup. In other words, P(h(X) = Y  S = a) = P(h(X) = Y  S = b)

2. **Equalized Odds** asks how precise a model is on positive and negative samples for each subgroup. P(h(X) = y  S = a, Y = y) = P(h(X) = y  S = b, Y = y)

3. **Equality of Opportunity** is a special case of equalized odds that only asks how precise a model is on positive samples. This is relevant in cases such as resource allocation, where we care about how positive (i.e., resource-allocated) labels are distributed across groups. For example, we care that an equal proportion of loans are given to both men and women. P(h(X) = 1  S = a, Y = 1) = P(h(X) = 1  S = b, Y = 1)

Note: These definitions often take a narrow view when considering binary comparisons between two subgroups. Another thread of fair machine learning research focusing on _multicalibration_ and _multiaccuracy_ considers the interactions between an arbitrary number of identities, acknowledging the inherent intersectionality of individual identities in the real world [@hebert2018multicalibration].

#### Context Matters

Before making any technical decisions to develop an unbiased ML algorithm, we need to understand the context surrounding our model. Here are some of the key questions to think about:

- Who will this model make decisions for? 
- Who is represented in the training data? 
- Who is represented, and who is missing at the table of engineers, designers, and managers?  
- What sort of long-lasting impacts could this model have? For example, will it impact an individual's financial security at a generational scale, such as determining college admissions or admitting a loan for a house?  
- What historical and systematic biases are present in this setting, and are they present in the training data the model will generalize from? 

Understanding a system's social, ethical, and historical background is critical to preventing harm and should inform decisions throughout the model development lifecycle. After understanding the context, one can make various technical decisions to remove bias. First, one must decide what fairness metric is the most appropriate criterion for optimizing. Next, there are generally three main areas where one can intervene to debias an ML system.

First, preprocessing is when one balances a dataset to ensure fair representation or even increases the weight on certain underrepresented groups to ensure the model performs well. Second, in processing attempts to modify the training process of an ML system to ensure it prioritizes fairness. This can be as simple as adding a fairness regularizer [@lowy2021fermi] to training an ensemble of models and sampling from them in a specific manner [@agarwal2018reductions]. 

Finally, post-processing debases a model after the fact, taking a trained model and modifying its predictions in a specific manner to ensure fairness is preserved [@alghamdi2022beyond; @hardt2016equality]. Post-processing builds on the preprocessing and in-processing steps by providing another opportunity to address bias and fairness issues in the model after it has already been trained.

The three-step process of preprocessing, in-processing, and post-processing provides a framework for intervening at different stages of model development to mitigate issues around bias and fairness. While preprocessing and in-processing focus on data and training, post-processing allows for adjustments after the model has been fully trained. Together, these three approaches give multiple opportunities to detect and remove unfair bias.

#### Thoughtful Deployment

The breadth of existing fairness definitions and debiasing interventions underscores the need for thoughtful assessment before deploying ML systems. As ML researchers and developers, responsible model development requires proactively educating ourselves on the real-world context, consulting domain experts and end-users, and centering harm prevention.

Rather than seeing fairness considerations as a box to check, we must deeply engage with the unique social implications and ethical tradeoffs around each model we build. Every technical choice about datasets, model architectures, evaluation metrics, and deployment constraints embeds values. By broadening our perspective beyond narrow technical metrics, carefully evaluating tradeoffs, and listening to impacted voices, we can work to ensure our systems expand opportunity rather than encode bias.

The path forward lies not in an arbitrary debiasing checklist but in a commitment to understanding and upholding our ethical responsibility at each step. This commitment starts with proactively educating ourselves and consulting others rather than just going through the motions of a fairness checklist. It requires engaging deeply with ethical tradeoffs in our technical choices, evaluating impacts on different groups, and listening to those voices most impacted.

Ultimately, responsible and ethical AI systems do not come from checkbox debiasing but from upholding our duty to assess harms, broaden perspectives, understand tradeoffs, and ensure we provide opportunity for all groups. This ethical responsibility should drive every step.

The connection between the paragraphs is that the first paragraph establishes the need for a thoughtful assessment of fairness issues rather than a checkbox approach. The second paragraph then expands on what that thoughtful assessment looks like in practice—engaging with tradeoffs, evaluating impacts on groups, and listening to impacted voices. Finally, the last paragraph refers to avoiding an "arbitrary debiasing checklist" and committing to ethical responsibility through assessment, understanding tradeoffs, and providing opportunity.

### Preserving Privacy

Recent incidents have demonstrated how AI models can memorize sensitive user data in ways that violate privacy. For example, as shown in Figure XXX below, Stable Diffusion's art generations were found to mimic identifiable artists' styles and replicate existing photos, concerning many [@carlini2023extracting]. These risks are amplified with personalized ML systems deployed in intimate environments like homes or wearables.

Imagine if a smart speaker uses our conversations to improve the quality of service to end users who genuinely want it. Still, others could violate privacy by trying to extract what the speaker "remembers." @fig-diffusion-model-example below shows how diffusion models can memorize and generate individual training examples [@carlini2023extracting]. 

![Diffusion models memorizing samples from training data. Credit: @carlini2023extracting.](images/png/diffusion_memorization.png){#fig-diffusion-model-example}

Adversaries can use these memorization capabilities and train models to detect if specific training data influenced a target model. For example, membership inference attacks train a secondary model that learns to detect a change in the target model's outputs when making inferences over data it was trained on versus not trained on [@shokri2017membership].

ML devices are especially vulnerable because they are often personalized on user data and are deployed in even more intimate settings such as the home. Private machine learning techniques have evolved to establish safeguards against adversaries, as mentioned in the [Security and Privacy](../privacy_security/privacy_security.qmd) chapter to combat these privacy issues. Methods like differential privacy add mathematical noise during training to obscure individual data points' influence on the model. Popular techniques like DP-SGD [@abadi2016deep] also clip gradients to limit what the model leaks about the data. Still, users should also be able to delete the impact of their data after the fact.

### Machine Unlearning

With ML devices personalized to individual users and then deployed to remote edges without connectivity, a challenge arises---how can models responsively "forget" data points after deployment? If users request their data be removed from a personalized model, the lack of connectivity makes retraining infeasible. Thus, efficient on-device data forgetting is necessary but poses hurdles.

Initial unlearning approaches faced limitations in this context. Given the resource constraints, retrieving models from scratch on the device to forget data points proves inefficient or even impossible. Fully retraining also requires retaining all the original training data on the device, which brings its own security and privacy risks. Common machine unlearning techniques [@bourtoule2021machine] for remote embedded ML systems fail to enable responsive, secure data removal.

However, newer methods show promise in modifying models to approximately forget data [?] without full retraining. While the accuracy loss from avoiding full rebuilds is modest, guaranteeing data privacy should still be the priority when handling sensitive user information ethically. Even slight exposure to private data can violate user trust. As ML systems become deeply personalized, efficiency and privacy must be enabled from the start---not afterthoughts.

Recent policy discussions which include the [European Union's General Data](https://gdpr-info.eu), [Protection Regulation (GDPR)](https://gdpr-info.eu), the [California Consumer Privacy Act (CCPA)](https://oag.ca.gov/privacy/ccpa), the [Act on the Protection of Personal Information (APPI)](https://www.dataguidance.com/notes/japan-data-protection-overview), and Canada's proposed [Consumer Privacy Protection Act (CPPA)](https://blog.didomi.io/en-us/canada-data-privacy-law), require the deletion of private information. These policies, coupled with AI incidents like Stable Diffusion memorizing artist data, have underscored the ethical need for users to delete their data from models after training.

The right to remove data arises from privacy concerns around corporations or adversaries misusing sensitive user information. Machine unlearning refers to removing the influence of specific points from an already-trained model. Naively, this involves full retraining without the deleted data. However, connectivity constraints often make retraining infeasible for ML systems personalized and deployed to remote edges. If a smart speaker learns from private home conversations, retaining access to delete that data is important.

Although limited, methods are evolving to enable efficient approximations of retraining for unlearning. By modifying models' inference time, they can mimic "forgetting" data without full access to training data. However, most current techniques are restricted to simple models, still have resource costs, and trade some accuracy. Though methods are evolving, enabling efficient data removal and respecting user privacy remains imperative for responsible TinyML deployment.

### Adversarial Examples and Robustness

Machine learning models, especially deep neural networks, have a well-documented Achilles heel: they often break when even tiny perturbations are made to their inputs [@szegedy2013intriguing]. This surprising fragility highlights a major robustness gap threatening real-world deployment in high-stakes domains. It also opens the door for adversarial attacks designed to fool models deliberately.

Machine learning models can exhibit surprising brittleness—minor input tweaks can cause shocking malfunctions, even in state-of-the-art deep neural networks [@szegedy2013intriguing]. This unpredictability around out-of-sample data underscores gaps in model generalization and robustness. Given the growing ubiquity of ML, it also enables adversarial threats that weaponize models' blindspots.

Deep neural networks demonstrate an almost paradoxical dual nature - human-like proficiency in training distributions coupled with extreme fragility to tiny input perturbations [@szegedy2013intriguing]. This adversarial vulnerability gap highlights gaps in standard ML procedures and threats to real-world reliability. At the same time, it can be exploited: attackers can find model-breaking points humans wouldn't perceive.

@fig-adversarial-example includes an example of a small meaningless perturbation that changes a model prediction. This fragility has real-world impacts: lack of robustness undermines trust in deploying models for high-stakes applications like self-driving cars or medical diagnosis. Moreover, the vulnerability leads to security threats: attackers can deliberately craft adversarial examples that are perceptually indistinguishable from normal data but cause model failures.

![Perturbation effect on prediction. Credit: [Microsoft.](https://www.microsoft.com/en-us/research/blog/adversarial-robustness-as-a-prior-for-better-transfer-learning/)](images/png/adversarial_robustness.png){#fig-adversarial-example}

For instance, past work shows successful attacks that trick models for tasks like NSFW detection [@bhagoji2018practical], ad-blocking [@tramer2019adversarial], and speech recognition [@carlini2016hidden]. While errors in these domains already pose security risks, the problem extends beyond IT security. Recently, adversarial robustness has been proposed as an additional performance metric by approximating worst-case behavior.

The surprising model fragility highlighted above casts doubt on real-world reliability and opens the door to adversarial manipulation. This growing vulnerability underscores several needs. First, moral robustness evaluations are essential for quantifying model vulnerabilities before deployment. Approximating worst-case behavior surfaces blindspots.

Second, effective defenses across domains must be developed to close these robustness gaps. With security on the line, developers cannot ignore the threat of attacks exploiting model weaknesses. Moreover, we cannot afford any fragility-induced failures for safety-critical applications like self-driving vehicles and medical diagnosis. Lives are at stake.

Finally, the research community continues mobilizing rapidly in response. Interest in adversarial machine learning has exploded as attacks reveal the need to bridge the robustness gap between synthetic and real-world data. Conferences now commonly feature defenses for securing and stabilizing models. The community recognizes that model fragility is a critical issue that must be addressed through robustness testing, defense development, and ongoing research. By surfacing blindspots and responding with principled defenses, we can work to ensure reliability and safety for machine learning systems, especially in high-stakes domains.

### Building Interpretable Models

As models are deployed more frequently in high-stakes settings, practitioners, developers, downstream end-users, and increasing regulation have highlighted the need for explainability in machine learning. The goal of many interpretability and explainability methods is to provide practitioners with more information about the models' overall behavior or the behavior given a specific input. This allows users to decide whether or not a model's output or prediction is trustworthy.

Such analysis can help developers debug models and improve performance by pointing out biases, spurious correlations, and failure modes of models. In cases where models can surpass human performance on a task, interpretability can help users and researchers better understand relationships in their data and previously unknown patterns.

There are many classes of explainability/interpretability methods, including post hoc explainability, inherent interpretability, and mechanistic interpretability. These methods aim to make complex machine learning models more understandable and ensure users can trust model predictions, especially in critical settings. By providing transparency into model behavior, explainability techniques are an important tool for developing safe, fair, and reliable AI systems.

#### Post Hoc Explainability

Post hoc explainability methods typically explain the output behavior of a black-box model on a specific input. Popular methods include counterfactual explanations, feature attribution methods, and concept-based explanations. 

**Counterfactual explanations**, also frequently called algorithmic recourse, "If X had not occurred, Y would not have occurred" [@wachter2017counterfactual]. For example, consider a person applying for a bank loan whose application is rejected by a model. They may ask their bank for recourse or how to change to be eligible for a loan. A counterfactual explanation would tell them which features they need to change and by how much such that the model's prediction changes. 

**Feature attribution methods** highlight the input features that are important or necessary for a particular prediction. For a computer vision model, this would mean highlighting the individual pixels that contributed most to the predicted label of the image. Note that these methods do not explain how those pixels/features impact the prediction, only that they do. Common methods include input gradients, GradCAM [@selvaraju2017grad], SmoothGrad [@smilkov2017smoothgrad], LIME [@ribeiro2016should], and SHAP [@lundberg2017unified].

By providing examples of changes to input features that would alter a prediction (counterfactuals) or indicating the most influential features for a given prediction (attribution), these post hoc explanation techniques shed light on model behavior for individual inputs. This granular transparency helps users determine whether they can trust and act upon specific model outputs.  

**Concept-based explanations** aim to explain model behavior and outputs using a pre-defined set of semantic concepts (e.g., the model recognizes scene class "bedroom" based on the presence of concepts "bed" and "pillow"). Recent work shows that users often prefer these explanations to attribution and example-based explanations because they "resemble human reasoning and explanations" [@ramaswamy2023ufo]. Popular concept-based explanation methods include TCAV [@kim2018interpretability], Network Dissection [@bau2017network], and interpretable basis decomposition [@zhou2018interpretable]. 

Note that these methods are extremely sensitive to the size and quality of the concept set, and there is a tradeoff between their accuracy and faithfulness and their interpretability or understandability to humans [@ramaswamy2023overlooked]. However, by mapping model predictions to human-understandable concepts, concept-based explanations can provide transparency into the reasoning behind model outputs.

#### Inherent Interpretability

Inherently interpretable models are constructed such that their explanations are part of the model architecture and are thus naturally faithful, which sometimes makes them preferable to post-hoc explanations applied to black-box models, especially in high-stakes domains where transparency is imperative [@rudin2019stop]. Often, these models are constrained so that the relationships between input features and predictions are easy for humans to follow (linear models, decision trees, decision sets, k-NN models), or they obey structural knowledge of the domain, such as monotonicity [@gupta2016monotonic], causality, or additivity [@lou2013accurate; @beck1998beyond].

However, more recent works have relaxed the restrictions on inherently interpretable models, using black-box models for feature extraction and a simpler inherently interpretable model for classification, allowing for faithful explanations that relate high-level features to prediction. For example, Concept Bottleneck Models [@koh2020concept] predict a concept set c that is passed into a linear classifier. ProtoPNets [@chen2019looks] dissect inputs into linear combinations of similarities to prototypical parts from the training set.

#### Mechanistic Interpretability

Mechanistic interpretability methods seek to reverse engineer neural networks, often analogizing them to how one might reverse engineer a compiled binary or how neuroscientists attempt to decode the function of individual neurons and circuits in brains. Most research in mechanistic interpretability views models as a computational graph [@geiger2021causal], and circuits are subgraphs with distinct functionality [@wang2022interpretability]. Current approaches to extracting circuits from neural networks and understanding their functionality rely on human manual inspection of visualizations produced by circuits [@olah2020zoom]. 

Alternatively, some approaches build sparse autoencoders that encourage neurons to encode disentangled interpretable features [@bricken2023towards]. This field is much newer than existing areas in explainability and interpretability, and as such, most works are generally exploratory rather than solution-oriented. 

There are many problems in mechanistic interpretability, including the polysemanticity of neurons and circuits, the inconvenience and subjectivity of human labeling, and the exponential search space for identifying circuits in large models with billions or trillions of neurons.

#### Challenges and Considerations

As methods for interpreting and explaining models progress, it is important to note that humans overtrust and misuse interpretability tools [@kaur2020interpreting] and that a user's trust in a model due to an explanation can be independent of the correctness of the explanations [@lakkaraju2020fool]. As such, it is necessary that aside from assessing the faithfulness/correctness of explanations, researchers must also ensure that interpretability methods are developed and deployed with a specific user in mind and that user studies are performed to evaluate their efficacy and usefulness in practice. 

Furthermore, explanations should be tailored to the user's expertise, the task they are using the explanation for and the corresponding minimal amount of information required for the explanation to be useful to prevent information overload. 

While interpretability/explainability are popular areas in machine learning research, very few works study their intersection with TinyML and edge computing. Given that a significant application of TinyML is healthcare, which often requires high transparency and interpretability, existing techniques must be tested for scalability and efficiency concerning edge devices. Many methods rely on extra forward and backward passes, and some even require extensive training in proxy models, which are infeasible on resource-constrained microcontrollers. 

That said, explainability methods can be highly useful in developing models for edge devices, as they can give insights into how input data and models can be compressed and how representations may change post-compression. Furthermore, many interpretable models are often smaller than their black-box counterparts, which could benefit TinyML applications.

### Monitoring Model Performance

While developers may train models that seem adversarially robust, fair, and interpretable before deployment, it is imperative that both the users and the model owners continue to monitor the model's performance and trustworthiness during the model's full lifecycle. Data is frequently changing in practice, which can often result in distribution shifts. These distribution shifts can profoundly impact the model's vanilla predictive performance and its trustworthiness (fairness, robustness, and interpretability) in real-world data. 

Furthermore, definitions of fairness frequently change with time, such as what society considers a protected attribute, and the expertise of the users asking for explanations may also change. 

To ensure that models keep up to date with such changes in the real world, developers must continually evaluate their models on current and representative data and standards and update models when necessary.

## Implementation Challenges

### Organizational and Cultural Structures

While innovation and regulation are often seen as having competing interests, many countries have found it necessary to provide oversight as AI systems expand into more sectors. As illustrated in @fig-human-centered-ai, this oversight has become crucial as these systems continue permeating various industries and impacting people's lives (see [Human-Centered AI, Chapter 8 "Government Interventions and Regulations"](https://academic-oup-com.ezp-prod1.hul.harvard.edu/book/41126/chapter/350465542). 

![How various groups impact human-centered AI. Credit: @schneiderman2020.](images/png/human_centered_ai.png){#fig-human-centered-ai}

Among these are:

* Canada's [Responsible Use of Artificial Intelligence](https://www.canada.ca/en/government/system/digital-government/digital-government-innovations/responsible-use-ai.html)

* The European Union's [General Data Protection Regulation (GDPR)](https://gdpr-info.eu/)

* The European Commission's [White Paper on Artificial Intelligence: a European approach to excellence and trust](https://commission.europa.eu/publications/white-paper-artificial-intelligence-european-approach-excellence-and-trust_en)

* The UK's Information Commissioner's Office and Alan Turing Institute's [Consultation on Explaining AI Decisions Guidance](https://ico.org.uk/for-organisations/uk-gdpr-guidance-and-resources/artificial-intelligence/explaining-decisions-made-with-artificial-intelligence) co-badged guidance by the individuals affected by them.

### Obtaining Quality and Representative Data

As discussed in the [Data Engineering](../data_engineering/data_engineering.qmd) chapter, responsible AI design must occur at all pipeline stages, including data collection. This begs the question: what does it mean for data to be high-quality and representative? Consider the following scenarios that _hinder_ the representativeness of data:

#### Subgroup Imbalance 

This is likely what comes to mind when hearing "representative data." Subgroup imbalance means the dataset contains relatively more data from one subgroup than another. This imbalance can negatively affect the downstream ML model by causing it to overfit a subgroup of people while performing poorly on another. 

One example consequence of subgroup imbalance is racial discrimination in facial recognition technology [@buolamwini2018genderShades]; commercial facial recognition algorithms have up to 34% worse error rates on darker-skinned females than lighter-skinned males. 

Note that data imbalance goes both ways, and subgroups can also be harmful _overrepresented_ in the dataset. For example, the Allegheny Family Screening Tool (AFST) predicts the likelihood that a child will eventually be removed from a home. The AFST produces [disproportionate scores for different subgroups](https://www.aclu.org/the-devil-is-in-the-details-interrogating-values-embedded-in-the-allegheny-family-screening-tool#4-2-the-more-data-the-better), one of the reasons being that it is trained on historically biased data, sourced from juvenile and adult criminal legal systems, public welfare agencies, and behavioral health agencies and programs.

#### Quantifying Target Outcomes
  
This occurs in applications where the ground-truth label cannot be measured or is difficult to represent in a single quantity. For example, an ML model in a mobile wellness application may want to predict individual stress levels. The true stress labels themselves are impossible to obtain directly and must be inferred from other biosignals, such as heart rate variability and user self-reported data. In these situations, noise is built into the data by design, making this a challenging ML task.

#### Distribution Shift

Data may no longer represent a task if a major external event causes the data source to change drastically. The most common way to think about distribution shifts is with respect to time; for example, data on consumer shopping habits collected pre-covid may no longer be present in consumer behavior today.

The transfer causes another form of distribution shift. For instance, when applying a triage system that was trained on data from one hospital to another, a distribution shift may occur if the two hospitals are very different.#

#### Gathering Data

A reasonable solution for many of the above problems with non-representative or low-quality data is to collect more; we can collect more data targeting an underrepresented subgroup or from the target hospital to which our model might be transferred. However, for some reasons, gathering more data is an inappropriate or infeasible solution for the task at hand.

* _Data collection can be harmful._ This is the _paradox of exposure_, the situation in which those who stand to significantly gain from their data being collected are also those who are put at risk by the collection process (@d2023dataFeminism, Chapter 4). For example, collecting more data on non-binary individuals may be important for ensuring the fairness of the ML application, but it also puts them at risk, depending on who is collecting the data and how (whether the data is easily identifiable, contains sensitive content, etc.).

* _Data collection can be costly._ In some domains, such as healthcare, obtaining data can be costly in terms of time and money.

* _Biased data collection._ Electronic Health Records is a huge data source for ML-driven healthcare applications. Issues of subgroup representation aside, the data itself may be collected in a biased manner. For example, negative language ("nonadherent," "unwilling") is disproportionately used on black patients [@himmelstein2022examination].

We conclude with several additional strategies for maintaining data quality: improving understanding of the data, data exploration, and intr. First, fostering a deeper understanding of the data is crucial. This can be achieved through the implementation of standardized labels and measures of data quality, such as in the [Data Nutrition Project](https://datanutrition.org/). 

Collaborating with organizations responsible for collecting data helps ensure the data is interpreted correctly. Second, employing effective tools for data exploration is important. Visualization techniques and statistical analyses can reveal issues with the data. Finally, establishing a feedback loop within the ML pipeline is essential for understanding the real-world implications of the data. Metrics, such as fairness measures, allow us to define "data quality" in the context of the downstream application; improving fairness may directly improve the quality of the predictions that the end users receive.

### Balancing Accuracy and Other Objectives

Machine learning models are often evaluated on accuracy alone, but this single metric cannot fully capture model performance and tradeoffs for responsible AI systems. Other ethical dimensions, such as fairness, robustness, interpretability, and privacy, may compete with pure predictive accuracy during model development. For instance, inherently interpretable models such as small decision trees or linear classifiers with simplified features intentionally trade some accuracy for transparency in the model behavior and predictions. While these simplified models achieve lower accuracy by not capturing all the complexity in the dataset, improved interpretability builds trust by enabling direct analysis by human practitioners.

Additionally, certain techniques meant to improve adversarial robustness, such as adversarial training examples or dimensionality reduction, can degrade the accuracy of clean validation data. In sensitive applications like healthcare, focusing narrowly on state-of-the-art accuracy carries ethical risks if it allows models to rely more on spurious correlations that introduce bias or use opaque reasoning. Therefore, the appropriate performance objectives depend greatly on the sociotechnical context.

Methodologies like [Value Sensitive Design](https://vsdesign.org/) provide frameworks for formally evaluating the priorities of various stakeholders within the real-world deployment system. These elucidate tensions between values like accuracy, interpretation, ility, and fail and redness, which can then guide responsible tradeoff decisions. For a medical diagnosis system, achieving the highest accuracy may not be the singular goal - improving transparency to build practitioner trust or reducing bias towards minority groups could justify small losses in accuracy. Analyzing the sociotechnical context is key for setting these objectives.

By taking a holistic view, we can responsibly balance accuracy with other ethical objectives for model success. Ongoing performance monitoring along multiple dimensions is crucial as the system evolves after deployment.

## Ethical Considerations in AI Design

We must discuss at least some of the many ethical issues at stake in designing and applying AI systems and diverse frameworks for approaching these issues, including those from AI safety, Human-Computer Interaction (HCI), and Science, Technology, and Society (STS).

### AI Safety and Value Alignment

In 1960, Norbert Weiner wrote, "'if we use, to achieve our purposes, a mechanical agency with whose operation we cannot interfere effectively... we had better be quite sure that the purpose put into the machine is the purpose which we desire" [@wiener1960some]. 

In recent years, as the capabilities of deep learning models have achieved, and sometimes even surpassed, human abilities, the issue of creating AI systems that act in accord with human intentions instead of pursuing unintended or undesirable goals has become a source of concern [@russell2021human]. Within the field of AI safety, a particular goal concerns "value alignment," or the problem of how to code the "right" purpose into machines [Human-Compatible Artificial Intelligence](https://people.eecs.berkeley.edu/~russell/papers/mi19book-hcai.pdf). Present AI research assumes we know the objectives we want to achieve and "studies the ability to achieve objectives, not the design of those objectives."

However, complex real-world deployment contexts make explicitly defining "the right purpose" for machines difficult, requiring frameworks for responsible and ethical goal-setting. Methodologies like [Value Sensitive Design](https://vsdesign.org/) provide formal mechanisms to surface tensions between stakeholder values and priorities. 

By taking a holistic sociotechnical view, we can better ensure intelligent systems pursue objectives that align with broad human intentions rather than maximizing narrow metrics like accuracy alone. Achieving this in practice remains an open and critical research question as AI capabilities advance rapidly.

The absence of this alignment can lead to several AI safety issues, as have been documented in a variety of [deep learning models](https://deepmind.google/discover/blog/specification-gaming-the-flip-side-of-ai-ingenuity/). A common feature of systems that optimize for an objective is that variables not directly included in the objective may be set to extreme values to help optimize for that objective, leading to issues characterized as specification gaming, reward hacking, etc., in reinforcement learning (RL). 

In recent years, a particularly popular implementation of RL has been models pre-trained using self-supervised learning and fine-tuned reinforcement learning from human feedback (RLHF) [@christiano2017deep]. Ngo 2022 [@ngo2022alignment] argues that by rewarding models for appearing harmless and ethical while also maximizing useful outcomes, RLHF could encourage the emergence of three problematic properties: situationally aware reward hacking, where policies exploit human fallibility to gain high reward, misaligned internally-represented goals that generalize beyond the RLHF fine-tuning distribution, and power-seeking strategies. 

Similarly, @amodei2016concrete outlines six concrete problems for AI safety, including avoiding negative side effects, avoiding reward hacking, scalable oversight for aspects of the objective that are too expensive to be frequently evaluated during training, safe exploration strategies that encourage creativity while preventing harm, and robustness to distributional shift in unseen testing environments.

### Autonomous Systems and Control [and Trust]

The consequences of autonomous systems that act independently of human oversight and often outside human judgment have been well documented across several industries and use cases. Most recently, the California Department of Motor Vehicles suspended Cruise's deployment and testing permits for its autonomous vehicles citing ["unreasonable risks to public safety"](https://www.cnbc.com/2023/10/24/california-dmv-suspends-cruises-self-driving-car-permits.html). One such [accident](https://www.cnbc.com/2023/10/17/cruise-under-nhtsa-probe-into-autonomous-driving-pedestrian-injuries.html) occurred when a vehicle struck a pedestrian who stepped into a crosswalk after the stoplight had turned green, and the vehicle was allowed to proceed. In 2018, a pedestrian crossing the street with her bike was killed when a self-driving Uber car, which was operating in autonomous mode, [failed to accurately classify her moving body as an object to be avoided](https://www.bbc.com/news/technology-54175359). 

Autonomous systems beyond self-driving vehicles are also susceptible to such issues, with potentially graver consequences, as remotely-powered drones are already [reshaping warfare](https://www.reuters.com/technology/human-machine-teams-driven-by-ai-are-about-reshape-warfare-2023-09-08/). While such incidents bring up important ethical questions regarding [who should be held responsible](https://www.cigionline.org/articles/who-responsible-when-autonomous-systems-fail/) when these systems fail, they also highlight the technical challenges of giving full control of complex, real-world tasks to machines.

At its core, there is a tension between human and machine autonomy. Engineering and computer science disciplines have tended to focus on machine autonomy. For example, as of 2019, a search for the word "autonomy" in the Digital Library of the Association for Computing Machinery (ACM) reveals that of the top 100 most cited papers, 90% are on machine autonomy [@calvo2020supporting]. In an attempt to build systems for the benefit of humanity, these disciplines have taken, without question, increasing productivity, efficiency, and automation as primary strategies for benefiting humanity. 

These goals put machine automation at the forefront, often at the expense of the human. This approach suffers from inherent challenges, as noted since the early days of AI through the Frame problem and qualification problem, which formalizes the observation that it is impossible to specify all the preconditions needed for a real-world action to succeed [@mccarthy1981epistemological]. 

These logical limitations have given rise to mathematical approaches such as Responsibility-sensitive safety (RSS) [@shalev2017formal], which is aimed at breaking down the end goal of an automated driving system (namely safety) into concrete and checkable conditions that can be rigorously formulated in mathematical terms. The goal of RSS is that those safety rules guarantee ADS safety in the rigorous form of mathematical proof. However, such approaches tend towards using automation to address the problems of automation and are susceptible to many of the same issues.

Another approach to combating these issues is to focus on the human-centered design of interactive systems that incorporate human control. Value-sensitive design [@friedman1996value] described three key design factors for a user interface that impact autonomy, including system capability, complexity, misrepresentation, and fluidity. A more recent model, called METUX (A Model for Motivation, Engagement, and Thriving in the User Experience), leverages insights from Self-determination Theory (SDT) in Psychology to identify six distinct spheres of technology experience that contribute to the design systems that promote well-being and human flourishing [@peters2018designing]. SDT defines autonomy as acting by one's goals and values, which is distinct from the use of autonomy as simply a synonym for either independence or being in control [@ryan2000self]. 

Calvo 2020 elaborates on METUX and its six "spheres of technology experience" in the context of AI-recommender systems [@calvo2020supporting]. They propose these spheres—adoption, Interface, Tasks, Behavior, Life, and Society—as a way of organizing thinking and evaluation of technology design in order to appropriately capture contradictory and downstream impacts on human autonomy when interacting with AI systems.

### Economic Impacts on Jobs, Skills, Wages

A major concern of the current rise of AI technologies is widespread unemployment. As AI systems' capabilities expand, many fear these technologies will cause an absolute loss of jobs as they replace current workers and overtake alternative employment roles across industries. However, changing economic landscapes at the hands of automation is not new, and historically, have been found to reflect patterns of *displacement* rather than replacement [@shneiderman2022human]---Chapter 4. In particular, automation usually lowers costs and increases quality, greatly increasing access and demand. The need to serve these growing markets pushes production, creating new jobs.  

Furthermore, studies have found that attempts to achieve "lights-out" automation -- productive and flexible automation with a minimal number of human workers -- have been unsuccessful. Attempts to do so have led to what the MIT Work of the Future taskforce has termed ["zero-sum automation"](https://hbr.org/2023/03/a-smarter-strategy-for-using-robots), in which process flexibility is sacrificed for increased productivity.  

In contrast, the task force proposes a "positive-sum automation" approach in which flexibility is increased by designing technology that strategically incorporates humans where they are very much needed, making it easier for line employees to train and debug robots, using a bottom-up approach to identifying what tasks should be automated; and choosing the right metrics for measuring success (see MIT's [Work of the Future](https://workofthefuture-mit-edu.ezp-prod1.hul.harvard.edu/wp-content/uploads/2021/01/2020-Final-Report4.pdf)).

However, the optimism of the high-level outlook does not preclude individual harm, especially to those whose skills and jobs will be rendered obsolete by automation. Public and legislative pressure, as well as corporate social responsibility efforts, will need to be directed at creating policies that share the benefits of automation with workers and result in higher minimum wages and benefits.

### Scientific Communication and AI Literacy

A 1993 survey of 3000 North American adults' beliefs about the "electronic thinking machine" revealed two primary perspectives of the early computer: the "beneficial tool of man" perspective and the "awesome thinking machine" perspective. The attitudes contributing to the "awesome thinking machine" view in this and other studies revealed a characterization of computers as "intelligent brains, smarter than people, unlimited, fast, mysterious, and frightening" [@martin1993myth]. These fears highlight an easily overlooked component of responsible AI, especially amidst the rush to commercialize such technologies: scientific communication that accurately communicates the capabilities *and* limitations of these systems while providing transparency about the limitations of experts' knowledge about these systems. 

As AI systems' capabilities expand beyond most people's comprehension, there is a natural tendency to assume the kinds of apocalyptic worlds painted by our media. This is partly due to the apparent difficulty of assimilating scientific information, even in technologically advanced cultures, which leads to the products of science being perceived as magic—"understandable only in terms of what it did, not how it worked" [@handlin1965science]. 

While tech companies should be held responsible for limiting grandiose claims and not falling into cycles of hype, research studying scientific communication, especially concerning (generative) AI, will also be useful in tracking and correcting public understanding of these technologies. An analysis of the Scopus scholarly database found that such research is scarce, with only a handful of papers mentioning both "science communication" and "artificial intelligence" [@schafer2023notorious]. 

Research that exposes the perspectives, frames, and images of the future promoted by academic institutions, tech companies, stakeholders, regulators, journalists, NGOs, and others will also help to identify potential gaps in AI literacy among adults [@lindgren2023handbook]. Increased focus on AI literacy from all stakeholders will be important in helping people whose skills are rendered obsolete by AI automation [@ng2021ai].

*"But even those who never acquire that understanding need assurance that there is a connection between the goals of science and their welfare, and above all, that the scientist is not a man altogether apart but one who shares some of their value."* (Handlin, 1965)

## Conclusion

Responsible artificial intelligence is crucial as machine learning systems exert growing influence across healthcare, employment, finance, and criminal justice sectors. While AI promises immense benefits, thoughtlessly designed models risk perpetrating harm through biases, privacy violations, unintended behaviors, and other pitfalls.

Upholding principles of fairness, explainability, accountability, safety, and transparency enables the development of ethical AI aligned with human values. However, implementing these principles involves surmounting complex technical and social challenges around detecting dataset biases, choosing appropriate model tradeoffs, securing quality training data, and more. Frameworks like value-sensitive design guide balancing accuracy versus other objectives based on stakeholder needs.

Looking forward, advancing responsible AI necessitates continued research and industry commitment. More standardized benchmarks are required to compare model biases and robustness. As personalized TinyML expands, enabling efficient transparency and user control for edge devices warrants focus. Revised incentive structures and policies must encourage deliberate, ethical development before reckless deployment. Education around AI literacy and its limitations will further contribute to public understanding.

Responsible methods underscore that while machine learning offers immense potential, thoughtless application risks adverse consequences. Cross-disciplinary collaboration and human-centered design are imperative so AI can promote broad social benefit. The path ahead lies not in an arbitrary checklist but in a steadfast commitment to understand and uphold our ethical responsibility at each step. By taking conscientious action, the machine learning community can lead AI toward empowering all people equitably and safely.

## Resources {#sec-responsible-ai-resource}

Here is a curated list of resources to support students and instructors in their learning and teaching journeys. We are continuously working on expanding this collection and will be adding new exercises soon.

:::{.callout-note collapse="false"}
#### Slides 

These slides are a valuable tool for instructors to deliver lectures and for students to review the material at their own pace. We encourage students and instructors to leverage these slides to enhance their understanding and facilitate effective knowledge transfer.

* [What am I building? What is the goal?](https://docs.google.com/presentation/d/1Z9VpUKGOOfUIg6x04aXLVYl-9QoablElOlxhTLkAVno/edit?usp=drive_link&resourcekey=0-Nr9tvJ9KGgaL44O_iJpe4A)

* [Who is the audience?](https://docs.google.com/presentation/d/1IwIXrTQNf6MLlXKV-qOuafZhWS9saTxpY2uawQUHKfg/edit?usp=drive_link&resourcekey=0-Jc1kfKFb4OOhs919kyR2mA)

* [What are the consequences?](https://docs.google.com/presentation/d/1UDmrEZAJtH5LkHA_mDuFovOh6kam9FnC3uBAAah4RJo/edit?usp=drive_link&resourcekey=0-HFb4nRGGNRxJHz8wHXpgtg)

* [Responsible Data Collection.](https://docs.google.com/presentation/d/1vcmuhLVNFT2asKSCSGh_Ix9ht0mJZxMii8MufEMQhFA/edit?resourcekey=0-_pYLcW5aF3p3Bvud0PPQNg#slide=id.ga4ca29c69e_0_195)

:::

<<<<<<< HEAD
=======
:::{.callout-important collapse="false"}
#### Videos

- @vid-fakeobama

:::

>>>>>>> e08aa0f3
:::{.callout-caution collapse="false"}
#### Exercises 

To reinforce the concepts covered in this chapter, we have curated a set of exercises that challenge students to apply their knowledge and deepen their understanding. 

* *Coming soon.*
:::

:::{.callout-warning collapse="false"}
#### Labs 

In addition to exercises, we offer a series of hands-on labs allowing students to gain practical experience with embedded AI technologies. These labs provide step-by-step guidance, enabling students to develop their skills in a structured and supportive environment. We are excited to announce that new labs will be available soon, further enriching the learning experience.

* *Coming soon.*
:::<|MERGE_RESOLUTION|>--- conflicted
+++ resolved
@@ -478,8 +478,6 @@
 
 :::
 
-<<<<<<< HEAD
-=======
 :::{.callout-important collapse="false"}
 #### Videos
 
@@ -487,7 +485,6 @@
 
 :::
 
->>>>>>> e08aa0f3
 :::{.callout-caution collapse="false"}
 #### Exercises 
 
