---
bibliography: introduction.bib
quiz: introduction_quizzes.json
---

# Introduction

![_DALL·E 3 Prompt: A detailed, rectangular, flat 2D illustration depicting a roadmap of a book's chapters on machine learning systems, set on a crisp, clean white background. The image features a winding road traveling through various symbolic landmarks. Each landmark represents a chapter topic: Introduction, ML Systems, Deep Learning, AI Workflow, Data Engineering, AI Frameworks, AI Training, Efficient AI, Model Optimizations, AI Acceleration, Benchmarking AI, On-Device Learning, Embedded AIOps, Security & Privacy, Responsible AI, Sustainable AI, AI for Good, Robust AI, Generative AI. The style is clean, modern, and flat, suitable for a technical book, with each landmark clearly labeled with its chapter title._](images/png/cover_introduction.png)

## Purpose {.unnumbered}

_What does it mean to engineer machine learning systems—not just design models?_

As machine learning becomes deeply embedded in the fabric of modern technology, it is no longer sufficient to treat it purely as an algorithmic or theoretical pursuit. We start by framing the field of Machine Learning Systems Engineering as a discipline that unites the science of learning with the practical realities of deployment, scale, and infrastructure. It explores how this emerging discipline extends beyond model development to encompass the full lifecycle of intelligent systems—from data to deployment, from theory to engineering practice. Understanding this perspective is essential for anyone seeking to build AI systems that are not only powerful, but also reliable, efficient, and grounded in real-world constraints.

## AI Pervasiveness {#sec-introduction-ai-pervasiveness-8869}

Artificial Intelligence (AI) has emerged as one of the most transformative forces in human history. From the moment we wake up to when we go to sleep, AI systems invisibly shape our world. They manage traffic flows in our cities, optimize power distribution across electrical grids, and enable billions of wireless devices to communicate seamlessly. In hospitals, AI analyzes medical images and helps doctors diagnose diseases. In research laboratories, it accelerates scientific discovery by simulating molecular interactions and processing vast datasets from particle accelerators. In space exploration, it helps rovers navigate distant planets and telescopes detect new celestial phenomena.

Throughout history, certain technologies have fundamentally transformed human civilization, defining their eras. The 18th and 19th centuries were shaped by the Industrial Revolution, where steam power and mechanization transformed how humans could harness physical energy. The 20th century was defined by the Digital Revolution, where the computer and internet transformed how we process and share information. Now, the 21st century appears to be the era of Artificial Intelligence, a shift noted by leading thinkers in technological evolution [@brynjolfsson2014second; @domingos2015master].

The vision driving AI development extends far beyond the practical applications we see today. We aspire to create systems that can work alongside humanity, enhancing our problem-solving capabilities and accelerating scientific progress. Imagine AI systems that could help us understand consciousness, decode the complexities of biological systems, or unravel the mysteries of dark matter. Consider the potential of AI to help address global challenges like climate change, disease, or sustainable energy production. This is not just about automation or efficiency—it's about expanding the boundaries of human knowledge and capability.

The impact of this revolution operates at multiple scales, each with profound implications. At the individual level, AI personalizes our experiences and augments our daily decision-making capabilities. At the organizational level, it transforms how businesses operate and how research institutions make discoveries. At the societal level, it reshapes everything from transportation systems to healthcare delivery. At the global level, it offers new approaches to addressing humanity's greatest challenges, from climate change to drug discovery.

What makes this transformation unique is its unprecedented pace. While the Industrial Revolution unfolded over centuries and the Digital Revolution over decades, AI capabilities are advancing at an extraordinary rate. Technologies that seemed impossible just years ago, including systems that can understand human speech, generate novel ideas, or make complex decisions, are now commonplace. This acceleration suggests we are only beginning to understand how profoundly AI will reshape our world.

We stand at a historic inflection point. Just as the Industrial Revolution required us to master mechanical engineering to harness the power of steam and machinery, and the Digital Revolution demanded expertise in electrical and computer engineering to build the internet age, the AI Revolution presents us with a new engineering challenge. We must learn to build systems that can learn, reason, and potentially achieve superhuman capabilities in specific domains.

## AI and ML Basics {#sec-introduction-ai-ml-basics-041a}

The exploration of artificial intelligence's transformative impact across society presents a fundamental question: How can we create these intelligent capabilities? Understanding the relationship between AI and ML provides the theoretical and practical framework necessary to address this question.

Artificial Intelligence represents the systematic pursuit of understanding and replicating intelligent behavior—specifically, the capacity to learn, reason, and adapt to new situations. It encompasses fundamental questions about the nature of intelligence, knowledge, and learning. How do we recognize patterns? How do we learn from experience? How do we adapt our behavior based on new information? AI as a field explores these questions, drawing insights from cognitive science, psychology, neuroscience, and computer science.

Machine Learning, in contrast, constitutes the methodological approach to creating systems that demonstrate intelligent behavior. Instead of implementing intelligence through predetermined rules, machine learning systems utilize gradient descent[^fn-gradient] and other optimization techniques to identify patterns and relationships. This methodology reflects fundamental learning processes observed in biological systems. For instance, object recognition in machine learning systems parallels human visual learning processes, requiring exposure to numerous examples to develop robust recognition capabilities. Similarly, natural language processing systems acquire linguistic capabilities through extensive analysis of textual data.

[^fn-gradient]: **Gradient Descent**: An optimization algorithm that iteratively adjusts model parameters to minimize prediction errors by following the gradient (slope) of the error surface, similar to finding the bottom of a valley by always walking downhill.

The relationship between AI and ML exemplifies the connection between theoretical understanding and practical engineering implementation observed in other scientific fields. For instance, physics provides the theoretical foundation for mechanical engineering's practical applications in structural design and machinery, while AI's theoretical frameworks inform machine learning's practical development of intelligent systems. Similarly, electrical engineering's transformation of electromagnetic theory into functional power systems parallels machine learning's implementation of intelligence theories into operational ML systems.

::: {.callout-tip title="AI and ML: Key Definitions"}

- **Artificial Intelligence (AI)**: The goal of creating machines that can match or exceed human intelligence—representing humanity's quest to build systems that can think, reason, and adapt.

- **Machine Learning (ML)**: The scientific discipline of understanding how systems can learn and improve from experience—providing the theoretical foundation for building intelligent systems.

:::

The emergence of machine learning as a viable scientific discipline approach to artificial intelligence resulted from extensive research and fundamental paradigm shifts in the field. The progression of artificial intelligence encompasses both theoretical advances in understanding intelligence and practical developments in implementation methodologies. This development mirrors the evolution of other scientific and engineering disciplines—from mechanical engineering's advancement from basic force principles to contemporary robotics, to electrical engineering's progression from fundamental electromagnetic theory to modern power and communication networks. Analysis of this historical trajectory reveals both the technological innovations leading to current machine learning approaches and the emergence of deep reinforcement learning[^fn-rl] that inform contemporary AI system development.

[^fn-rl]: **Deep Reinforcement Learning**: A machine learning approach that combines deep neural networks with reinforcement learning principles, allowing agents to learn optimal actions through trial and error interaction with an environment while receiving rewards or penalties.

## AI Evolution {#sec-introduction-ai-evolution-0dd8}

The evolution of AI, depicted in the timeline shown in @fig-ai-timeline, highlights key milestones such as the development of the perceptron[^fn-perceptron] in 1957 by Frank Rosenblatt, a foundational element for modern neural networks. Imagine walking into a computer lab in 1965. You'd find room-sized mainframes running programs that could prove basic mathematical theorems or play simple games like tic-tac-toe. These early artificial intelligence systems, while groundbreaking for their time, were a far cry from today's machine learning systems that can detect cancer in medical images or understand human speech. The timeline shows the progression from early innovations like the ELIZA chatbot in 1966, to significant breakthroughs such as IBM's Deep Blue defeating chess champion Garry Kasparov in 1997. More recent advancements include the introduction of OpenAI's GPT-3 in 2020 and GPT-4 in 2023, demonstrating the dramatic evolution and increasing complexity of AI systems over the decades.

::: {#fig-ai-timeline fig-env="figure" fig-pos="htb"}
```{.tikz}
\begin{tikzpicture}[line join=round,font=\usefont{T1}{phv}{m}{n}\small]
\definecolor{bluegraph}{RGB}{0,102,204}
    \pgfmathsetlengthmacro\MajorTickLength{
      \pgfkeysvalueof{/pgfplots/major tick length} * 1.5
    }
\tikzset{%
   textt/.style={line width=0.5pt,draw=bluegraph,text width=26mm,align=flush center,
                        font=\usefont{T1}{phv}{m}{n}\footnotesize,fill=cyan!7},
   Line/.style={line width=0.85pt,draw=bluegraph,dash pattern=on 3pt off 2pt,
   {Circle[bluegraph,length=4.5pt]}-   }
}

\begin{axis}[clip=false,
  axis line style={thick},
  axis lines*=left,
  axis on top,
  width=18cm,
  height=20cm,
  xmin=1950,
  xmax=2023,
  ymin=0.000000,
  ymax=0.00033,
  xtick={1950,1960,1970,1980,1990,2000,2010,2020},
  extra x ticks={1955,1965,1975,1985,1995,2005,2015},
  extra x tick labels={},
  xticklabels={1950,1960,1970,1980,1990,2000,2010,2020},
  ytick={0.0000,0.00005, 0.00010, 0.00015, 0.00020, 0.00025, 0.00030},
  yticklabels={0.0000,0.00005, 0.00010, 0.00015, 0.00020, 0.00025, 0.00030},
  grid=none,
    tick label style={/pgf/number format/assume math mode=true},
    xticklabel style={font=\footnotesize\usefont{T1}{phv}{m}{n},
},
   yticklabel style={
  font=\footnotesize\usefont{T1}{phv}{m}{n},
  /pgf/number format/fixed,
  /pgf/number format/fixed zerofill,
  /pgf/number format/precision=5
},
scaled y ticks=false,
tick style = {line width=1.0pt},
tick align = outside,
major tick length=\MajorTickLength,
]
\fill[fill=BrownL!70](axis cs:1974,0)rectangle(axis cs:1980,0.00031)
        node[above,align=center,xshift=-7mm]{1st AI \\ Winter};
\fill[fill=BrownL!70](axis cs:1987,0)rectangle(axis cs:1993,0.00031)
        node[above,align=center,xshift=-7mm]{2nd AI \\ Winter};
\addplot[line width=2pt,color=RedLine,smooth,samples=100] coordinates {
(1950,0.0000006281)
(1951,0.0000000683)
(1952,0.0000003056)
(1953,0.0000002927)
(1954,0.0000004296)
(1955,0.0000004593)
(1956,0.0000016705)
(1957,0.0000006570)
(1958,0.0000021902)
(1959,0.0000032832)
(1960,0.0000126863)
(1961,0.0000063721)
(1962,0.0000240680)
(1963,0.0000141502)
(1964,0.0000111442)
(1965,0.0000143832)
(1966,0.0000147726)
(1967,0.0000169539)
(1968,0.0000167880)
(1969,0.0000175559)
(1970,0.0000155680)
(1971,0.0000206809)
(1972,0.0000223804)
(1973,0.0000218203)
(1974,0.0000256138)
(1975,0.0000282924)
(1976,0.0000247784)
(1977,0.0000404966)
(1978,0.0000358032)
(1979,0.0000436903)
(1980,0.0000472788)
(1981,0.0000561471)
(1982,0.0000767864)
(1983,0.0001064465)
(1984,0.0001592212)
(1985,0.0002133700)
(1986,0.0002559067)
(1987,0.0002608470)
(1988,0.0002623321)
(1989,0.0002358150)
(1990,0.0002301105)
(1991,0.0002051343)
(1992,0.0001789229)
(1993,0.0001560935)
(1994,0.0001508219)
(1995,0.0001401406)
(1996,0.0001169577)
(1997,0.0001150365)
(1998,0.0001051385)
(1999,0.0000981740)
(2000,0.0001010236)
(2001,0.0000976966)
(2002,0.0001038084)
(2003,0.0000980004)
(2004,0.0000989412)
(2005,0.0000977251)
(2006,0.0000899964)
(2007,0.0000864005)
(2008,0.0000911872)
(2009,0.0000852932)
(2010,0.0000822649)
(2011,0.0000913442)
(2012,0.0001104912)
(2013,0.0001023061)
(2014,0.0001022477)
(2015,0.0000919719)
(2016,0.0001134797)
(2017,0.0001384348)
(2018,0.0002057324)
(2019,0.0002328642)
}
node[left,pos=1,align=center,black]{Last year of\\ date: 2019};

\node[textt,text width=20mm](1950)at(axis cs:1957,0.00014){\textcolor{red}{1950}\\
Alan Turing publishes \textbf{``Computing Machinery and Intelligence''} in the journal \textit{Mind}.};
\node[red,align=center,above=2mm of 1950]{Milestones\\ in AI};
\draw[Line] (axis cs:1950,0) -- (1950.235);
%
\node[textt,text width=19mm](1956)at(axis cs:1958,0.00007){\textcolor{red}{Summer 1956}\\
\textbf{Dartmouth Workshop} A formative conference organized by AI pioneer John McCarthy.};
\draw[Line] (axis cs:1956,0) -- (1956.255);
%
\node[textt](1957)at(axis cs:1969,0.00022){\textcolor{red}{1957}\\
\textbf{Cornell psychologist Frank Rosenblatt invents the perceptron}, a system that paves the way for
modern neural networks
(see “The Turbulent Past and Uncertain Future of Artificial Intelligence,” p. 26).};
\draw[Line] (axis cs:1957,0) -- ++(0mm,17mm)-|(1957.248);
%
\node[textt,text width=21mm](1966)at(axis cs:1972,0.00012){\textcolor{red}{1966}\\
\textbf{ELIZA chatbot} An early example of natural-language programming created by
MIT professor Joseph Weizenbaum.};
\draw[Line] (axis cs:1966,0) -- ++(0mm,17mm)-|(1966);
%
\node[textt,text width=20mm](1979)at(axis cs:1985,0.00012){\textcolor{red}{1979}\\
Hans Moravec builds the \textbf{Stanford Cart}, one of the first autonomous vehicles.};
\draw[Line] (axis cs:1979,0) -- ++(0mm,17mm)-|(1979.245);
%
\node[textt,text width=21mm](1981)at(axis cs:1990,0.00006){\textcolor{red}{1981}\\
Japanese \textbf{Fifth-Generation Computer Systems} project begins. The infusion of
research funding helps end first “AI winter.”};
\draw[Line] (axis cs:1981,0) -- ++(0mm,10mm)-|(1981);
%
\node[textt,text width=15mm](1997)at(axis cs:2001,0.00007){\textcolor{red}{1997}\\
\textbf{IBM’s Deep Blue} beats world chess champion Garry Kasparov};
\draw[Line] (axis cs:1997,0) -- ++(0mm,10mm)-|(1997);
%
\node[textt,text width=15mm](2011)at(axis cs:2014,0.00003){\textcolor{red}{2011}\\
\textbf{IBM’s Watson} wins at Jeopardy!};
\draw[Line] (axis cs:2011,0) -- (2011);
%
\node[textt,text width=19mm](2005)at(axis cs:2012,0.00009){\textcolor{red}{2005}\\
\textbf{DARPA Grand Challenge} Stanford wins the agency’s second driverless-car
competition by driving 211 kilometers on an unhearsed trail};
\draw[Line] (axis cs:2005,0) -- (2005);
%
\node[textt,text width=30mm](2020)at(axis cs:2010,0.00017){\textcolor{red}{2020}\\
\textbf{OpenAI introduces GPT-3}. The enormously powerful natural-language model
later causes an outcry when it begins spouting bigoted remarks};
\draw[Line] (axis cs:2020,0) |- (2020);
%
\draw[Line,solid,-] (axis cs:1991,0.0002) --++(50:35mm)
node[bluegraph,above,align=center,text width=30mm]{Percent of U.S.-published books
in Google’s database that mention artificial intelligence};
\end{axis}
\end{tikzpicture}
```
**AI Development Timeline**: Early AI research focused on symbolic reasoning and rule-based systems, while modern AI leverages data-driven approaches like neural networks to achieve increasingly complex tasks. This progression exposes a shift from hand-coded intelligence to learned intelligence, marked by milestones such as the perceptron, deep blue, and large language models like GPT-3.
:::

[^fn-perceptron]: **Perceptron**: The first artificial neural network—a simple model that could learn to classify visual patterns, similar to a single neuron making a yes/no decision based on its inputs.

Let's explore how we got here.

### Symbolic AI Era {#sec-introduction-symbolic-ai-era-acc4}

The story of machine learning begins at the historic Dartmouth Conference in 1956, where pioneers like John McCarthy, Marvin Minsky, and Claude Shannon first coined the term "artificial intelligence." Their approach was based on a compelling idea: intelligence could be reduced to symbol manipulation. Consider Daniel Bobrow's STUDENT system from 1964, one of the first AI programs that could solve algebra word problems. It was one of the first AI programs to demonstrate natural language understanding by converting English text into algebraic equations, marking an important milestone in symbolic AI.

::: {.callout-note title="Example: STUDENT (1964)"}
```
Problem: "If the number of customers Tom gets is twice the
square of 20% of the number of advertisements he runs, and
the number of advertisements is 45, what is the number of
customers Tom gets?"

STUDENT would:

1. Parse the English text
2. Convert it to algebraic equations
3. Solve the equation: n = 2(0.2 × 45)²
4. Provide the answer: 162 customers
```
:::

Early AI like STUDENT suffered from a fundamental limitation: they could only handle inputs that exactly matched their pre-programmed patterns and rules. Imagine a language translator that only works when sentences follow perfect grammatical structure; even slight variations, such as changing word order, using synonyms, or natural speech patterns, would cause the STUDENT to fail. This "brittleness" meant that while these solutions could appear intelligent when handling very specific cases they were designed for, they would break down completely when faced with even minor variations or real-world complexity. This limitation wasn't just a technical inconvenience—it revealed a deeper problem with rule-based approaches to AI: they couldn't genuinely understand or generalize from their programming, they could only match and manipulate patterns exactly as specified.

### Expert Systems Era {#sec-introduction-expert-systems-era-c061}

By the mid-1970s, researchers realized that general AI was too ambitious. Instead, they focused on capturing human expert knowledge in specific domains. MYCIN, developed at Stanford, was one of the first large-scale expert systems designed to diagnose blood infections.

::: {.content-visible when-format="html"}
::: {.callout-note title="Example: MYCIN (1976)"}
```
Rule Example from MYCIN:
IF
  The infection is primary-bacteremia
  The site of the culture is one of the sterile sites
  The suspected portal of entry is the gastrointestinal tract
THEN
  Found suggestive evidence (0.7) that infection is bacteroid
```
:::
:::

::: {.content-visible when-format="pdf"}
::: {.callout-note title="Example: MYCIN (1976)"}
```
Rule Example from MYCIN:
IF
  The infection is primary-bacteremia
  The site of the culture is one of the sterile sites
  The suspected portal of entry is the gastrointestinal tract
THEN
  Found suggestive evidence (0.7) that infection is bacteroid
```
:::
:::

While MYCIN represented a major advance in medical AI with its 600 expert rules for diagnosing blood infections, it revealed fundamental challenges that still plague ML today. Getting domain knowledge from human experts and converting it into precise rules proved incredibly time-consuming and difficult—doctors often couldn't explain exactly how they made decisions. MYCIN struggled with uncertain or incomplete information, unlike human doctors who could make educated guesses. Perhaps most importantly, maintaining and updating the rule base became exponentially more complex as MYCIN grew, as adding new rules frequently conflicted with existing ones, while medical knowledge itself continued to evolve. These same challenges of knowledge capture, uncertainty handling, and maintenance remain central concerns in modern machine learning, even though we now use different technical approaches to address them.

### Statistical Learning Era {#sec-introduction-statistical-learning-era-6d5b}

The 1990s marked a radical transformation in artificial intelligence as the field moved away from hand-coded rules toward statistical learning approaches. This wasn't a simple choice—it was driven by three converging factors that made statistical methods both possible and powerful. The digital revolution meant massive amounts of data were suddenly available to train the algorithms. Moore's Law[^fn-mooreslaw] delivered the computational power needed to process this data effectively. And researchers developed new algorithms like Support Vector Machines and improved neural networks that could actually learn patterns from this data rather than following pre-programmed rules. This combination fundamentally changed how we built AI: instead of trying to encode human knowledge directly, we could now let machines discover patterns automatically from examples, leading to more robust and adaptable AI.

[^fn-mooreslaw]: **Moore's Law**: The observation made by Intel co-founder Gordon Moore in 1965 that the number of transistors on a microchip doubles approximately every two years, while the cost halves. This exponential growth in computing power has been a key driver of advances in machine learning, though the pace has begun to slow in recent years.

Consider how email spam filtering evolved:

::: {.callout-note title="Example: Early Spam Detection Systems"}
```
Rule-based (1980s):
IF contains("viagra") OR contains("winner") THEN spam

Statistical (1990s):
P(spam|word) = (frequency in spam emails) / (total frequency)

Combined using Naive Bayes:
P(spam|email) ∝ P(spam) × ∏ P(word|spam)
```
:::

The move to statistical approaches fundamentally changed how we think about building AI by introducing three core concepts that remain important today. First, the quality and quantity of training data became as important as the algorithms themselves. AI could only learn patterns that were present in its training examples. Second, we needed rigorous ways to evaluate how well AI actually performed, leading to metrics that could measure success and compare different approaches. Third, we discovered an inherent tension between precision (being right when we make a prediction) and recall (catching all the cases we should find), forcing designers to make explicit trade-offs based on their application's needs. For example, a spam filter might tolerate some spam to avoid blocking important emails, while medical diagnosis might need to catch every potential case even if it means more false alarms.

@tbl-ai-evolution-strengths encapsulates the evolutionary journey of AI approaches we have discussed so far, highlighting the key strengths and capabilities that emerged with each new paradigm. As we move from left to right across the table, we can observe several important trends. We will talk about shallow and deep learning next, but it is useful to understand the trade-offs between the approaches we have covered so far.

+---------------------+--------------------------+--------------------------+--------------------------+-------------------------------+
| Aspect              | Symbolic AI              | Expert Systems           | Statistical Learning     | Shallow / Deep Learning       |
+:====================+:=========================+:=========================+:=========================+:==============================+
| Key Strength        | Logical reasoning        | Domain expertise         | Versatility              | Pattern recognition           |
+---------------------+--------------------------+--------------------------+--------------------------+-------------------------------+
| Best Use Case       | Well-defined, rule-based | Specific domain problems | Various structured data  | Complex, unstructured data    |
|                     | problems                 |                          | problems                 | problems                      |
+---------------------+--------------------------+--------------------------+--------------------------+-------------------------------+
| Data Handling       | Minimal data needed      | Domain knowledge-based   | Moderate data required   | Large-scale data processing   |
+---------------------+--------------------------+--------------------------+--------------------------+-------------------------------+
| Adaptability        | Fixed rules              | Domain-specific          | Adaptable to various     | Highly adaptable to diverse   |
|                     |                          | adaptability             | domains                  | tasks                         |
+---------------------+--------------------------+--------------------------+--------------------------+-------------------------------+
| Problem Complexity  | Simple, logic-based      | Complicated, domain-     | Complex, structured      | Highly complex, unstructured  |
|                     |                          | specific                 |                          |                               |
+---------------------+--------------------------+--------------------------+--------------------------+-------------------------------+

: **AI Paradigm Evolution**: Shifting from symbolic AI to statistical approaches fundamentally changed machine learning by prioritizing data quantity and quality, enabling rigorous performance evaluation, and necessitating explicit trade-offs between precision and recall to optimize system behavior for specific applications. The table outlines how each paradigm addressed these challenges, revealing a progression towards data-driven systems capable of handling complex, real-world problems. {#tbl-ai-evolution-strengths .hover .striped}

The table serves as a bridge between the early approaches we've discussed and the more recent developments in shallow and deep learning that we'll explore next. It sets the stage for understanding why certain approaches gained prominence in different eras and how each new paradigm built upon and addressed the limitations of its predecessors. Moreover, it illustrates how the strengths of earlier approaches continue to influence and enhance modern AI techniques, particularly in the era of foundation models.

### Shallow Learning Era {#sec-introduction-shallow-learning-era-b2a9}

The 2000s marked a fascinating period in machine learning history that we now call the ``shallow learning'' era. To understand why it's "shallow," imagine building a house: deep learning (which came later) is like having multiple construction crews working at different levels simultaneously, each crew learning from the work of crews below them. In contrast, shallow learning typically had just one or two levels of processing, similar to having just a foundation crew and a framing crew.

During this time, several powerful algorithms dominated the machine learning landscape. Each brought unique strengths to different problems: Decision trees provided interpretable results by making choices much like a flowchart. K-nearest neighbors made predictions by finding similar examples in past data, like asking your most experienced neighbors for advice. Linear and logistic regression offered straightforward, interpretable models that worked well for many real-world problems. Support Vector Machines (SVMs) excelled at finding complex boundaries between categories using the "kernel trick"---imagine being able to untangle a bowl of spaghetti into straight lines by lifting it into a higher dimension. These algorithms formed the foundation of practical machine learning.

Consider a typical computer vision solution from 2005:

::: {.callout-note title="Example: Traditional Computer Vision Pipeline"}
```
1. Manual Feature Extraction
  - SIFT (Scale-Invariant Feature Transform)
  - HOG (Histogram of Oriented Gradients)
  - Gabor filters
2. Feature Selection/Engineering
3. "Shallow" Learning Model (e.g., SVM)
4. Post-processing
```
:::

What made this era distinct was its hybrid approach: human-engineered features combined with statistical learning. They had strong mathematical foundations (researchers could prove why they worked). They performed well even with limited data. They were computationally efficient. They produced reliable, reproducible results.

Take the example of face detection, where the Viola-Jones algorithm (2001) achieved real-time performance using simple rectangular features and a cascade of classifiers. This algorithm powered digital camera face detection for nearly a decade.

### Deep Learning Era {#sec-introduction-deep-learning-era-bd1a}

While Support Vector Machines excelled at finding complex boundaries between categories using mathematical transformations, deep learning took a radically different approach inspired by the human brain's architecture. Deep learning is built from layers of artificial neurons[^fn-neurons], where each layer learns to transform its input data into increasingly abstract representations. Imagine processing an image of a cat: the first layer might learn to detect simple edges and contrasts, the next layer combines these into basic shapes and textures, another layer might recognize whiskers and pointy ears, and the final layers assemble these features into the concept of "cat."

Unlike shallow learning methods that required humans to carefully engineer features, deep learning networks can automatically discover useful features directly from raw data. This ability to learn hierarchical representations, ranging from simple to complex and concrete to abstract, is what makes deep learning "deep," and it turned out to be a remarkably powerful approach for handling complex, real-world data like images, speech, and text.

[^fn-neurons]: **Artificial Neurons**: Basic computational units in neural networks that mimic biological neurons, taking multiple inputs, applying weights and biases, and producing an output signal through an activation function.

In 2012, a deep neural network called AlexNet, shown in @fig-alexnet, achieved a breakthrough in the ImageNet competition that would transform the field of machine learning. The challenge was formidable: correctly classify 1.2 million high-resolution images into 1,000 different categories. While previous approaches struggled with error rates above 25%, AlexNet[^fn-alexnet] achieved a 15.3% error rate, dramatically outperforming all existing methods.

[^fn-alexnet]: A breakthrough deep neural network from 2012 that won the ImageNet competition by a large margin and helped spark the deep learning revolution.

The success of AlexNet wasn't just a technical achievement; it was a watershed moment that demonstrated the practical viability of deep learning. It showed that with sufficient data, computational power, and architectural innovations, neural networks could outperform hand-engineered features and shallow learning methods that had dominated the field for decades. This single result triggered an explosion of research and applications in deep learning that continues to this day.

::: {#fig-alexnet fig-env="figure" fig-pos="htb"}
```{.tikz}
\begin{tikzpicture}[line join=round,font=\usefont{T1}{phv}{m}{n}\small]
\clip (-11.2,-2) rectangle (15.5,5.45);
%\draw[red](-11.2,-1.7) rectangle (15.5,5.45);
\tikzset{%
 LineD/.style={line width=0.7pt,black!50,dashed,dash pattern=on 3pt off 2pt},
  LineG/.style={line width=0.75pt,GreenLine},
  LineR/.style={line width=0.75pt,RedLine},
  LineA/.style={line width=0.75pt,BrownLine,-latex,text=black}
}
\newcommand\FillCube[4]{
\def\depth{#2}
\def\width{#3}
\def\height{#4}
\def\nc{#1}
% Lower front left corner
\coordinate (A\nc) at (0, 0);
% Donji prednji desni
\coordinate (B\nc) at (\width, 0);
% Upper front right
\coordinate (C\nc) at (\width, \height);
% Upper front left
\coordinate (D\nc) at (0, \height);
% Pomak u "dubinu"
\coordinate (shift) at (-0.7*\depth, \depth);
% Last points (moved)
\coordinate (E\nc) at ($(A\nc) + (shift)$);
\coordinate (F\nc) at ($(B\nc) + (shift)$);
\coordinate (G\nc) at ($(C\nc) + (shift)$);
\coordinate (H\nc) at ($(D\nc) + (shift)$);
% Front side
\draw[GreenLine,fill=green!08,line width=0.5pt] (A\nc) -- (B\nc) -- (C\nc) --(D\nc) -- cycle;
% Top side
\draw[GreenLine,fill=green!20,line width=0.5pt] (D\nc) -- (H\nc) -- (G\nc) -- (C\nc);
% Left
\draw[GreenLine,fill=green!15] (A\nc) -- (E\nc) -- (H\nc)--(D\nc)--cycle;
\draw[] (E\nc) -- (H\nc);
\draw[GreenLine,line width=0.75pt](A\nc)--(B\nc)--(C\nc)--(D\nc)--(A\nc)
(A\nc)--(E\nc)--(H\nc)--(G\nc)--(C\nc)
(D\nc)--(H\nc);
}
%%%
\newcommand\SmallCube[4]{
\def\nc{#1}
\def\depth{#2}
\def\width{#3}
\def\height{#4}
\coordinate (A\nc) at (0, 0);
\coordinate (B\nc) at (\width, 0);
\coordinate (C\nc) at (\width, \height);
\coordinate (D\nc) at (0, \height);
\coordinate (shift) at (-0.7*\depth, \depth);
\coordinate (E\nc) at ($(A\nc) + (shift)$);
\coordinate (F\nc) at ($(B\nc) + (shift)$);
\coordinate (G\nc) at ($(C\nc) + (shift)$);
\coordinate (H\nc) at ($(D\nc) + (shift)$);
\draw[RedLine,fill=red!08,line width=0.5pt,fill opacity=0.7] (A\nc) -- (B\nc) -- (C\nc) -- (D\nc) -- cycle;
\draw[RedLine,fill=red!20,line width=0.5pt,fill opacity=0.7] (D\nc) -- (H\nc) -- (G\nc) -- (C\nc);
\draw[RedLine,fill=red!15,fill opacity=0.7] (A\nc) -- (E\nc) -- (H\nc)--(D\nc)--cycle;
\draw[] (E\nc) -- (H\nc);
}
%%%%%%%%%%%%%%%%%%%%%
%%4 column
%%%%%%%%%%%%%%%%%%%%
\begin{scope}
%big cube
\begin{scope}
\FillCube{4VD}{0.8}{3}{2}
\end{scope}
%%small cube
\begin{scope}[shift={(-0.10,0.4)},line width=0.5pt]
\SmallCube{4MD}{0.4}{3}{0.6}
%%
\draw[LineR](A\nc)-- (B\nc)--node[left,text=black]{3}
(C\nc)--(D\nc)-- (A\nc)
(A\nc)--(E\nc)--(H\nc)--(G\nc)--node[left,text=black]{3}(C\nc)
(D\nc)-- (H\nc);
%
\def\nc{4VD}
\draw[LineG](A\nc)--node[below,text=black]{192} (B\nc)--
(C\nc)--(D\nc)--node[right,text=black,text opacity=1]{13} (A\nc)
(A\nc)--(E\nc)--(H\nc)--(G\nc)--(C\nc)
(D\nc)--node[right,text=black,text opacity=1]{13} (H\nc);
\end{scope}
\end{scope}
%%Above
\begin{scope}[shift={(0,3.5)}]
%big cube
\begin{scope}
\FillCube{4VG}{0.8}{3}{2}
\end{scope}
%%small cube
\begin{scope}[shift={(-0.18,0.55)}]
\SmallCube{4MG}{0.4}{3}{0.6}
%%
\draw[LineR](A\nc)-- (B\nc)--node[left,text=black]{3}
(C\nc)--(D\nc)-- (A\nc)
(A\nc)--(E\nc)--(H\nc)--(G\nc)--node[left,text=black]{3}(C\nc)
(D\nc)-- (H\nc);
\def\nc{4VG}
\draw[LineG](A\nc)--node[below,text=black]{192} (B\nc)--
(C\nc)--(D\nc)--node[right,text=black,text opacity=1]{} (A\nc)
(A\nc)--(E\nc)--(H\nc)--(G\nc)--(C\nc)
(D\nc)--node[right,text=black,text opacity=1]{} (H\nc);
\end{scope}
\end{scope}
%%%%%
%%5 column
%%%%
%%small cube
\begin{scope}[shift={(4.15,0)}]
%big cube
\begin{scope}
\FillCube{5VD}{0.8}{3}{2}
\end{scope}
%%small cube
\begin{scope}[shift={(-0.10,1.25)}]
\SmallCube{5MD}{0.4}{3}{0.6}
%%
\draw[LineR](A\nc)-- (B\nc)--node[left,text=black]{3}
(C\nc)--(D\nc)-- (A\nc)
(A\nc)--(E\nc)--(H\nc)--(G\nc)--node[left,text=black]{3}(C\nc)
(D\nc)-- (H\nc);
%
\def\nc{5VD}
\draw[LineG](A\nc)--node[below,text=black]{192} (B\nc)--
(C\nc)--(D\nc)--node[right,text=black,text opacity=1]{13} (A\nc)
(A\nc)--(E\nc)--(H\nc)--(G\nc)--(C\nc)
(D\nc)--node[right,text=black,text opacity=1]{13} (H\nc);
\end{scope}
\end{scope}
%%Above
\begin{scope}[shift={(4.15,3.5)}]
%big cube
\begin{scope}
\FillCube{5VG}{0.8}{3}{2}
\end{scope}
%%small cube
\begin{scope}[shift={(-0.08,0.28)}]
\SmallCube{5MG}{0.4}{3}{0.6}
%%
\draw[LineR](A\nc)-- (B\nc)--node[left,text=black]{3}
(C\nc)--(D\nc)-- (A\nc)
(A\nc)--(E\nc)--(H\nc)--(G\nc)--node[left,text=black]{3}(C\nc)
(D\nc)-- (H\nc);
%
\def\nc{5VG}
\draw[LineG](A\nc)--node[below,text=black]{192} (B\nc)--
(C\nc)--(D\nc)--node[right,text=black,text opacity=1]{} (A\nc)
(A\nc)--(E\nc)--(H\nc)--(G\nc)--(C\nc)
(D\nc)--node[right,text=black,text opacity=1]{} (H\nc);
\end{scope}
\end{scope}
%%%%%%%%%%%%%%%%%%%%%%%
%%3 column
%%%%%%%%%%%%%%%%%%%%%%%
\begin{scope}[shift={(-3.75,-0.5)}]
%big cube
\begin{scope}
\FillCube{3VD}{1.5}{2.33}{3}
\end{scope}
%%small cube-down
\begin{scope}[shift={(-0.10,0.45)}]
\SmallCube{3MDI}{0.4}{2.33}{0.6}
%%
\draw[LineR](A\nc)-- (B\nc)--node[left,text=black]{3}
(C\nc)--(D\nc)-- (A\nc)
(A\nc)--(E\nc)--(H\nc)--(G\nc)--node[left,text=black]{3}(C\nc)
(D\nc)-- (H\nc);
%
\end{scope}
%%small cube - up
\begin{scope}[shift={(-0.12,2.23)}]
\SmallCube{3MDII}{0.4}{2.33}{0.6}
%%
\draw[LineR](A\nc)-- (B\nc)--node[left,text=black]{3}
(C\nc)--(D\nc)-- (A\nc)
(A\nc)--(E\nc)--(H\nc)--(G\nc)--node[left,text=black]{3}(C\nc)
(D\nc)-- (H\nc);
%
\def\nc{3VD}
\draw[LineG](A\nc)--node[below,text=black]{128} (B\nc)--
(C\nc)--(D\nc)--node[right,text=black,text opacity=1,pos=0.4]{27} (A\nc)
(A\nc)--(E\nc)--(H\nc)--(G\nc)--(C\nc)
(D\nc)--node[right,text=black,text opacity=1]{27} (H\nc);
\end{scope}
\end{scope}
%%Above
\begin{scope}[shift={(-3.75,3.5)}]
%big cube
\begin{scope}
\FillCube{3VG}{1.5}{2.33}{3}
\end{scope}
%%small cube-down
\begin{scope}[shift={(-0.42,0.75)}]
\SmallCube{3MGI}{0.4}{2.33}{0.6}
%%
\draw[LineR](A\nc)-- (B\nc)--node[left,text=black]{}
(C\nc)--(D\nc)-- (A\nc)
(A\nc)--(E\nc)--(H\nc)--(G\nc)--node[left,text=black]{3}(C\nc)
(D\nc)-- (H\nc);
%
\def\nc{3VG}
\draw[GreenLine,line width=0.75pt](A\nc)--node[below,text=black]{128} (B\nc)--
(C\nc)--(D\nc)--node[right,text=black,text opacity=1]{} (A\nc)
(A\nc)--(E\nc)--(H\nc)--(G\nc)--(C\nc)
(D\nc)--node[right,text=black,text opacity=1]{} (H\nc);
\end{scope}
%%small cube-up
\begin{scope}[shift={(-0.06,0.18)}]
\SmallCube{3MGII}{0.4}{2.33}{0.6}
%%
\draw[LineR](A\nc)-- (B\nc)--node[left,text=black]{3}
(C\nc)--(D\nc)-- (A\nc)
(A\nc)--(E\nc)--(H\nc)--(G\nc)--node[left,text=black]{3}(C\nc)
(D\nc)-- (H\nc);
%
\def\nc{3VG}
\draw[LineG](A\nc)--node[below,text=black]{128} (B\nc)--
(C\nc)--(D\nc)--node[right,text=black,text opacity=1]{} (A\nc)
(A\nc)--(E\nc)--(H\nc)--(G\nc)--(C\nc)
(D\nc)--node[right,text=black,text opacity=1]{} (H\nc);
\end{scope}
\end{scope}
%%%%%%%%%%%%%%%%%%%%%%%
%%2 column
%%%%%%%%%%%%%%%%%%%%%%%
\begin{scope}[shift={(-6.8,-1)}]
%big cube
\begin{scope}
\FillCube{2VD}{2}{1.3}{3.8}
\end{scope}
%%small cube
\begin{scope}[shift={(-0.2,2.5)}]
\SmallCube{2MD}{0.4}{1.3}{1}
%%
\draw[LineR](A\nc)-- (B\nc)--node[left,text=black]{5}
(C\nc)--(D\nc)-- (A\nc)
(A\nc)--(E\nc)--(H\nc)--(G\nc)--node[left,text=black]{5}(C\nc)
(D\nc)-- (H\nc);
%
\def\nc{2VD}
\draw[LineG](A\nc)--node[below,text=black]{48} (B\nc)--
(C\nc)--(D\nc)--node[pos=0.6,right,text=black,text opacity=1]{55} (A\nc)
(A\nc)--(E\nc)--(H\nc)--(G\nc)--(C\nc)
(D\nc)--node[pos=0.26,right,text=black,text opacity=1]{55} (H\nc);
\end{scope}
\end{scope}
%%Above
\begin{scope}[shift={(-6.8,3.5)}]
%big cube
\begin{scope}
\FillCube{2VG}{2}{1.3}{3.8}
\end{scope}
%%small cube
\begin{scope}[shift={(-0.1,0.5)}]
\SmallCube{2MG}{0.4}{1.3}{1}
%%
\draw[LineR](A\nc)-- (B\nc)--node[left,text=black]{5}
(C\nc)--(D\nc)-- (A\nc)
(A\nc)--(E\nc)--(H\nc)--(G\nc)--node[left,text=black]{5}(C\nc)
(D\nc)-- (H\nc);
%
\def\nc{2VG}
\draw[LineG](A\nc)--node[above,text=black]{48} (B\nc)--
(C\nc)--(D\nc)--node[right,text=black,text opacity=1]{} (A\nc)
(A\nc)--(E\nc)--(H\nc)--(G\nc)--(C\nc)
(D\nc)--node[right,text=black,text opacity=1]{} (H\nc);
\end{scope}
\end{scope}
%%%%%%%%%%%%%%%%%%%%%%%
%%1 column
%%%%%%%%%%%%%%%%%%%%%%%
\begin{scope}[shift={(-9.0,-1.2)}]
%big cube
\begin{scope}
\FillCube{1VD}{2}{0.2}{4.55}
\end{scope}
%%small cube=down
\begin{scope}[shift={(-0.25,0.5)}]
\SmallCube{1MDI}{0.8}{0.15}{1.7}
%%
\draw[LineR](A\nc)-- (B\nc)--
(C\nc)--(D\nc)-- node[left=-2pt,text=black,pos=0.4]{11}(A\nc)
(A\nc)--(E\nc)--(H\nc)--(G\nc)--node[left=3pt,text=black,pos=0.9]{11}(C\nc)
(D\nc)-- (H\nc);
%
\def\nc{1VD}
\draw[LineG](A\nc)--node[below,text=black]{3} (B\nc)--
(C\nc)--(D\nc)--node[right,text=black,text opacity=1]{} (A\nc)
(A\nc)--node[below left,text=black]{224}(E\nc)--
node[left,text=black,text opacity=1]{224}(H\nc)--(G\nc)--(C\nc)
(D\nc)-- (H\nc);
\end{scope}
%%small cube=up
\begin{scope}[shift={(-0.75,3.4)}]
\SmallCube{1MDII}{0.8}{0.15}{1.7}
%%
\draw[LineR](A\nc)-- (B\nc)--
(C\nc)--(D\nc)-- node[left=-2pt,text=black,pos=0.4]{11}(A\nc)
(A\nc)--(E\nc)--(H\nc)--(G\nc)--node[left=3pt,text=black,pos=0.9]{11}(C\nc)
(D\nc)-- (H\nc);
%
\def\nc{1VD}
\draw[LineG](A\nc)--node[below,text=black]{3} (B\nc)--
(C\nc)--(D\nc)--node[right,text=black,text opacity=1]{} (A\nc)
(A\nc)--node[below left,text=black]{224}(E\nc)--
node[left,text=black,text opacity=1]{224}(H\nc)--(G\nc)--(C\nc)
(D\nc)-- (H\nc);
\end{scope}
\end{scope}
%%%%
\begin{scope}[shift={(8.15,0)}]
\begin{scope}
\FillCube{6VD}{0.8}{2.0}{2}
\path(A6VD)--node[below]{128}(B6VD);
\path(A6VD)--node[right]{13}(D6VD);
\path(D6VD)--node[right]{13}(H6VD);
\end{scope}
%up
\begin{scope}[shift={(0,3.5)}]
\FillCube{6VG}{0.8}{2.0}{2}
\path(A6VG)--node[below]{128}(B6VG);
\end{scope}
\end{scope}

\newcommand\Boxx[3]{
\node[draw,LineG,fill=green!10,rectangle,minimum width=7mm,minimum height=#2](#1){};
\node[below=2pt of #1]{#3};
}
\begin{scope}[shift={(11.7,1.0)}]
 \Boxx{B1D}{35mm}{2048}
\end{scope}
\begin{scope}[shift={(11.7,5.25)}]
 \Boxx{B1G}{35mm}{2048}
\end{scope}
\begin{scope}[shift={(13.5,1.0)}]
 \Boxx{B2D}{35mm}{2048}
\end{scope}
\begin{scope}[shift={(13.5,5.25)}]
 \Boxx{B2G}{35mm}{2048}
\end{scope}
\begin{scope}[shift={(15.0,1.0)}]
 \Boxx{B3}{19mm}{1000}
\end{scope}
%%%
\node[right=3pt of B1VD,align=center]{Stride\\ of 4};
\node[right=3pt of B2VD,align=center]{Max\\ pooling};
\node[right=3pt of B3VD,align=center]{Max\\ pooling};
\node[below=3pt of B6VD,align=center]{Max\\ pooling};
%
\coordinate(1C2)at($(A2VD)!0.4!(D2VD)$);
\foreach\i in{B,C,G}{
\draw[LineD](\i 1MDI)--(1C2);
}
\coordinate(2C2)at($(E2VG)!0.2!(H2VG)$);
\foreach\i in{B,C,G}{
\draw[LineD](\i 1MDII)--(2C2);
}
%3
\coordinate(1C3)at($(A3VD)!0.55!(H3VD)$);
\foreach\i in{B,C,G}{
\draw[LineD](\i 2MD)--(1C3);
}
\coordinate(2C3)at($(A3MGI)!0.35!(D3MGI)$);
\foreach\i in{B,C,G}{
\draw[LineD](\i 2MG)--(2C3);
}
%4
\coordinate(1C4)at($(A4VG)!0.15!(D4VG)$);
\foreach\i in{B,C,G}{
\draw[LineD](\i 3MGI)--(1C4);
}
\coordinate(2C4)at($(G4MD)!0.15!(H4MD)$);
\foreach\i in{B,C,G}{
\draw[LineD](\i 3MGII)--(2C4);
}
\coordinate(3C4)at($(A4MG)!0.5!(C4MG)$);
\foreach\i in{B,C,G}{
\draw[LineD](\i 3MDII)--(3C4);
}
\coordinate(3C4)at($(A4VD)!0.12!(D4VD)$);
\foreach\i in{B,C,G}{
\draw[LineD](\i 3MDI)--(3C4);
}
%5
\coordinate(1C5)at($(A5MG)!0.82!(H5MG)$);
\foreach\i in{B,C,G}{
\draw[LineD](\i 4MG)--(1C5);
}
\coordinate(2C5)at($(A5VD)!0.52!(C5VD)$);
\foreach\i in{B,C,G}{
\draw[LineD](\i 4MD)--(2C5);
}
%6
\coordinate(1C6)at($(A6VG)!0.52!(C6VG)$);
\foreach\i in{B,C,G}{
\draw[LineD](\i 5MG)--(1C6);
}
\coordinate(1C6)at($(D6VD)!0.3!(B6VD)$);
\foreach\i in{B,C,G}{
\draw[LineD](\i 5MD)--(1C6);
}
%
\draw[LineA]($(B6VD)!0.52!(C6VD)$)coordinate(X1)--
node[below]{dense}(X1-|B1D.north west);
\draw[LineA](B1D)--node[below]{dense}(B2D);
\draw[LineA](B2D)--(B3);
%
\draw[LineA]($(B6VG)!0.52!(C6VG)$)coordinate(X1)--(X1-|B1G.north west);
\draw[LineA]($(B6VG)!0.52!(C6VG)$)--(B1D);
\draw[LineA]($(B6VD)!0.52!(C6VD)$)--(B1G);
\draw[LineA](B1D)--(B2G);
\draw[LineA](B1G)--(B2D);
\draw[LineA](B2G)--node[right]{dense}(B3);
\draw[LineA]($(B1G.north east)!0.7!(B1G.south east)$)--($(B2G.north west)!0.7!(B2G.south west)$);
\end{tikzpicture}
```
**Convolutional Neural Network Architecture**: AlexNet pioneered the use of deep convolutional layers to automatically learn hierarchical feature representations from images, enabling significant improvements in image classification accuracy. By stacking convolutional layers with max-pooling, and culminating in fully connected layers, the network transforms raw pixel data into abstract features suitable for classification tasks.
:::

From this foundation, deep learning entered an era of unprecedented scale. By the late 2010s, companies like Google, Facebook, and OpenAI were training neural networks thousands of times larger than AlexNet. These massive models, often called "foundation models," took deep learning to new heights. GPT-3, released in 2020, contained 175 billion parameters[^fn-parameters]---imagine a student that could read through all of Wikipedia multiple times and learn patterns from every article. These models showed remarkable abilities: writing human-like text, engaging in conversation, generating images from descriptions, and even writing computer code. The key insight was simple but powerful: as we made neural networks bigger and fed them more data, they became capable of solving increasingly complex tasks. However, this scale brought unprecedented systems challenges: how do you efficiently train models that require thousands of GPUs working in parallel? How do you store and serve models that are hundreds of gigabytes in size? How do you handle the massive datasets needed for training?

[^fn-parameters]: **Parameters**: The adjustable values within a neural network that are modified during training, similar to how the brain's neural connections grow stronger as you learn a new skill. Having more parameters generally means that the model can learn more complex patterns.

The deep learning revolution of 2012 didn't emerge from nowhere, as it was founded on neural network research dating back to the 1950s. The story begins with Frank Rosenblatt's Perceptron in 1957, which captured the imagination of researchers by showing how a simple artificial neuron could learn to classify patterns. While it could only handle linearly separable problems, a limitation that was dramatically highlighted by Minsky and Papert's 1969 book, "Perceptrons," it introduced the fundamental concept of trainable neural networks. The 1980s brought more important breakthroughs: Rumelhart, Hinton, and Williams introduced backpropagation in 1986, providing a systematic way to train multi-layer networks, while Yann LeCun demonstrated its practical application in recognizing handwritten digits using convolutional neural networks (CNNs)[^fn-cnn].

[^fn-cnn]: **Convolutional Neural Network (CNN)**: A type of neural network specially designed for processing images, inspired by how the human visual system works. The "convolutional" part refers to how it scans images in small chunks, similar to how our eyes focus on different parts of a scene.

Yet these networks largely languished through the 1990s and 2000s, not because the ideas were wrong, but because they were ahead of their time. The field lacked three important ingredients: sufficient data to train complex networks, enough computational power to process this data, and the technical innovations needed to train very deep networks effectively.

:::{.callout-important title="Convolutional Network Demo from 1989"}
::: {.content-visible when-format="html"}
{{< video https://www.youtube.com/watch?v=FwFduRA_L6Q&ab_channel=YannLeCun >}}
:::

::: {.content-visible when-format="pdf"}
\marginnote{\centering\\\vspace*{5mm}%
  \parbox{30mm}{\centering\footnotesize%
    \textbf{Watch on YouTube}\\
    Convolutional Net Demo\\[1mm]
  }
  \begingroup
    \hypersetup{urlcolor=black}
    \qrcode[height=15mm]{https://www.youtube.com/watch?v=FwFduRA_L6Q}
  \endgroup
\\[1mm]
  \parbox{25mm}{\centering\footnotesize%
    Scan with your phone\\
    to watch the video
  }
}

\faTv{} [Watch on YouTube](https://www.youtube.com/watch?v=FwFduRA_L6Q&ab_channel=YannLeCun)
:::
:::

The field had to wait for the convergence of big data, better computing hardware, and algorithmic breakthroughs before deep learning's potential could be unlocked. This long gestation period helps explain why the 2012 ImageNet moment was less a sudden revolution and more the culmination of decades of accumulated research finally finding its moment. As we'll explore in the following sections, this evolution has led to two significant developments in the field. First, it has given rise to define the field of machine learning systems engineering, a discipline that teaches how to bridge the gap between theoretical advancements and practical implementation. Second, it has necessitated a more comprehensive definition of machine learning systems, one that encompasses not just algorithms, but also data and computing infrastructure. Today's challenges of scale echo many of the same fundamental questions about computation, data, and learning methods that researchers have grappled with since the field's inception, but now within a more complex and interconnected framework.

As AI progressed from symbolic reasoning to statistical learning and deep learning, its applications became increasingly ambitious and complex. This growth introduced challenges that extended beyond algorithms, necessitating a new focus: engineering entire systems capable of deploying and sustaining AI at scale. This gave rise to the discipline of Machine Learning Systems Engineering.

## ML Systems Engineering {#sec-introduction-ml-systems-engineering-c9fb}

The story we've traced, from the early days of the Perceptron through the deep learning revolution, has largely been one of algorithmic breakthroughs. Each era brought new mathematical insights and modeling approaches that pushed the boundaries of what AI could achieve. But something important changed over the past decade: the success of AI systems became increasingly dependent not just on algorithmic innovations, but on sophisticated engineering.

This shift mirrors the evolution of computer science and engineering in the late 1960s and early 1970s. During that period, as computing systems grew more complex, a new discipline emerged: Computer Engineering. This field bridged the gap between Electrical Engineering's hardware expertise and Computer Science's focus on algorithms and software. Computer Engineering arose because the challenges of designing and building complex computing systems required an integrated approach that neither discipline could fully address on its own.

Today, we're witnessing a similar transition in the field of AI. While Computer Science continues to push the boundaries of ML algorithms and Electrical Engineering advances specialized AI hardware, neither discipline fully addresses the engineering principles needed to deploy, optimize, and sustain ML systems at scale. This gap highlights the need for a new discipline: Machine Learning Systems Engineering.

There is no explicit definition of what this field is as such today, but it can be broadly defined as such:

::: {.callout-note title="Definition of Machine Learning Systems Engineering"}

**Machine Learning Systems Engineering (MLSysEng)** is the engineering discipline focused on building *reliable*, *efficient*, and *scalable* AI systems across computational platforms, ranging from *embedded devices* to *data centers*. It spans the entire AI lifecycle, including *data acquisition*, *model development*, *system integration*, *deployment*, and *operations*, with an emphasis on *resource-awareness* and *system-level optimization*.
:::

Let's consider space exploration. While astronauts venture into new frontiers and explore the vast unknowns of the universe, their discoveries are only possible because of the complex engineering systems supporting them, such as the rockets that lift them into space, the life support systems that keep them alive, and the communication networks that keep them connected to Earth. Similarly, while AI researchers push the boundaries of what's possible with learning algorithms, their breakthroughs only become practical reality through careful systems engineering. Modern AI systems need robust infrastructure to collect and manage data, powerful computing systems to train models, and reliable deployment platforms to serve millions of users.

This emergence of machine learning systems engineering as a important discipline reflects a broader reality: turning AI algorithms into real-world systems requires bridging the gap between theoretical possibilities and practical implementation. It's not enough to have a brilliant algorithm if you can't efficiently collect and process the data it needs, distribute its computation across hundreds of machines, serve it reliably to millions of users, or monitor its performance in production.

Understanding this interplay between algorithms and engineering has become fundamental for modern AI practitioners. While researchers continue to push the boundaries of what's algorithmically possible, engineers are tackling the complex challenge of making these algorithms work reliably and efficiently in the real world. This brings us to a fundamental question: what exactly is a machine learning system, and what makes it different from traditional software systems?

## Defining ML Systems {#sec-introduction-defining-ml-systems-8f42}

There's no universally accepted, clear-cut textbook definition of a machine learning system. This ambiguity stems from the fact that different practitioners, researchers, and industries often refer to machine learning systems in varying contexts and with different scopes. Some might focus solely on the algorithmic aspects, while others might include the entire pipeline from data collection to model deployment. This loose usage of the term reflects the rapidly evolving and multidisciplinary nature of the field.

Given this diversity of perspectives, it is important to establish a clear and comprehensive definition that encompasses all these aspects. In this textbook, we take a holistic approach to machine learning systems, considering not just the algorithms but also the entire ecosystem in which they operate. Therefore, we define a machine learning system as follows:

:::{.callout-tip title="Definition of a Machine Learning System"}

A machine learning system is an integrated computing system comprising three core components: (1) data that guides algorithmic behavior, (2) learning algorithms that extract patterns from this data, and (3) computing infrastructure that enables both the learning process (i.e., training) and the application of learned knowledge (i.e., inference/serving). Together, these components create a computing system capable of making predictions, generating content, or taking actions based on learned patterns.
:::

The core of any machine learning system consists of three interrelated components, as illustrated in @fig-ai-triangle: Models/Algorithms, Data, and Computing Infrastructure. These components form a triangular dependency where each element fundamentally shapes the possibilities of the others. The model architecture dictates both the computational demands for training and inference, as well as the volume and structure of data required for effective learning. The data's scale and complexity influence what infrastructure is needed for storage and processing, while simultaneously determining which model architectures are feasible. The infrastructure capabilities establish practical limits on both model scale and data processing capacity, creating a framework within which the other components must operate.

::: {#fig-ai-triangle fig-env="figure" fig-pos="htb"}
```{.tikz}
\scalebox{0.9}{%
\begin{tikzpicture}[line join=round,font=\usefont{T1}{phv}{m}{n}\small]
\tikzset{
 Line/.style={line width=0.35pt,black!50,text=black},
 ALineA/.style={violet!80!black!50,line width=3pt,shorten <=2pt,shorten >=2pt,
{Triangle[width=1.1*6pt,length=0.8*6pt]}-{Triangle[width=1.1*6pt,length=0.8*6pt]}},
LineD/.style={line width=0.75pt,black!50,text=black,dashed,dash pattern=on 5pt off 3pt},
Circle/.style={inner xsep=2pt,
  % node distance=1.15,
  circle,
    draw=BrownLine,
    line width=0.75pt,
    fill=BrownL!40,
    minimum size=16mm
  },
 circles/.pic={
\pgfkeys{/channel/.cd, #1}
\node[circle,draw=\channelcolor,line width=\Linewidth,fill=\channelcolor!10,
minimum size=2.5mm](\picname){};
        }
}
\tikzset {
pics/cloud/.style = {
        code = {
\colorlet{red}{RedLine}
\begin{scope}[local bounding box=CLO,scale=0.5, every node/.append style={transform shape}]
\draw[red,fill=white,line width=0.9pt](0.67,1.21)to[out=55,in=90,distance=13](1.5,0.96)
to[out=360,in=30,distance=9](1.68,0.42);
\draw[red,fill=white,line width=0.9pt](0,0)to[out=170,in=180,distance=11](0.1,0.61)
to[out=90,in=105,distance=17](1.07,0.71)
to[out=20,in=75,distance=7](1.48,0.36)
to[out=350,in=0,distance=7](1.48,0)--(0,0);
\draw[red,fill=white,line width=0.9pt](0.27,0.71)to[bend left=25](0.49,0.96);

\end{scope}
}
}
}
%streaming
\tikzset{%
 LineST/.style={-{Circle[\channelcolor,fill=RedLine,length=4pt]},draw=\channelcolor,line width=\Linewidth,rounded corners},
 ellipseST/.style={fill=\channelcolor,ellipse,minimum width = 2.5mm, inner sep=2pt, minimum height =1.5mm},
 BoxST/.style={line width=\Linewidth,fill=white,draw=\channelcolor,rectangle,minimum width=56,
 minimum height=16,rounded corners=1.2pt},
 pics/streaming/.style = {
        code = {
        \pgfkeys{/channel/.cd, #1}
\begin{scope}[local bounding box=STREAMING,scale=\scalefac, every node/.append style={transform shape}]
\node[BoxST,minimum width=44,minimum height=48](\picname-RE1){};
\foreach \i/\j in{1/north,2/center,3/south}{
\node[BoxST](\picname-GR\i)at(\picname-RE1.\j){};
\node[ellipseST]at($(\picname-GR\i.west)!0.2!(\picname-GR\i.east)$){};
\node[ellipseST]at($(\picname-GR\i.west)!0.4!(\picname-GR\i.east)$){};
}
%\draw[LineST](\picname-GR1.40)--++(0,0.5)--++(1,0)coordinate(\picname-C1);
%\draw[LineST](\picname-GR1)--++(2,0)coordinate(\picname-C2);
%\draw[LineST](\picname-GR2)--++(2,0)coordinate(\picname-C3);
\draw[LineST](\picname-GR3)--++(2,0)coordinate(\picname-C4);
\draw[LineST](\picname-GR3.320)--++(0,-0.7)--++(0.8,0)coordinate(\picname-C5);
\draw[LineST](\picname-GR3.220)--++(0,-0.7)--++(-0.8,0)coordinate(\picname-C6);
\draw[LineST](\picname-GR3)--++(-2,0)coordinate(\picname-C7);
%\draw[LineST](\picname-GR2)--++(-2,0)coordinate(\picname-C8);
%\draw[LineST](\picname-GR1)--++(-2,0)coordinate(\picname-C9);
%\draw[LineST](\picname-GR1.140)--++(0,0.5)--++(-1,0)coordinate(\picname-C10);
 \end{scope}
     }
  }
}
%data
\tikzset{mycylinder/.style={cylinder, shape border rotate=90, aspect=1.3, draw, fill=white,
minimum width=25mm,minimum height=11mm,line width=\Linewidth,node distance=-0.15},
pics/data/.style = {
        code = {
        \pgfkeys{/channel/.cd, #1}
\begin{scope}[local bounding box=STREAMING,scale=\scalefac, every node/.append style={transform shape}]
\node[mycylinder,fill=\channelcolor!50] (A) {};
\node[mycylinder, above=of A,fill=\channelcolor!30] (B) {};
\node[mycylinder, above=of B,fill=\channelcolor!10] (C) {};
 \end{scope}
     }
  }
}
\pgfkeys{
  /channel/.cd,
  channelcolor/.store in=\channelcolor,
  drawchannelcolor/.store in=\drawchannelcolor,
  scalefac/.store in=\scalefac,
  Linewidth/.store in=\Linewidth,
  picname/.store in=\picname,
  channelcolor=BrownLine,
  drawchannelcolor=BrownLine,
  scalefac=1,
  Linewidth=0.5pt,
  picname=C
}
\node[Circle](MO){};
\node[Circle,below left=1.5 and 2 of MO,draw=GreenLine,fill=GreenL!40,](IN){};
\node[Circle,below right=1.5 and 2 of MO,draw=OrangeLine,fill=OrangeL!40,](DA){};
\draw[ALineA](MO)--(IN);
\draw[ALineA](MO)--(DA);
\draw[ALineA](DA)--(IN);
\node[below=2pt of MO]{Model};
\node[below=2pt of IN]{Infra};
\node[below=2pt of DA]{Data};
%%
\begin{scope}[local bounding box=CIRCLE1,shift={($(MO)+(0.04,-0.24)$)},
scale=0.55, every node/.append style={transform shape}]
%1 column
\foreach \j in {1,2,3} {
  \pgfmathsetmacro{\y}{(1.5-\j)*0.43 + 0.7}
  \pic at (-0.8,\y) {circles={channelcolor=RedLine,picname=1CD\j}};
}
%2 column
\foreach \i in {1,...,4} {
  \pgfmathsetmacro{\y}{(2-\i)*0.43+0.7}
  \pic at (0,\y) {circles={channelcolor=RedLine, picname=2CD\i}};
}
%3 column
\foreach \j in {1,2} {
  \pgfmathsetmacro{\y}{(1-\j)*0.43 + 0.7}
  \pic at (0.8,\y) {circles={channelcolor=RedLine,picname=3CD\j}};
}
\foreach \i in {1,2,3}{
  \foreach \j in {1,2,3,4}{
\draw[Line](1CD\i)--(2CD\j);
}}
\foreach \i in {1,2,3,4}{
  \foreach \j in {1,2}{
\draw[Line](2CD\i)--(3CD\j);
}}
\end{scope}
%
\pic[shift={(-0.4,-0.08)}] at (IN) {cloud};
%
\pic[shift={(-0.05,-0.13)}] at  (IN){streaming={scalefac=0.25,picname=2,channelcolor=RedLine, Linewidth=0.65pt}};
%
\pic[shift={(0,-0.3)}] at  (DA){data={scalefac=0.3,picname=1,channelcolor=green!70!black, Linewidth=0.4pt}};
\end{tikzpicture}}
```
**Component Interdependencies**: Machine learning system performance relies on the coordinated interaction of models, data, and computing infrastructure; limitations in any one component constrain the capabilities of the others. Effective system design requires balancing these interdependencies to optimize overall performance and feasibility.
:::

Each of these components serves a distinct but interconnected purpose:

- **Algorithms**: Mathematical models and methods that learn patterns from data to make predictions or decisions

- **Data**: Processes and infrastructure for collecting, storing, processing, managing, and serving data for both training and inference.

- **Computing**: Hardware and software infrastructure that enables efficient training, serving, and operation of models at scale.

The interdependency of these components means no single element can function in isolation. The most sophisticated algorithm cannot learn without data or computing resources to run on. The largest datasets are useless without algorithms to extract patterns or infrastructure to process them. And the most powerful computing infrastructure serves no purpose without algorithms to execute or data to process.

To illustrate these relationships, we can draw an analogy to space exploration. Algorithm developers are like astronauts, who explore new frontiers and make discoveries. Data science teams function like mission control specialists, who ensure the constant flow of critical information and resources necessary to maintain the mission's operation. Computing infrastructure engineers are like rocket engineers—designing and building the systems that make the mission possible. Just as a space mission requires the seamless integration of astronauts, mission control, and rocket systems, a machine learning system demands the careful orchestration of algorithms, data, and computing infrastructure.

## Lifecycle of ML Systems {#sec-introduction-lifecycle-ml-systems-e40e}

Traditional software systems follow a predictable lifecycle where developers write explicit instructions for computers to execute. These systems are built on decades of established software engineering practices. Version control systems maintain precise histories of code changes. Continuous integration and deployment pipelines automate testing and release processes. Static analysis tools measure code quality and identify potential issues. This infrastructure enables reliable development, testing, and deployment of software systems, following well-defined principles of software engineering.

Machine learning systems represent a fundamental departure from this traditional paradigm. While traditional systems execute explicit programming logic, machine learning systems derive their behavior from patterns in data. This shift from code to data as the primary driver of system behavior introduces new complexities.

As illustrated in @fig-ml_lifecycle_overview, the ML lifecycle consists of interconnected stages from data collection through model monitoring, with feedback loops for continuous improvement when performance degrades or models need enhancement.

::: {#fig-ml_lifecycle_overview fig-env="figure" fig-pos="htb"}
```{.tikz}
\begin{tikzpicture}[font=\small\usefont{T1}{phv}{m}{n}]
\tikzset{
  Box/.style={inner xsep=2pt,
  draw=GreenLine,
    line width=0.75pt,
    fill=GreenL,
    anchor=west,
    text width=20mm,align=flush center,
    minimum width=20mm, minimum height=8mm
  },
 Line/.style={line width=1.0pt,black!50,text=black,-{Triangle[width=0.8*6pt,length=0.98*6pt]}},
  Text/.style={inner sep=4pt,
    draw=none, line width=0.75pt,
    fill=TextColor!70,
    font=\fontsize{8pt}{9}\selectfont\usefont{T1}{phv}{m}{n},
    align=flush center,
    minimum width=7mm, minimum height=5mm
  },
}

\node[Box](B1){ Data\\ Preparation};
\node[Box,node distance=15mm,right=of B1,fill=RedL,draw=RedLine](B2){Model\\ Evaluation};
\node[Box,node distance=32mm,right=of B2,fill=VioletL,draw=VioletLine](B3){Model \\ Deployment};
\node[Box,node distance=9mm,above=of $(B1)!0.5!(B2)$,
fill=BackColor!60!yellow!90,draw=BackLine](GB){Model\\ Training};
\node[Box,node distance=9mm,below left=1.1 and 0 of B1.south west,
fill=BlueL,draw=BlueLine](DB1){Data\\ Collection};
\node[Box,node distance=9mm,below right=1.1 and 0 of B3.south east,
fill=OrangeL,draw=OrangeLine](DB2){Model \\Monitoring};
\draw[Line](B2)--node[Text,pos=0.5]{Meets\\ Requirements}(B3);
\draw[Line](B2)--++(270:1.2)-|node[Text,pos=0.25]{Needs\\ Improvement}(B1);
\draw[Line](DB2)--node[Text,pos=0.25]{Performance\\Degrades}(DB1);
\draw[Line](DB1)|-(B1);
\draw[Line](B1)|-(GB);
\draw[Line](GB)-|(B2);
\draw[Line](B3)-|(DB2);
\end{tikzpicture}
```
**ML System Lifecycle**: Continuous iteration defines successful machine learning systems, requiring feedback loops to refine models and address performance degradation across data collection, model training, evaluation, and deployment. This cyclical process contrasts with traditional software development and emphasizes the importance of ongoing monitoring and adaptation to maintain system reliability and accuracy in dynamic environments.
:::

Unlike source code, which changes only when developers modify it, data reflects the dynamic nature of the real world. Changes in data distributions can silently alter system behavior. Traditional software engineering tools, designed for deterministic code-based systems, prove insufficient for managing these data-dependent systems. For example, version control systems that excel at tracking discrete code changes struggle to manage large, evolving datasets. Testing frameworks designed for deterministic outputs must be adapted for probabilistic predictions. This data-dependent nature creates a more dynamic lifecycle, requiring continuous monitoring and adaptation to maintain system relevance as real-world data patterns evolve.

Understanding the machine learning system lifecycle requires examining its distinct stages. Each stage presents unique requirements from both learning and infrastructure perspectives. This dual consideration, of learning needs and systems support, is wildly important for building effective machine learning systems.

However, the various stages of the ML lifecycle in production are not isolated; they are, in fact, deeply interconnected. This interconnectedness can create either virtuous or vicious cycles. In a virtuous cycle, high-quality data enables effective learning, robust infrastructure supports efficient processing, and well-engineered systems facilitate the collection of even better data. However, in a vicious cycle, poor data quality undermines learning, inadequate infrastructure hampers processing, and system limitations prevent the improvement of data collection—each problem compounds the others.

## ML Systems in the Wild {#sec-introduction-ml-systems-wild-e270}

The complexity of managing machine learning systems becomes even more apparent when we consider the broad spectrum across which ML is deployed today. ML systems exist at vastly different scales and in diverse environments, each presenting unique challenges and constraints.

At one end of the spectrum, we have cloud-based ML systems running in massive data centers. These systems, like large language models or recommendation engines, process petabytes of data and serve millions of users simultaneously. They can leverage virtually unlimited computing resources but must manage enormous operational complexity and costs.

At the other end, we find TinyML systems running on microcontrollers and embedded devices. These systems must perform ML tasks with severe constraints on memory, computing power, and energy consumption. Imagine a smart home device, such as Alexa or Google Assistant, that must recognize voice commands using less power than a LED bulb, or a sensor that must detect anomalies while running on a battery for months or even years.

Between these extremes, we find a rich variety of ML systems adapted for different contexts. Edge ML systems bring computation closer to data sources, reducing latency and bandwidth requirements while managing local computing resources. Mobile ML systems must balance sophisticated capabilities with battery life and processor limitations on smartphones and tablets. Enterprise ML systems often operate within specific business constraints, focusing on particular tasks while integrating with existing infrastructure. Some organizations employ hybrid approaches, distributing ML capabilities across multiple tiers to balance various requirements.

## ML Systems Impact on Lifecycle {#sec-introduction-ml-systems-impact-lifecycle-f5f9}

The diversity of ML systems across the spectrum represents a complex interplay of requirements, constraints, and trade-offs. These decisions fundamentally impact every stage of the ML lifecycle we discussed earlier, from data collection to continuous operation.

Performance requirements often drive initial architectural decisions. Latency-sensitive applications, like autonomous vehicles or real-time fraud detection, might require edge or embedded architectures despite their resource constraints. Conversely, applications requiring massive computational power for training, such as large language models, naturally gravitate toward centralized cloud architectures. However, raw performance is just one consideration in a complex decision space.

Resource management varies dramatically across architectures. Cloud systems must optimize for cost efficiency at scale—balancing expensive GPU clusters, storage systems, and network bandwidth. Edge systems face fixed resource limits and must carefully manage local compute and storage. Mobile and embedded systems operate under the strictest constraints, where every byte of memory and milliwatt of power matters. These resource considerations directly influence both model design and system architecture.

Operational complexity increases with system distribution. While centralized cloud architectures benefit from mature deployment tools and managed services, edge and hybrid systems must handle the complexity of distributed system management. This complexity manifests throughout the ML lifecycle—from data collection and version control to model deployment and monitoring. This operational complexity can compound over time if not carefully managed.

Data considerations often introduce competing pressures. Privacy requirements or data sovereignty regulations might push toward edge or embedded architectures, while the need for large-scale training data might favor cloud approaches. The velocity and volume of data also influence architectural choices—real-time sensor data might require edge processing to manage bandwidth, while batch analytics might be better suited to cloud processing.

Evolution and maintenance requirements must be considered from the start. Cloud architectures offer flexibility for system evolution but can incur significant ongoing costs. Edge and embedded systems might be harder to update but could offer lower operational overhead. The continuous cycle of ML systems we discussed earlier becomes particularly challenging in distributed architectures, where updating models and maintaining system health requires careful orchestration across multiple tiers.

These trade-offs are rarely simple binary choices. Modern ML systems often adopt hybrid approaches, carefully balancing these considerations based on specific use cases and constraints. The key is understanding how these decisions will impact the system throughout its lifecycle, from initial development through continuous operation and evolution.

### Emerging Trends {#sec-introduction-emerging-trends-fb9c}

The landscape of machine learning systems is evolving rapidly, with innovations happening from user-facing applications down to core infrastructure. These changes are reshaping how we design and deploy ML systems.

#### Application-Level Innovation {#sec-introduction-applicationlevel-innovation-5833}

The rise of agentic systems marks a profound shift from traditional reactive ML systems that simply made predictions based on input data. Modern applications can now take actions, learn from outcomes, and adapt their behavior accordingly through multi-agent systems[^fn-mas] and advanced planning algorithms. These autonomous agents can plan, reason, and execute complex tasks, introducing new requirements for decision-making frameworks and safety constraints.

[^fn-mas]: **Multi-Agent System**: A computational system where multiple intelligent agents interact within an environment, each pursuing their own objectives while potentially cooperating or competing with other agents.

This increased sophistication extends to operational intelligence. Applications will likely incorporate sophisticated self-monitoring, automated resource management, and adaptive deployment strategies. They can automatically handle data distribution shifts, model updates, and system optimization, marking a significant advance in autonomous operation.

#### System Architecture Evolution {#sec-introduction-system-architecture-evolution-0661}

Supporting these advanced applications requires fundamental changes in the underlying system architecture. Integration frameworks are evolving to handle increasingly complex interactions between ML systems and broader technology ecosystems. Modern ML systems must seamlessly connect with existing software, process diverse data sources, and operate across organizational boundaries, driving new approaches to system design.

Resource efficiency has become a central architectural concern as ML systems scale. Innovation in model compression and efficient training techniques is being driven by both environmental and economic factors. Future architectures must carefully balance the pursuit of more powerful models against growing sustainability concerns.

At the infrastructure level, new hardware is reshaping deployment possibilities. Specialized AI accelerators are emerging across the spectrum—from powerful data center chips to efficient edge processors[^fn-edge] to tiny neural processing units in mobile devices. This heterogeneous computing landscape enables dynamic model distribution across tiers based on computing capabilities and conditions, blurring traditional boundaries between cloud, edge, and embedded systems.

[^fn-edge]: **Edge Processor**: A specialized computing device designed to perform AI computations close to where data is generated, optimized for low latency and energy efficiency rather than raw computing power.

These trends are creating ML systems that are more capable and efficient while managing increasing complexity. Success in this evolving landscape requires understanding how application requirements flow down to infrastructure decisions, ensuring systems can grow sustainably while delivering increasingly sophisticated capabilities.

## Practical Applications {#sec-introduction-practical-applications-cd2d}

The diverse architectures and scales of ML systems demonstrate their potential to revolutionize industries. By examining real-world applications, we can see how these systems address practical challenges and drive innovation. Their ability to operate effectively across varying scales and environments has already led to significant changes in numerous sectors. This section highlights examples where theoretical concepts and practical considerations converge to produce tangible, impactful results.

### FarmBeats: ML in Agriculture {#sec-introduction-farmbeats-ml-agriculture-4a1e}

[FarmBeats](https://www.microsoft.com/en-us/research/project/farmbeats-iot-agriculture/), a project developed by Microsoft Research, shown in @fig-farmbeats-overview is a significant advancement in the application of machine learning to agriculture. This system aims to increase farm productivity and reduce costs by leveraging AI and IoT technologies. FarmBeats exemplifies how edge and embedded ML systems can be deployed in challenging, real-world environments to solve practical problems. By bringing ML capabilities directly to the farm, FarmBeats demonstrates the potential of distributed AI systems in transforming traditional industries.

![**Edge-Based Agricultural System**: FarmBeats leverages IoT devices and edge computing to collect and process real-time data on soil conditions, microclimate, and plant health, enabling data-driven decision-making for optimized resource allocation and increased crop yields. This distributed architecture minimizes reliance on cloud connectivity, reducing latency and improving responsiveness in remote or bandwidth-constrained agricultural environments.](./images/png/farmbeats.png){#fig-farmbeats-overview}

#### Data Considerations {#sec-introduction-data-considerations-d32a}

The data ecosystem in FarmBeats is diverse and distributed. Sensors deployed across fields collect real-time data on soil moisture, temperature, and nutrient levels. Drones equipped with multispectral cameras capture high-resolution imagery of crops, providing insights into plant health and growth patterns. Weather stations contribute local climate data, while historical farming records offer context for long-term trends. The challenge lies not just in collecting this heterogeneous data, but in managing its flow from dispersed, often remote locations with limited connectivity. FarmBeats employs innovative data transmission techniques, such as using TV white spaces (unused broadcasting frequencies) to extend internet connectivity to far-flung sensors. This approach to data collection and transmission embodies the principles of edge computing we discussed earlier, where data processing begins at the source to reduce bandwidth requirements and enable real-time decision making.

#### Algorithmic Considerations {#sec-introduction-algorithmic-considerations-eed0}

FarmBeats uses a variety of ML algorithms tailored to agricultural applications. For soil moisture prediction, it uses temporal neural networks that can capture the complex dynamics of water movement in soil. Computer vision algorithms process drone imagery to detect crop stress, pest infestations, and yield estimates. These models must be robust to noisy data and capable of operating with limited computational resources. Machine learning methods such as "transfer learning" allow models to learn on data-rich farms to be adapted for use in areas with limited historical data. The system also incorporates a mixture of methods that combine outputs from multiple algorithms to improve prediction accuracy and reliability. A key challenge FarmBeats addresses is model personalization, adapting general models to the specific conditions of individual farms. These conditions may include unique soil compositions, microclimates, and farming practices.

#### Infrastructure Considerations {#sec-introduction-infrastructure-considerations-639d}

FarmBeats exemplifies the edge computing paradigm we explored in our discussion of the ML system spectrum. At the lowest level, embedded ML models run directly on IoT devices and sensors, performing basic data filtering and anomaly detection. Edge devices, such as ruggedized field gateways, aggregate data from multiple sensors and run more complex models for local decision-making. These edge devices operate in challenging conditions, requiring robust hardware designs and efficient power management to function reliably in remote agricultural settings. The system employs a hierarchical architecture, with more computationally intensive tasks offloaded to on-premises servers or the cloud. This tiered approach allows FarmBeats to balance the need for real-time processing with the benefits of centralized data analysis and model training. The infrastructure also includes mechanisms for over-the-air model updates, ensuring that edge devices can receive improved models as more data becomes available and algorithms are refined.

#### Future Implications {#sec-introduction-future-implications-f705}

FarmBeats shows how ML systems can be deployed in resource-constrained, real-world environments to drive significant improvements in traditional industries. By providing farmers with AI-driven insights, the system has shown potential to increase crop yields, reduce water usage, and optimize resource allocation. Looking forward, the FarmBeats approach could be extended to address global challenges in food security and sustainable agriculture. The success of this system also highlights the growing importance of edge and embedded ML in IoT applications, where bringing intelligence closer to the data source can lead to more responsive, efficient, and scalable solutions. As edge computing capabilities continue to advance, we can expect to see similar distributed ML architectures applied to other domains, from smart cities to environmental monitoring.

### AlphaFold: Scientific ML {#sec-introduction-alphafold-scientific-ml-3aba}

[AlphaFold](https://deepmind.google/technologies/alphafold/), developed by DeepMind, is a landmark achievement in the application of machine learning to complex scientific problems. This AI system is designed to predict the three-dimensional structure of proteins, as shown in @fig-alphafold-overview, from their amino acid sequences, a challenge known as the "protein folding problem" that has puzzled scientists for decades. AlphaFold's success demonstrates how large-scale ML systems can accelerate scientific discovery and potentially revolutionize fields like structural biology and drug design. This case study exemplifies the use of advanced ML techniques and massive computational resources to tackle problems at the frontiers of science.

::: {.content-visible when-format="html"}
<<<<<<< HEAD
![**Free Models**: Protein targets that alphafold can predict solely from amino acid sequences, showcasing its prowess in tackling the protein folding problem.](images/gif/alphafold.gif){#fig-alphafold-overview}
=======
![**AlphaFold**: Protein targets that AlphaFold can predict solely from amino acid sequences, showcasing its prowess in tackling the protein folding problem.](images/gif/alphafold.gif){#fig-alphafold-overview}
>>>>>>> 5b5fab61
:::

::: {.content-visible when-format="pdf"}
![Examples of protein targets within the free modeling category. Source: Google DeepMind](images/png/alphafold.png){#fig-alphafold-overview}
:::

#### Data Considerations {#sec-introduction-data-considerations-8ae1}

The data underpinning AlphaFold's success is vast and multifaceted. The primary dataset is the Protein Data Bank (PDB), which contains the experimentally determined structures of over 180,000 proteins. This is complemented by databases of protein sequences, which number in the hundreds of millions. AlphaFold also utilizes evolutionary data in the form of multiple sequence alignments (MSAs), which provide insights into the conservation patterns of amino acids across related proteins. The challenge lies not just in the volume of data, but in its quality and representation. Experimental protein structures can contain errors or be incomplete, requiring sophisticated data cleaning and validation processes. Moreover, the representation of protein structures and sequences in a form amenable to machine learning is a significant challenge in itself. AlphaFold's data pipeline involves complex preprocessing steps to convert raw sequence and structural data into meaningful features that capture the physical and chemical properties relevant to protein folding.

#### Algorithmic Considerations {#sec-introduction-algorithmic-considerations-098e}

AlphaFold's algorithmic approach represents a tour de force in the application of deep learning to scientific problems. At its core, AlphaFold uses a novel neural network architecture that combines with techniques from computational biology. The model learns to predict inter-residue distances and torsion angles, which are then used to construct a full 3D protein structure. A key innovation is the use of "equivariant attention" layers that respect the symmetries inherent in protein structures. The learning process involves multiple stages, including initial "pretraining" on a large corpus of protein sequences, followed by fine-tuning on known structures. AlphaFold also incorporates domain knowledge in the form of physics-based constraints and scoring functions, creating a hybrid system that leverages both data-driven learning and scientific prior knowledge. The model's ability to generate accurate confidence estimates for its predictions is crucial, allowing researchers to assess the reliability of the predicted structures.

#### Infrastructure Considerations {#sec-introduction-infrastructure-considerations-89ec}

The computational demands of AlphaFold epitomize the challenges of large-scale scientific ML systems. Training the model requires massive parallel computing resources, leveraging clusters of GPUs or TPUs (Tensor Processing Units) in a distributed computing environment. DeepMind utilized Google's cloud infrastructure, with the final version of AlphaFold trained on 128 TPUv3 cores for several weeks. The inference process, while less computationally intensive than training, still requires significant resources, especially when predicting structures for large proteins or processing many proteins in parallel. To make AlphaFold more accessible to the scientific community, DeepMind has collaborated with the European Bioinformatics Institute to create a [public database](https://alphafold.ebi.ac.uk/) of predicted protein structures, which itself represents a substantial computing and data management challenge. This infrastructure allows researchers worldwide to access AlphaFold's predictions without needing to run the model themselves, demonstrating how centralized, high-performance computing resources can be leveraged to democratize access to advanced ML capabilities.

#### Future Implications {#sec-introduction-future-implications-4168}

AlphaFold's impact on structural biology has been profound, with the potential to accelerate research in areas ranging from fundamental biology to drug discovery. By providing accurate structural predictions for proteins that have resisted experimental methods, AlphaFold opens new avenues for understanding disease mechanisms and designing targeted therapies. The success of AlphaFold also serves as a powerful demonstration of how ML can be applied to other complex scientific problems, potentially leading to breakthroughs in fields like materials science or climate modeling. However, it also raises important questions about the role of AI in scientific discovery and the changing nature of scientific inquiry in the age of large-scale ML systems. As we look to the future, the AlphaFold approach suggests a new paradigm for scientific ML, where massive computational resources are combined with domain-specific knowledge to push the boundaries of human understanding.

### Autonomous Vehicles and ML {#sec-introduction-autonomous-vehicles-ml-2164}

[Waymo](https://waymo.com/), a subsidiary of Alphabet Inc., stands at the forefront of autonomous vehicle technology, representing one of the most ambitious applications of machine learning systems to date. Evolving from the Google Self-Driving Car Project initiated in 2009, Waymo's approach to autonomous driving exemplifies how ML systems can span the entire spectrum from embedded systems to cloud infrastructure. This case study demonstrates the practical implementation of complex ML systems in a safety-critical, real-world environment, integrating real-time decision-making with long-term learning and adaptation.

#### Data Considerations {#sec-introduction-data-considerations-fdab}

The data ecosystem underpinning Waymo's technology is vast and dynamic. Each vehicle serves as a roving data center, its sensor suite, which comprises LiDAR, radar, and high-resolution cameras, generating approximately one terabyte of data per hour of driving. This real-world data is complemented by an even more extensive simulated dataset, with Waymo's vehicles having traversed over 20 billion miles in simulation and more than 20 million miles on public roads. The challenge lies not just in the volume of data, but in its heterogeneity and the need for real-time processing. Waymo must handle both structured (e.g., GPS coordinates) and unstructured data (e.g., camera images) simultaneously. The data pipeline spans from edge processing on the vehicle itself to massive cloud-based storage and processing systems. Sophisticated data cleaning and validation processes are necessary, given the safety-critical nature of the application. Moreover, the representation of the vehicle's environment in a form amenable to machine learning presents significant challenges, requiring complex preprocessing to convert raw sensor data into meaningful features that capture the dynamics of traffic scenarios.

#### Algorithmic Considerations {#sec-introduction-algorithmic-considerations-e223}

Waymo's ML stack represents a sophisticated ensemble of algorithms tailored to the multifaceted challenge of autonomous driving. The perception system employs deep learning techniques, including convolutional neural networks, to process visual data for object detection and tracking. Prediction models, needed for anticipating the behavior of other road users, leverage recurrent neural networks (RNNs)[^fn-rnn] to understand temporal sequences. Waymo has developed custom ML models like VectorNet for predicting vehicle trajectories. The planning and decision-making systems may incorporate reinforcement learning or imitation learning techniques to navigate complex traffic scenarios. A key innovation in Waymo's approach is the integration of these diverse models into a coherent system capable of real-time operation. The ML models must also be interpretable to some degree, as understanding the reasoning behind a vehicle's decisions is vital for safety and regulatory compliance. Waymo's learning process involves continuous refinement based on real-world driving experiences and extensive simulation, creating a feedback loop that constantly improves the system's performance.

[^fn-rnn]: **Recurrent Neural Network (RNN)**: A type of neural network specifically designed to handle sequential data by maintaining an internal memory state that allows it to learn patterns across time, making it particularly useful for tasks like language processing and time series prediction.

#### Infrastructure Considerations {#sec-introduction-infrastructure-considerations-503b}

The computing infrastructure supporting Waymo's autonomous vehicles epitomizes the challenges of deploying ML systems across the full spectrum from edge to cloud. Each vehicle is equipped with a custom-designed compute platform capable of processing sensor data and making decisions in real-time, often leveraging specialized hardware like GPUs or tensor processing units (TPUs)[^fn-tpu]. This edge computing is complemented by extensive use of cloud infrastructure, leveraging the power of Google's data centers for training models, running large-scale simulations, and performing fleet-wide learning. The connectivity between these tiers is critical, with vehicles requiring reliable, high-bandwidth communication for real-time updates and data uploading. Waymo's infrastructure must be designed for robustness and fault tolerance, ensuring safe operation even in the face of hardware failures or network disruptions. The scale of Waymo's operation presents significant challenges in data management, model deployment, and system monitoring across a geographically distributed fleet of vehicles.

[^fn-tpu]: **Tensor Processing Unit (TPU)**: A specialized AI accelerator chip designed by Google specifically for neural network machine learning, particularly efficient at matrix operations common in deep learning workloads.

#### Future Implications {#sec-introduction-future-implications-7552}

Waymo's impact extends beyond technological advancement, potentially revolutionizing transportation, urban planning, and numerous aspects of daily life. The launch of Waymo One, a commercial ride-hailing service using autonomous vehicles in Phoenix, Arizona, represents a significant milestone in the practical deployment of AI systems in safety-critical applications. Waymo's progress has broader implications for the development of robust, real-world AI systems, driving innovations in sensor technology, edge computing, and AI safety that have applications far beyond the automotive industry. However, it also raises important questions about liability, ethics, and the interaction between AI systems and human society. As Waymo continues to expand its operations and explore applications in trucking and last-mile delivery, it serves as an important test bed for advanced ML systems, driving progress in areas such as continual learning, robust perception, and human-AI interaction. The Waymo case study underscores both the tremendous potential of ML systems to transform industries and the complex challenges involved in deploying AI in the real world.

## Challenges in ML Systems {#sec-introduction-challenges-ml-systems-f08f}

Building and deploying machine learning systems presents unique challenges that go beyond traditional software development. These challenges help explain why creating effective ML systems is about more than just choosing the right algorithm or collecting enough data. Let's explore the key areas where ML practitioners face significant hurdles.

### Data-Related Challenges {#sec-introduction-datarelated-challenges-5b58}

The foundation of any ML system is its data, and managing this data introduces several fundamental challenges. First, there's the basic question of data quality, as real-world data is often messy and inconsistent. Imagine a healthcare application that needs to process patient records from different hospitals. Each hospital might record information differently, use different units of measurement, or have different standards for what data to collect. Some records might have missing information, while others might contain errors or inconsistencies that need to be cleaned up before the data can be useful.

As ML systems grow, they often need to handle increasingly large amounts of data. A video streaming service like Netflix, for example, needs to process billions of viewer interactions to power its recommendation system. This scale introduces new challenges in how to store, process, and manage such large datasets efficiently.

Another critical challenge is how data changes over time. This phenomenon, known as "data drift"[^fn-drift], occurs when the patterns in new data begin to differ from the patterns the system originally learned from. For example, many predictive models struggled during the COVID-19 pandemic because consumer behavior changed so dramatically that historical patterns became less relevant. ML systems need ways to detect when this happens and adapt accordingly.

[^fn-drift]: **Data Drift**: The gradual change in the statistical properties of the target variable (what the model is trying to predict) over time, which can degrade model performance if not properly monitored and addressed.

### Model-Related Challenges {#sec-introduction-modelrelated-challenges-ae5a}

Creating and maintaining the ML models themselves presents another set of challenges. Modern ML models, particularly in deep learning, can be extremely complex. Consider a language model like GPT-3, which has hundreds of billions of parameters that need to be optimized through backpropagation[^fn-backprop]. This complexity creates practical challenges: these models require enormous computing power to train and run, making it difficult to deploy them in situations with limited resources, like on mobile phones or IoT devices.

[^fn-backprop]: **Backpropagation**: The primary algorithm used to train neural networks, which calculates how each parameter in the network should be adjusted to minimize prediction errors by propagating error gradients backward through the network layers.

Training these models effectively is itself a significant challenge. Unlike traditional programming where we write explicit instructions, ML models learn from examples through techniques like transfer learning[^fn-transfer]. This learning process involves many choices: How should we structure the model? How long should we train it? How can we tell if it's learning the right things? Making these decisions often requires both technical expertise and considerable trial and error.

[^fn-transfer]: **Transfer Learning**: A machine learning method where a model developed for one task is reused as the starting point for a model on a second task, significantly reducing the amount of training data and computation required.

A particularly important challenge is ensuring that models work well in real-world conditions. A model might perform excellently on its training data but fail when faced with slightly different situations in the real world. This gap between training performance and real-world performance is a central challenge in machine learning, especially for critical applications like autonomous vehicles or medical diagnosis systems.

### System-Related Challenges {#sec-introduction-systemrelated-challenges-3c6a}

Getting ML systems to work reliably in the real world introduces its own set of challenges. Unlike traditional software that follows fixed rules, ML systems need to handle uncertainty and variability in their inputs and outputs. They also typically need both training systems (for learning from data) and serving systems (for making predictions), each with different requirements and constraints.

Consider a company building a speech recognition system. They need infrastructure to collect and store audio data, systems to train models on this data, and then separate systems to actually process users' speech in real-time. Each part of this pipeline needs to work reliably and efficiently, and all the parts need to work together seamlessly.

These systems also need constant monitoring and updating. How do we know if the system is working correctly? How do we update models without interrupting service? How do we handle errors or unexpected inputs? These operational challenges become particularly complex when ML systems are serving millions of users.

### Ethical Considerations {#sec-introduction-ethical-considerations-5c13}

As ML systems become more prevalent in our daily lives, their broader impacts on society become increasingly important to consider. One major concern is fairness, as ML systems can sometimes learn to make decisions that discriminate against certain groups of people. This often happens unintentionally, as the systems pick up biases present in their training data. For example, a job application screening system might inadvertently learn to favor certain demographics if those groups were historically more likely to be hired.

Another important consideration is transparency. Many modern ML models, particularly deep learning models, work as "black boxes"---while they can make predictions, it's often difficult to understand how they arrived at their decisions. This becomes particularly problematic when ML systems are making important decisions about people's lives, such as in healthcare or financial services.

Privacy is also a major concern. ML systems often need large amounts of data to work effectively, but this data might contain sensitive personal information. How do we balance the need for data with the need to protect individual privacy? How do we ensure that models don't inadvertently memorize and reveal private information through inference attacks[^fn-inference]? These challenges aren't merely technical problems to be solved, but ongoing considerations that shape how we approach ML system design and deployment.

[^fn-inference]: **Inference Attack**: A technique where an adversary attempts to extract sensitive information about the training data by making careful queries to a trained model, exploiting patterns the model may have inadvertently memorized during training.

These challenges aren't merely technical problems to be solved, but ongoing considerations that shape how we approach ML system design and deployment. Throughout this book, we'll explore these challenges in detail and examine strategies for addressing them effectively.

## Looking Ahead {#sec-introduction-looking-ahead-532e}

As we look to the future of machine learning systems, several exciting trends are shaping the field. These developments promise to both solve existing challenges and open new possibilities for what ML systems can achieve.

One of the most significant trends is the democratization of AI technology. Just as personal computers transformed computing from specialized mainframes to everyday tools, ML systems are becoming more accessible to developers and organizations of all sizes. Cloud providers now offer pre-trained models and automated ML platforms that reduce the expertise needed to deploy AI solutions. This democratization is enabling new applications across industries, from small businesses using AI for customer service to researchers applying ML to previously intractable problems.

As concerns about computational costs and environmental impact grow, there's an increasing focus on making ML systems more efficient. Researchers are developing new techniques for training models with less data and computing power. Innovation in specialized hardware, from improved GPUs to custom AI chips, is making ML systems faster and more energy-efficient. These advances could make sophisticated AI capabilities available on more devices, from smartphones to IoT sensors.

Perhaps the most transformative trend is the development of more autonomous ML systems that can adapt and improve themselves. These systems are beginning to handle their own maintenance tasks, such as detecting when they need retraining, automatically finding and correcting errors, and optimizing their own performance. This automation could dramatically reduce the operational overhead of running ML systems while improving their reliability.

While these trends are promising, it's important to recognize the field's limitations. Creating truly artificial general intelligence remains a distant goal. Current ML systems excel at specific tasks but lack the flexibility and understanding that humans take for granted. Challenges around bias, transparency, and privacy continue to require careful consideration. As ML systems become more prevalent, addressing these limitations while leveraging new capabilities will be crucial.

## Book Structure and Learning Path {#sec-introduction-book-structure-learning-path-411f}

This book is designed to guide you from understanding the fundamentals of ML systems to effectively designing and implementing them. To address the complexities and challenges of Machine Learning Systems engineering, we've organized the content around five fundamental pillars that encompass the lifecycle of ML systems. These pillars provide a  framework for understanding, developing, and maintaining robust ML systems.

![**ML System Lifecycle**: Robust machine learning systems require careful consideration of five interconnected pillars—data management, model development, experiment tracking, deployment, and monitoring—that define a complete lifecycle for building and maintaining effective AI solutions. Understanding these pillars provides a foundational framework for designing, implementing, and iteratively improving ML systems in real-world applications.](images/png/book_pillars.png){#fig-pillars}

As illustrated in @fig-pillars, the five pillars central to the framework are:

- **Data**: Emphasizing data engineering and foundational principles critical to how AI operates in relation to data.

- **Training**: Exploring the methodologies for AI training, focusing on efficiency, optimization, and acceleration techniques to enhance model performance.

- **Deployment**: Encompassing benchmarks, on-device learning strategies, and machine learning operations to ensure effective model application.

- **Operations**: Highlighting the maintenance challenges unique to machine learning systems, which require specialized approaches distinct from traditional engineering systems.

- **Ethics & Governance**: Addressing concerns such as security, privacy, responsible AI practices, and the broader societal implications of AI technologies.

Each pillar represents a critical phase in the lifecycle of ML systems and is composed of foundational elements that build upon each other. This structure ensures a comprehensive understanding of MLSE, from basic principles to advanced applications and ethical considerations.

For more detailed information about the book's overview, contents, learning outcomes, target audience, prerequisites, and navigation guide, please refer to the [About the Book](../../frontmatter/about/about.qmd) section. There, you'll also find valuable details about our learning community and how to maximize your experience with this resource.<|MERGE_RESOLUTION|>--- conflicted
+++ resolved
@@ -1168,11 +1168,7 @@
 [AlphaFold](https://deepmind.google/technologies/alphafold/), developed by DeepMind, is a landmark achievement in the application of machine learning to complex scientific problems. This AI system is designed to predict the three-dimensional structure of proteins, as shown in @fig-alphafold-overview, from their amino acid sequences, a challenge known as the "protein folding problem" that has puzzled scientists for decades. AlphaFold's success demonstrates how large-scale ML systems can accelerate scientific discovery and potentially revolutionize fields like structural biology and drug design. This case study exemplifies the use of advanced ML techniques and massive computational resources to tackle problems at the frontiers of science.
 
 ::: {.content-visible when-format="html"}
-<<<<<<< HEAD
-![**Free Models**: Protein targets that alphafold can predict solely from amino acid sequences, showcasing its prowess in tackling the protein folding problem.](images/gif/alphafold.gif){#fig-alphafold-overview}
-=======
 ![**AlphaFold**: Protein targets that AlphaFold can predict solely from amino acid sequences, showcasing its prowess in tackling the protein folding problem.](images/gif/alphafold.gif){#fig-alphafold-overview}
->>>>>>> 5b5fab61
 :::
 
 ::: {.content-visible when-format="pdf"}
