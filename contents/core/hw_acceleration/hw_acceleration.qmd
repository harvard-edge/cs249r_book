--- conflicted
+++ resolved
@@ -77,7 +77,6 @@
 
 The evolution of specialized computing hardware follows a well-defined trajectory, where architectural innovations arise to meet computational bottlenecks and gradually integrate into broader computing ecosystems. @fig-timeline illustrates key milestones in this progression, highlighting how each computing era introduced accelerators optimized for dominant workloads.
 
-<<<<<<< HEAD
 ::: {#fig-timeline fig-env="figure" fig-pos="htb"}
 ```{.tikz}
 \begin{tikzpicture}
@@ -86,10 +85,12 @@
 }
 \tikzset{
   Box/.style={inner xsep=1pt,
-    draw=none,node distance=3mm, 
+
+    draw=none,node distance=3mm,
     fill=#1, helvetica,
     anchor=west,
-    text width=35mm, 
+    text width=35mm,
+
     minimum width=35mm, minimum height=10mm
   },
   Box/.default=red
@@ -138,39 +139,6 @@
 \node[Box={col5!50},below=of 5BB2](5BB3){Multi-chip and wafer-scale ML acceleration};
 \node[Box={col5!50},below=of 5BB3](5BB4){ML frameworks optimizing for specialized hardware};
 \end{tikzpicture}
-=======
-```{mermaid}
-%%| label: fig-timeline
-%%| fig-cap: |
-%%|   Evolution of specialized computing hardware.
-
-timeline
-    1980s : Floating-Point & Signal Processing
-        : Intel 8087 FPU (1980)
-        : Texas Instruments TMS32010 DSP (1983)
-        : Integration of FPU into Intel 486DX (1989)
-
-    1990s : 3D Graphics & Multimedia
-        : Introduction of Early GPUs
-        : NVIDIA GeForce 256 - First Programmable GPU (1999)
-        : Rise of SIMD Processing Units
-
-    2000s : Real-time Media Coding & Network Processing
-        : Media Codecs (H.264, MP3)
-        : Intel IXP2800 Network Processor
-        : Dedicated hardware for streaming and encoding
-
-    2010s : Deep Learning Tensor Operations
-        : Google TPU v1 for ML Inference (2016)
-        : NVIDIA Tensor Cores for DL Acceleration
-        : AI-specific memory optimizations
-
-    2020s : Application-Specific Acceleration
-        : AI Engines & SmartNICs
-        : Multi-chip and wafer-scale ML acceleration
-        : ML frameworks optimizing for specialized hardware
-
->>>>>>> 626b06d7
 ```
 Evolution of specialized computing hardware.
 :::
@@ -326,7 +294,7 @@
 
 ```python
 # Framework Level: What ML developers write
-layer = nn.Linear(256, 512)  # Layer transforms 256 inputs to 
+layer = nn.Linear(256, 512)  # Layer transforms 256 inputs to
                              # 512 outputs
 output = layer(input_tensor) # Process a batch of inputs
 ```
@@ -346,11 +314,11 @@
 for batch in range(32):            # Process 32 samples at once
     for out_neuron in range(512):  # Compute each output neuron
         sum = 0.0
-        for in_feature in range(256): # Each output needs  
+        for in_feature in range(256): # Each output needs
                                       # all inputs
-            sum += input[batch, in_feature] * 
+            sum += input[batch, in_feature] *
                          weights[out_neuron, in_feature]
-        output[batch, out_neuron] = activation(sum + 
+        output[batch, out_neuron] = activation(sum +
                                     bias[out_neuron])
 ```
 
@@ -417,16 +385,16 @@
 
 ```python
 # Framework Level: What ML developers write
-layer = nn.Linear(256, 512)  # Layer transforms 256 inputs to 
+layer = nn.Linear(256, 512)  # Layer transforms 256 inputs to
                              # 512 outputs
 output = layer(input_batch)  # Process a batch of 32 samples
 
 # Framework Internal: Core operations
-Z = matmul(weights, input)   # Matrix: transforms [256 x 32] 
+Z = matmul(weights, input)   # Matrix: transforms [256 x 32]
                              # input to [512 x 32] output
-Z = Z + bias                 # Vector: adds bias to each 
+Z = Z + bias                 # Vector: adds bias to each
                              # output independently
-output = relu(Z)             # Vector: applies activation to 
+output = relu(Z)             # Vector: applies activation to
                              # each element independently
 ```
 
@@ -438,23 +406,23 @@
 
 ```python
 # Linear Layers - Direct matrix multiply
-hidden = matmul(weights, inputs)  # weights: [out_dim x in_dim], 
+hidden = matmul(weights, inputs)  # weights: [out_dim x in_dim],
                                   # inputs: [in_dim x batch]
                                   # Result combines all inputs
                                   # for each output
 
 # Attention Mechanisms - Multiple matrix operations
-Q = matmul(Wq, inputs)       # Project inputs to query space 
+Q = matmul(Wq, inputs)       # Project inputs to query space
                              # [query_dim x batch]
-K = matmul(Wk, inputs)       # Project inputs to key space 
+K = matmul(Wk, inputs)       # Project inputs to key space
                              #[key_dim x batch]
-attention = matmul(Q, K.T)   # Compare all queries with all 
+attention = matmul(Q, K.T)   # Compare all queries with all
                              # keys [query_dim x key_dim]
 
 # Convolutions - Matrix multiply after reshaping
-patches = im2col(input)           # Convert [H x W x C] image 
+patches = im2col(input)           # Convert [H x W x C] image
                                   # to matrix of patches
-output = matmul(kernel, patches)  # Apply kernels to all 
+output = matmul(kernel, patches)  # Apply kernels to all
                                   # patches simultaneously
 ```
 
@@ -466,14 +434,10 @@
 
 ```assembly
 # Matrix processing unit operation for a block of the computation
-<<<<<<< HEAD
-mload mr1, (weight_ptr)     # Load e.g., 16x16 block of 
-                            # weight matrix 
-=======
-mload mr1, (weight_ptr)     # Load e.g., 16x16 block of weight matrix
->>>>>>> 626b06d7
+mload mr1, (weight_ptr)     # Load e.g., 16x16 block of
+                            # weight matrix
 mload mr2, (input_ptr)      # Load corresponding input block
-matmul.mm mr3, mr1, mr2     # Multiply and accumulate entire 
+matmul.mm mr3, mr1, mr2     # Multiply and accumulate entire
                             # blocks at once
 mstore (output_ptr), mr3    # Store computed output block
 ```
@@ -528,7 +492,7 @@
 H = max(0, Z)                        # ReLU activation
 mean = reduce_mean(H, axis=0)        # BatchNorm statistics
 var = reduce_mean((H - mean)**2)     # Variance computation
-output = gamma * (H - mean)/sqrt(var + eps) + beta 
+output = gamma * (H - mean)/sqrt(var + eps) + beta
                                      # Normalization
 ```
 
@@ -540,23 +504,16 @@
 # Traditional Implementation Overhead
 for batch in range(32):
     for feature in range(512):
-        # ReLU: Requires branch prediction and potential 
+        # ReLU: Requires branch prediction and potential
         # pipeline stalls
         z = matmul_output[batch, feature]
         h = max(0.0, z)    # Conditional operation
 
         # BatchNorm: Multiple passes over data
-<<<<<<< HEAD
         mean_sum[feature] += h     # First pass for mean
         var_sum[feature] += h * h  # Additional pass for variance
-        
+
         temp[batch, feature] = h   # Extra memory storage needed
-=======
-        mean_sum[feature] += h        # First pass for mean
-        var_sum[feature] += h * h     # Additional pass for variance
-
-        temp[batch, feature] = h      # Extra memory storage needed
->>>>>>> 626b06d7
 
 # Normalization requires complex arithmetic
 for feature in range(512):
@@ -564,13 +521,13 @@
     var = (var_sum[feature] / batch_size) - mean * mean
 
     # Square root computation: Multiple iterations
-    scale = gamma[feature] / sqrt(var + eps)  # Iterative 
+    scale = gamma[feature] / sqrt(var + eps)  # Iterative
                                               # approximation
     shift = beta[feature] - mean * scale
 
     # Additional pass over data for final computation
     for batch in range(32):
-        output[batch, feature] = temp[batch, feature] * 
+        output[batch, feature] = temp[batch, feature] *
                                  scale + shift
 ```
 
@@ -654,7 +611,7 @@
 
 ```c
 // CUDA kernel demonstrating SIMT execution
-__global__ void matrix_multiply(float* C, float* A, float* 
+__global__ void matrix_multiply(float* C, float* A, float*
                                 B, int N) {
     // Each thread processes one output element
     int row = blockIdx.y * blockDim.y + threadIdx.y;
@@ -686,11 +643,7 @@
   {c0,c1,c2,c3}      // Accumulator
 ```
 
-<<<<<<< HEAD
-A single tensor core instruction processes an entire matrix block while maintaining intermediate results in local registers, substantially reducing the instruction overhead compared to implementations based on scalar or vector operations. The dimensionality and precision of tensor processing units vary across architectures, reflecting different optimization priorities. NVIDIA's Ampere architecture implements $4\times4\times4$ FP16 tensor cores optimized for training flexibility. Google's TPUv4 employs $128\times128$ bfloat16 matrix units designed for sustained training throughput. Apple's M1 neural engine utilizes $16\times16$ matrix processors balanced for mobile inference workloads, while Intel's Sapphire Rapids introduces $32\times32$ AMX tiles targeting datacenter applications.
-=======
 A single tensor core instruction processes an entire matrix block while maintaining intermediate results in local registers, significantly improving computational efficiency compared to implementations based on scalar or vector operations. This structured approach enables hardware to achieve high throughput while reducing the burden of explicit loop unrolling and data management at the software level.
->>>>>>> 626b06d7
 
 Tensor processing unit architectures differ based on design priorities. NVIDIA's Ampere architecture incorporates tensor cores optimized for general-purpose deep learning acceleration. Google's TPUv4 utilizes large-scale matrix units arranged in systolic arrays to maximize sustained training throughput. Apple's M1 neural engine integrates smaller matrix processors optimized for mobile inference workloads, while Intel's Sapphire Rapids architecture introduces AMX tiles designed for high-performance datacenter applications.
 
@@ -714,11 +667,7 @@
 
 While tensor cores package matrix operations into structured computational units, systolic arrays provide an alternative approach optimized for continuous data flow and operand reuse. A systolic array arranges processing elements in a grid pattern, where data flows rhythmically between neighboring units in a synchronized manner. This structured movement of data enables efficient execution of matrix multiplication, reducing memory access overhead and maximizing computational throughput.
 
-<<<<<<< HEAD
-Google's Tensor Processing Unit (TPU) exemplifies the systolic approach to matrix operations. In the TPUv4, a $128\times128$ systolic array of multiply-accumulate units processes matrix operations by streaming data through the grid:
-=======
 The concept of systolic arrays was first introduced by H.T. Kung, who formalized their use in parallel computing architectures for efficient matrix operations [@Kung1982]. Unlike general-purpose execution units, systolic arrays exploit spatial and temporal locality by reusing operands as they propagate through the grid. Google's Tensor Processing Unit (TPU) exemplifies this architectural approach. In the TPUv4, a 128×128 systolic array of multiply-accumulate units processes matrix operations by streaming data through the array in a pipelined manner:
->>>>>>> 626b06d7
 
 ```text
 Systolic Array Data Flow:
@@ -857,21 +806,12 @@
   geom_ribbon(data = data, aes(x = Year, ymin = Memory_Bandwidth, ymax = Compute_Performance),
               fill = "grey70", alpha = 0.5, inherit.aes = FALSE) +
   # Big double-headed vertical arrow at 2024
-<<<<<<< HEAD
-  geom_segment(aes(x = 2023, xend = 2023, y = 1e4, yend = 1e13), 
-               arrow = arrow(type = "closed", length = unit(0.08, "inches")), 
+  geom_segment(aes(x = 2023, xend = 2023, y = 1e4, yend = 1e13),
+               arrow = arrow(type = "closed", length = unit(0.08, "inches")),
                color = "black", linewidth = 0.5) +
-  geom_segment(aes(x = 2023, xend = 2023, y = 1e13, yend = 1e4), 
-               arrow = arrow(type = "closed", length = unit(0.08, "inches")), 
+  geom_segment(aes(x = 2023, xend = 2023, y = 1e13, yend = 1e4),
+               arrow = arrow(type = "closed", length = unit(0.08, "inches")),
                color = "black", linewidth = 0.5) +
-=======
-  geom_segment(aes(x = 2023, xend = 2023, y = 1e4, yend = 1e13),
-               arrow = arrow(type = "closed", length = unit(0.3, "inches")),
-               color = "black", linewidth = 1) +
-  geom_segment(aes(x = 2023, xend = 2023, y = 1e13, yend = 1e4),
-               arrow = arrow(type = "closed", length = unit(0.3, "inches")),
-               color = "black", linewidth = 1) +
->>>>>>> 626b06d7
   # Adjusted Memory Wall text with extra space
   annotate("text", x = 2022, y = 3e6, label = "Memory Wall", angle = 90, hjust = 0, size = 3) +
   labs(
@@ -902,29 +842,15 @@
 
 As models increase in size and complexity, improvements in memory capacity and bandwidth become essential. Although specialized compute units accelerate operations like matrix multiplications, their overall performance depends on the continuous, efficient delivery of data to the processing elements. In large-scale applications, such as natural language processing and computer vision, models often incorporate millions to billions of parameters [@Brown2020]. Consequently, achieving high performance necessitates minimizing delays and stalls caused by inefficient data movement between memory and compute units [@Narayanan2021; @Huang2019].
 
-<<<<<<< HEAD
-One way to quantify this challenge is by comparing the data transfer time with the time required for computations. Specifically, we define the memory transfer time as 
+One way to quantify this challenge is by comparing the data transfer time with the time required for computations. Specifically, we define the memory transfer time as
+
 $$
 T_{\text{mem}} = \frac{M_{\text{total}}}{B_{\text{mem}}},
-$$ 
-where $M_{\text{total}}$ is the total data volume and $B_{\text{mem}}$ is the available memory bandwidth. In contrast, the compute time is given by 
+$$
+where $M_{\text{total}}$ is the total data volume and $B_{\text{mem}}$ is the available memory bandwidth. In contrast, the compute time is given by
 $$
 T_{\text{compute}} = \frac{\text{FLOPs}}{P_{\text{peak}}},
-$$ 
-=======
-One way to quantify this challenge is by comparing the data transfer time with the time required for computations. Specifically, we define the memory transfer time as
-
-$$
-T_{\text{mem}} = \frac{M_{\text{total}}}{B_{\text{mem}}},
-$$
-
-where $M_{\text{total}}$ is the total data volume and $B_{\text{mem}}$ is the available memory bandwidth. In contrast, the compute time is given by
-
-$$
-T_{\text{compute}} = \frac{\text{FLOPs}}{P_{\text{peak}}},
-$$
-
->>>>>>> 626b06d7
+$$
 with the number of floating-point operations (FLOPs) divided by the peak hardware throughput, $P_{\text{peak}}$. When $T_{\text{mem}} > T_{\text{compute}}$, the system becomes memory-bound, meaning that the processing elements spend more time waiting for data than performing computations. This imbalance demonstrates the need for memory-optimized architectures and efficient data movement strategies to sustain high performance.
 
 @fig-memory-wall illustrates the scenario in the real world of how the rapid growth in model size is outpacing advancements in the hardware's memory bandwidth, creating the "AI Memory Wall." The shaded region emphasizes the widening gap between increasing parameter counts and available memory throughput, underscoring a critical challenge for modern AI system performance.
@@ -997,15 +923,9 @@
     # Annotation for "AI Memory Wall"
     annotate("text", x = 2022,
                      y = (predict(processor_fit, newdata = data.frame(Year = 2022)) +
-<<<<<<< HEAD
-                                predict(model_fit, newdata = data.frame(Year = 2022))) / 2, 
+                                predict(model_fit, newdata = data.frame(Year = 2022))) / 2,
                      label = "AI Memory Wall", color = "black", fontface = "bold", size = 4) +
-    
-=======
-                                predict(model_fit, newdata = data.frame(Year = 2022))) / 2,
-                     label = "AI Memory Wall", color = "black", fontface = "bold", size = 5) +
-
->>>>>>> 626b06d7
+
     # Set axis lines and ensure last data point is visible with expanded scales
     scale_x_continuous(expand = expansion(mult = c(0.05, 0.1))) +
     scale_y_continuous(expand = expansion(mult = c(0.05, 0.05))) +
@@ -1258,7 +1178,7 @@
 
 As summarized in @tbl-memory-allocation, memory allocation in AI accelerators must address several key challenges that influence execution efficiency. Effective allocation strategies mitigate high latency, bandwidth limitations, and irregular access patterns by carefully managing data placement and movement. Ensuring that frequently accessed data is stored in faster memory locations while minimizing unnecessary transfers is essential for maintaining performance and energy efficiency.
 
-Each of these challenges requires careful memory management to balance execution efficiency with hardware constraints. While structured models may benefit from well-defined memory layouts that facilitate predictable access, others, like transformer-based and graph-based models, require more adaptive allocation strategies to handle variable and complex memory demands.  
+Each of these challenges requires careful memory management to balance execution efficiency with hardware constraints. While structured models may benefit from well-defined memory layouts that facilitate predictable access, others, like transformer-based and graph-based models, require more adaptive allocation strategies to handle variable and complex memory demands.
 
 +----------------------------------+----------------------------------------------------------------------------------------+---------------------------------------------------------------------------------------------------+
 | Challenge                        | Impact on Execution                                                                    | Key Considerations for Allocation                                                                 |
@@ -1276,13 +1196,9 @@
 
 : Key challenges in memory allocation and considerations for efficient execution. {#tbl-memory-allocation .striped .hover}
 
-<<<<<<< HEAD
-Beyond workload-specific considerations, memory allocation must also be scalable. As model sizes continue to grow, accelerators must dynamically manage memory resources rather than relying on static allocation schemes. Ensuring that frequently used data is accessible when needed without overwhelming memory capacity is essential for maintaining high efficiency.  
-=======
 Each of these challenges requires careful memory management to balance execution efficiency with hardware constraints. While structured models may benefit from well-defined memory layouts that facilitate predictable access, others, like transformer-based and graph-based models, require more adaptive allocation strategies to handle variable and complex memory demands.
 
 Beyond workload-specific considerations, memory allocation must also be scalable. As model sizes continue to grow, accelerators must dynamically manage memory resources rather than relying on static allocation schemes. Ensuring that frequently used data is accessible when needed without overwhelming memory capacity is essential for maintaining high efficiency.
->>>>>>> 626b06d7
 
 In summary, mapping neural network computations to specialized hardware is a foundational step in AI acceleration, directly influencing performance, memory efficiency, and energy consumption. However, selecting an effective mapping strategy is not a trivial task—hardware constraints, workload variability, and execution dependencies create a vast and complex design space. While the principles of computation placement, memory allocation, and data movement provide a structured foundation, optimizing these decisions requires advanced techniques to navigate the trade-offs involved. The next section explores optimization strategies that refine mapping decisions, focusing on techniques that efficiently search the design space to maximize execution efficiency while balancing hardware constraints.
 
@@ -1380,11 +1296,6 @@
 - $d = 5$ computational dimensions,
 - $l = 3$ memory levels,
 - $n = 4$ possible placement choices per level,
-<<<<<<< HEAD
-=======
-
-the number of possible memory allocations is:
->>>>>>> 626b06d7
 
 \noindent the number of possible memory allocations is:
 $$
@@ -1399,14 +1310,8 @@
 $$
 \mathcal{S} = \left( n^d \times d! \times \frac{d!}{(d-k)!} \right)^l
 $$
-<<<<<<< HEAD
 where:
- 
-=======
-
-where:
-
->>>>>>> 626b06d7
+
 - $n^d$ represents memory placement choices,
 - $d!$ accounts for computation ordering choices,
 - $\frac{d!}{(d-k)!}$ captures parallelization possibilities,
@@ -1483,7 +1388,7 @@
     load_to_local(weight_block)  # Fixed in local storage
     for input_block in inputs:   # Stream inputs dynamically
         for output_block in outputs:  # Compute results
-            output_block += compute(weight_block, input_block)  
+            output_block += compute(weight_block, input_block)
             # Reuse weights across inputs
 ```
 
@@ -1511,14 +1416,9 @@
 
 for output_block in outputs:   # Keep partial sums stationary
     accumulator = 0             # Initialize accumulation buffer
-<<<<<<< HEAD
-    for weight_block, input_block in zip(weights, inputs):  
-        accumulator += compute(weight_block, input_block)  
+    for weight_block, input_block in zip(weights, inputs):
+        accumulator += compute(weight_block, input_block)
         # Accumulate partial sums
-=======
-    for weight_block, input_block in zip(weights, inputs):
-        accumulator += compute(weight_block, input_block)  # Accumulate partial sums
->>>>>>> 626b06d7
     store_output(accumulator)  # Single write to memory
 ```
 
@@ -1551,7 +1451,7 @@
     load_to_local(input_block)  # Fixed in local storage
     for weight_block in weights:   # Stream weights dynamically
         for output_block in outputs:  # Compute results
-            output_block += compute(weight_block, input_block)  
+            output_block += compute(weight_block, input_block)
             # Reuse inputs across weights
 ```
 
@@ -1740,7 +1640,7 @@
 for i in range(N):
     for j in range(N):
         for k in range(N):
-            C[i, j] += A[i, k] * B[k, j]  # Repeatedly fetching 
+            C[i, j] += A[i, k] * B[k, j]  # Repeatedly fetching
                                           # A[i, k] and B[k, j]
 ```
 
@@ -1754,12 +1654,8 @@
 
 Tiling is based on a simple but powerful principle: instead of operating on an entire data structure at once, computations are divided into smaller tiles that fit within the available fast memory. By structuring execution around these tiles, data reuse is maximized, reducing redundant memory accesses and improving overall efficiency.
 
-<<<<<<< HEAD
-Consider matrix multiplication, a key operation in machine learning workloads. The operation computes the output matrix $C$ from two input matrices $A$ and $B$:  
-=======
 Consider matrix multiplication, a key operation in machine learning workloads. The operation computes the output matrix $C$ from two input matrices $A$ and $B$:
 
->>>>>>> 626b06d7
 $$
 C = A \times B
 $$
@@ -1775,7 +1671,7 @@
 for i in range(N):
     for j in range(N):
         for k in range(N):
-            C[i, j] += A[i, k] * B[k, j]  # Repeatedly fetching 
+            C[i, j] += A[i, k] * B[k, j]  # Repeatedly fetching
                                           # A[i, k] and B[k, j]
 ```
 
@@ -1861,7 +1757,7 @@
             for ii in range(TILE_SIZE):
                 for jj in range(TILE_SIZE):
                     for kk in range(TILE_SIZE):
-                        C[i+ii, j+jj] += A_tile[ii, kk] * 
+                        C[i+ii, j+jj] += A_tile[ii, kk] *
                                          B_tile[kk, jj]
 ```
 
@@ -2159,17 +2055,7 @@
 
 For instance, a CNN running on a GPU may have highly optimized kernels and efficient memory layouts, but if its execution is not scheduled correctly, compute units may remain idle between kernel launches, reducing throughput. Similarly, a Transformer model deployed on a TPU may perform matrix multiplications efficiently but could experience performance degradation if attention layers are not scheduled to overlap efficiently with memory transfers.
 
-<<<<<<< HEAD
-By managing parallel workloads effectively, computation scheduling ensures that:
-
-* Processing elements remain fully utilized, avoiding idle cores and maximizing throughput.
-* Memory latency is hidden where possible, ensuring that computations are not stalled waiting for data.
-* Execution dependencies are resolved in a way that minimizes waiting time and maximizes overlap between compute and data movement.
-
-With computation scheduling complete, the final stage of compilation is code generation, where the optimized execution plan is translated into machine-specific instructions that can be executed by the hardware. This final step ensures that all scheduling, memory, and compute optimizations are effectively realized in the final executable.
-=======
 Effective computation scheduling occupies a central role in the orchestration of parallel workloads, ensuring that processing elements are utilized to their fullest capacity while preventing idle cores—a critical aspect for maximizing overall throughput. By strategically overlapping computation with data movement, the scheduling mechanism effectively conceals memory latency, thereby preventing operational stalls during data retrieval. Moreover, by resolving execution dependencies with precision, it minimizes waiting periods and enhances the concurrent progression of computation and data transfer. This systematic integration of scheduling and data handling serves to not only elevate performance but also exemplify the rigorous engineering principles that underpin modern accelerator design.
->>>>>>> 626b06d7
 
 #### Code Generation
 
