--- conflicted
+++ resolved
@@ -505,11 +505,7 @@
 \draw[latex-,Line](CUD)--(CUD|-BB1.south);
 \end{tikzpicture}
 ```
-<<<<<<< HEAD
-**ML CI/CD Pipeline**: Automated workflows streamline model development by integrating version control, testing, and deployment, enabling continuous delivery of updated models to production. This pipeline emphasizes data and model validation, automated retraining triggers, and model registration with metadata for reproducibility and governance. Source: harvardx.
-=======
 **ML CI/CD Pipeline**: Automated workflows streamline model development by integrating version control, testing, and deployment, enabling continuous delivery of updated models to production. This pipeline emphasizes data and model validation, automated retraining triggers, and model registration with metadata for reproducibility and governance. Source: HarvardX.
->>>>>>> 5b5fab61
 :::
 
 As a practical example, consider an image classification model under active development. When a data scientist commits changes to a [GitHub](https://github.com/) repository, a Jenkins pipeline is triggered. The pipeline fetches the latest data, performs preprocessing, and initiates model training. Experiments are tracked using [MLflow](https://mlflow.org/), which logs metrics and stores model artifacts. After passing automated evaluation tests, the model is containerized and deployed to a staging environment using [Kubernetes](https://kubernetes.io/). If the model meets validation criteria in staging, the pipeline orchestrates a [canary deployment](https://kubernetes.io/docs/concepts/cluster-administration/manage-deployment/#canary-deployments), gradually routing production traffic to the new model while monitoring key metrics for anomalies. In case of performance regressions, the system can automatically revert to a previous model version.
