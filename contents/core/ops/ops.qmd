--- conflicted
+++ resolved
@@ -70,16 +70,7 @@
 
 MLOps builds on the DevOps foundation but adapts it to the specific demands of ML system development and deployment. While DevOps focuses on integrating and delivering deterministic software, MLOps must manage non-deterministic, data-dependent workflows. These workflows span data acquisition, preprocessing, model training, evaluation, deployment, and continuous monitoring.
 
-<<<<<<< HEAD
 Several recurring challenges in operationalizing machine learning motivated the emergence of MLOps as a distinct discipline. One major concern is data drift, where shifts in input data distributions over time degrade model accuracy. This necessitates continuous monitoring and automated retraining procedures. Equally critical is reproducibility—ML workflows often lack standardized mechanisms to track code, datasets, configurations, and environments, making it difficult to reproduce past experiments [@schelter2018automating]. The lack of explainability in complex models has further driven demand for tools that increase model transparency and interpretability, particularly in regulated domains.
-=======
-* **Data drift**: Data drift degrades model performance over time, motivating the need for rigorous monitoring and automated retraining procedures provided by MLOps.
-* **Reproducibility**: The lack of reproducibility in machine learning experiments motivated MLOps systems to track code, data, and environment variables to enable reproducible ML workflows.
-* **Explainability**: The black box nature and lack of explainability of complex models motivated the need for MLOps capabilities to increase model transparency and explainability.
-* **Monitoring**: The inability to reliably monitor model performance post-deployment highlighted the need for MLOps solutions with robust model performance instrumentation and alerting.
-* **Friction**: The friction in manually retraining and deploying models motivated the need for MLOps systems that automate machine learning deployment pipelines.
-* **Optimization**: The complexity of configuring machine learning infrastructure motivated the need for MLOps platforms with optimized, ready-made ML infrastructure.
->>>>>>> 22d639a5
 
 Post-deployment, many organizations struggle with monitoring model performance in production, especially in detecting silent failures or changes in user behavior. Additionally, the manual overhead involved in retraining and redeploying models creates friction in experimentation and iteration. Finally, configuring and maintaining ML infrastructure is complex and error-prone, highlighting the need for platforms that offer optimized, modular, and reusable infrastructure. Together, these challenges form the foundation for MLOps practices that focus on automation, collaboration, and lifecycle management.
 
@@ -275,30 +266,20 @@
 
 Model serving architectures are typically designed around three broad paradigms:
 
-<<<<<<< HEAD
 1. Online Serving, which provides low-latency, real-time predictions for interactive systems such as recommendation engines or fraud detection.
 2. Offline Serving, which processes large batches of data asynchronously, typically in scheduled jobs used for reporting or model retraining.
 3. Near-Online (Semi-Synchronous) Serving, which offers a balance between latency and throughput, appropriate for scenarios like chatbots or semi-interactive analytics.
-=======
-1. **Online Serving**: Provides real-time predictions with low latency, which is crucial for applications like recommendation systems or fraud detection.
-2. **Offline Serving**: Processes large batches of data asynchronously, suitable for tasks like periodic report generation.
-3. **Near-Online (semi-synchronous) Serving**: Balances between online and offline, offering relatively quick responses for less time-sensitive applications such as chatbots.
->>>>>>> 22d639a5
 
 Each of these approaches introduces different constraints in terms of availability, responsiveness, and throughput. Serving systems are therefore constructed to meet specific Service Level Agreements (SLAs) and Service Level Objectives (SLOs), which quantify acceptable performance boundaries along dimensions such as latency, error rates, and uptime. Achieving these goals requires a range of optimizations in request handling, scheduling, and resource allocation.
 
 A number of serving system design strategies are commonly employed to meet these requirements. Request scheduling and batching aggregate inference requests to improve throughput and hardware utilization. For instance, Clipper [@crankshaw2017clipper] applies batching and caching to reduce response times in online settings. Model instance selection and routing dynamically assign requests to model variants based on system load or user-defined constraints; INFaaS [@romero2021infaas] illustrates this approach by optimizing accuracy-latency trade-offs across variant models.
 
-<<<<<<< HEAD
-To ensure high availability, load balancing distributes inference traffic evenly across replicas, as demonstrated in MArk [@zhang2019mark], which improves utilization in heterogeneous environments. In addition, autoscaling mechanisms adjust the number of active model instances based on real-time demand, helping systems like INFaaS and MArk respond to workload fluctuations without overprovisioning.
-=======
 1. **Request scheduling and batching**: Efficiently manages incoming ML inference requests, optimizing performance through smart queuing and grouping strategies. Systems like Clipper [@crankshaw2017clipper] introduce low-latency online prediction serving with caching and batching techniques.
 2. **Model instance selection and routing**: Intelligent algorithms direct requests to appropriate model versions or instances. INFaaS [@romero2021infaas] explores this by generating model-variants and efficiently navigating the trade-off space based on performance and accuracy requirements.
 3. **Load balancing**: Distributes workloads evenly across multiple serving instances. MArk (Model Ark) [@zhang2019mark] demonstrates effective load balancing techniques for ML serving systems.
 4. **Model instance autoscaling**: Dynamically adjusts capacity based on demand. Both INFaaS [@romero2021infaas] and MArk [@zhang2019mark] incorporate autoscaling capabilities to handle workload fluctuations efficiently.
 5. **Model orchestration**: Manages model execution, enabling parallel processing and strategic resource allocation. AlpaServe [@li2023alpaserve] demonstrates advanced techniques for handling large models and complex serving scenarios.
 6. **Execution time prediction**: Systems like Clockwork [@gujarati2020serving] focus on high-performance serving by predicting execution times of individual inferences and efficiently using hardware accelerators.
->>>>>>> 22d639a5
 
 In more complex inference scenarios, model orchestration coordinates the execution of multi-stage models or distributed components. AlpaServe [@li2023alpaserve] exemplifies this by enabling efficient serving of large foundation models through coordinated resource allocation. Finally, execution time prediction enables systems to anticipate latency for individual requests. Clockwork [@gujarati2020serving] uses this capability to reduce tail latency and improve scheduling efficiency under high load.
 
@@ -435,7 +416,7 @@
 
 @fig-correction-cascades-flowchart illustrates how these cascades emerge across different stages of the ML lifecycle, from problem definition and data collection to model development and deployment. Each arc represents a corrective action, and the colors indicate different sources of instability, including inadequate domain expertise, brittle real-world interfaces, misaligned incentives, and insufficient documentation. The red arrows represent cascading revisions, while the dotted arrow at the bottom highlights a full system restart—a drastic but sometimes necessary outcome.
 
-![Correction cascades flowchart. Source: @sculley2015hidden.](images/png/data_cascades.png){#fig-correction-cascades-flowchart}
+![Correction cascades flowchart.](images/png/data_cascades.png){#fig-correction-cascades-flowchart}
 
 One common source of correction cascades is sequential model development—reusing or fine-tuning existing models to accelerate development for new tasks. While this strategy is often efficient, it can introduce hidden dependencies that are difficult to unwind later. Assumptions baked into earlier models become implicit constraints for future models, limiting flexibility and increasing the cost of downstream corrections.
 
@@ -446,13 +427,6 @@
 Therefore, careful consideration should be given to introducing fresh model architectures, even if resource-intensive, to avoid correction cascades down the line. This approach may help mitigate the amplifying effects of issues downstream and reduce technical debt. However, there are still scenarios where sequential model building makes sense, necessitating a thoughtful balance between efficiency, flexibility, and long-term maintainability in the ML development process.
 
 These early forms of technical debt—particularly boundary erosion and correction cascades—often trigger broader system-wide fragility. The resulting dependencies, inconsistencies, and feedback dynamics tend to accumulate as systems evolve. To better understand how different categories of technical debt interact and propagate across the ML lifecycle, @fig-techdebt-flow provides a conceptual overview of the flow of debt in machine learning systems.
-
-<<<<<<< HEAD
-![Overview of key components in the MLOps workflow. While much focus is often placed on the ML code itself, it is only a small portion of the larger system.](images/png/hidden_debt.png)
-=======
-* **Dataset size and rate of growth**: With small, static datasets, fine-tuning existing models often makes sense. For large, growing datasets, training custom models from scratch allows more flexibility to account for new data.
-* **Available computing resources**: Fine-tuning requires fewer resources than training large models from scratch. With limited resources, leveraging existing models may be the only feasible approach.
->>>>>>> 22d639a5
 
 As the figure illustrates, decisions made during early exploration and system assembly can affect later stages such as data pipeline stability, configuration management, and real-world system behavior. Many of these issues are interdependent: for example, data dependency debt can amplify feedback loop risk, and poor configuration hygiene can lead to fragile adaptation mechanisms. The remainder of this section will follow the flow of this diagram to examine how debt evolves, interacts, and can ultimately be mitigated.
 
