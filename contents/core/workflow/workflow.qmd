--- conflicted
+++ resolved
@@ -250,11 +250,7 @@
 
 Diabetic retinopathy, a leading cause of preventable blindness worldwide, can be detected through regular screening of retinal photographs. @fig-eye-dr illustrates examples of such images: (A) a healthy retina and (B) a retina with diabetic retinopathy, marked by hemorrhages (red spots). The goal is to train a model to detect the hemorrhages.
 
-<<<<<<< HEAD
-![**Retinal Hemorrhages**: Diabetic retinopathy causes visible hemorrhages in retinal images, providing a key visual indicator for model training and evaluation in medical image analysis. These images represent the input data used to develop algorithms that automatically detect and classify retinal diseases, ultimately assisting in early diagnosis and treatment. Source: Google.](images/png/eye-dr.png){#fig-eye-dr}
-=======
 ![**Retinal Hemorrhages**: Diabetic retinopathy causes visible hemorrhages in retinal images, providing a key visual indicator for model training and evaluation in medical image analysis. these images represent the input data used to develop algorithms that automatically detect and classify retinal diseases, ultimately assisting in early diagnosis and treatment. source: Google.](images/png/eye-dr.png){#fig-eye-dr}
->>>>>>> 5b5fab61
 
 On the surface, the goal appears straightforward: develop an AI system that could analyze retinal images and identify signs of DR with accuracy comparable to expert ophthalmologists. However, as the project progressed from research to real-world deployment, it revealed the complex challenges that characterize modern ML systems.
 
