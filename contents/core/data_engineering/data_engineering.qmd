---
bibliography: data_engineering.bib
quiz: data_engineering_quizzes.json
---

# Data Engineering

![_DALL·E 3 Prompt: Create a rectangular illustration visualizing the concept of data engineering. Include elements such as raw data sources, data processing pipelines, storage systems, and refined datasets. Show how raw data is transformed through cleaning, processing, and storage to become valuable information that can be analyzed and used for decision-making._](images/png/cover_data_engineering.png)

## Purpose {.unnumbered}

_How does data shape ML systems engineering?_

In the field of machine learning, data engineering is often overshadowed by the allure of sophisticated algorithms, when in fact data plays a foundational role in determining an AI system's capabilities and limitations. We need to understand the core principles of data in ML systems, exploring how the acquisition, processing, storage, and governance of data directly impact the performance, reliability, and ethical considerations of AI systems. By understanding these fundamental concepts, we can unlock the true potential of AI and build a solid foundation of high-quality ML solutions.

::: {.callout-tip title="Learning Objectives"}

* Analyze different data sourcing methods (datasets, web scraping, crowdsourcing, synthetic data).

* Explain the importance of data labeling and ensure label quality.

* Evaluate data storage systems for ML workloads (databases, data warehouses, data lakes).

* Describe the role of data pipelines in ML systems.

* Explain the importance of data governance in ML (security, privacy, ethics).

* Identify key challenges in data engineering for ML.

:::

## Overview {#sec-data-engineering-overview-d12f}

Data is the foundation of modern machine learning systems, as success is governed by the quality and accessibility of training and evaluation data. Despite its pivotal role, data engineering is often overlooked compared to algorithm design and model development. However, the effectiveness of any machine learning system hinges on the robustness of its data pipeline. As machine learning applications become more sophisticated, the challenges associated with curating, cleaning, organizing, and storing data have grown significantly. These activities have emerged as some of the most resource-intensive aspects of the data engineering process, requiring sustained effort and attention.

::: {.callout-note title="Definition of Data Engineering"}

**Data Engineering** is the _process of designing, building, and maintaining_ the infrastructure and systems that _collect, store, and process_ data for analysis and machine learning. It involves _data acquisition, transformation, and management_, ensuring data is _reliable, accessible, and optimized_ for downstream applications. Data engineering focuses on _building robust data pipelines_ and architectures that support the _efficient and scalable handling_ of large datasets.

:::

The concept of "Data Cascades," introduced by @sambasivan2021everyone, highlights the systemic failures that can arise when data quality issues are left unaddressed. Errors originating during data collection or processing stages can compound over time, creating cascading effects that lead to model failures, costly retraining, or even project termination. The failures of IBM Watson Health in 2019, where flawed training data resulted in unsafe and incorrect cancer treatment recommendations [@strickland2019ibm], show the real-world consequences of neglecting data quality and its associated engineering requirements.

It is therefore unsurprising that data scientists spend the majority of their time, up to 60% as shown in @fig-ds-time, is spent on cleaning and organizing data. This statistic highlights the critical need to prioritize data-related challenges early in the pipeline to avoid downstream issues and ensure the effectiveness of machine learning systems.

::: {#fig-ds-time fig-env="figure" fig-pos="htb"}
```{.tikz}
\scalebox{0.8}{%
\begin{tikzpicture}[line join=round,font=\small\usefont{T1}{phv}{m}{n}]
\makeatletter
\def\pgfpie@legend#1{%
  \coordinate[xshift=15mm,
  yshift={(\the\pgfpie@sliceLength*0.5+1)*0.5cm}] (pgfpie@legendpos) at
  (current bounding box.east);

\scope[node distance=2.25mm]
    \foreach \pgfpie@p/\pgfpie@t [count=\pgfpie@i from 0] in {#1}
    {
      \pgfpie@findColor{\pgfpie@i}
      \node[circle,draw, fill={\pgfpie@thecolor}, draw=none,inner sep=5 pt,below =1.6mm of {pgfpie@legendpos},
      label={[font=\footnotesize\usefont{T1}{phv}{m}{n}]0:{\pgfpie@t}}] (pgfpie@legendpos) {};
    }
  \endscope
}
\makeatother
\definecolor{Greenn}{RGB}{84,180,53}
\definecolor{Redd}{RGB}{249,56,39}
\definecolor{Orangee}{RGB}{255,157,35}
\definecolor{Brownn}{RGB}{214,128,96}
\definecolor{Bluee}{RGB}{0,97,168}
\definecolor{Violett}{RGB}{178,108,186}
\definecolor{Yelloww}{RGB}{255,210,76}
\tikzset{lines/.style={
  draw=none,
  line width=0.75pt
}}

\pie[text=legend,radius=2.65,
     style={lines},
     color={Greenn!60, Redd!90, Orangee, Bluee!80, Yelloww, Violett},
     every slice/.style={draw=blue}
     ]
{60/Cleaning and organizing data,
19/Collecting data sets,
9/Mining data for patterns,
5/Building training sets,
4/Refining algorithms,
3/Other}
\end{tikzpicture}}
```
<<<<<<< HEAD
**Data Scientist Time Allocation**: Data preparation consumes a majority of data science effort—up to 60%—underscoring the critical need for robust data engineering practices to prevent downstream model failures and ensure project success. Prioritizing data quality and pipeline development yields greater returns than solely focusing on complex model architectures. Source: various industry reports.
=======
**Data Scientist Time Allocation**: Data preparation consumes a majority of data science effort—up to 60%—underscoring the critical need for robust data engineering practices to prevent downstream model failures and ensure project success. Prioritizing data quality and pipeline development yields greater returns than solely focusing on complex model architectures. Source: Various industry reports.
>>>>>>> 5b5fab61
:::

Data engineering encompasses multiple critical stages in machine learning systems, from initial data collection through processing and storage. The discussion begins with the identification and sourcing of data, exploring diverse origins such as pre-existing datasets, web scraping, crowdsourcing, and synthetic data generation. Special attention is given to the complexities of integrating heterogeneous sources, validating incoming data, and handling errors during ingestion.

Next, the exploration covers the transformation of raw data into machine learning-ready formats. This process involves cleaning, normalizing, and extracting features, tasks that are critical to optimizing model learning and ensuring robust performance. The challenges of scale and computational efficiency are also discussed, as they are particularly important for systems that operate on vast and complex datasets.

Beyond data processing, the text addresses the intricacies of data labeling, a crucial step for supervised learning systems. Effective labeling requires sound annotation methodologies and advanced techniques such as AI-assisted annotation to ensure the accuracy and consistency of labeled data. Challenges such as bias and ambiguity in labeling are explored, with examples illustrating their potential impact on downstream tasks.

The discussion also examines the storage and organization of data, a vital aspect of supporting machine learning pipelines across their lifecycle. Topics such as storage system design, feature stores, caching strategies, and access patterns are discussed, with a focus on ensuring scalability and efficiency. Governance is highlighted as a key component of data storage and management, emphasizing the importance of compliance with privacy regulations, ethical considerations, and the use of documentation frameworks to maintain transparency and accountability.

This chapter provides an exploration of data engineering practices necessary for building and maintaining effective machine learning systems. The end goal is to emphasize the often-overlooked importance of data in enabling the success of machine learning applications.

## Problem Definition {#sec-data-engineering-problem-definition-1064}

As discussed in the overview, @sambasivan2021everyone observes that neglecting the fundamental importance of data quality gives rise to "Data Cascades" — events where lapses in data quality compound, leading to negative downstream consequences such as flawed predictions, project terminations, and even potential harm to communities.
Despite many ML professionals recognizing the importance of data, numerous practitioners report facing these cascades.

@fig-cascades illustrates these potential data pitfalls at every stage and how they influence the entire process down the line. The influence of data collection errors is especially pronounced. As illustrated in the figure, any lapses in this initial stage will become apparent at later stages (in model evaluation and deployment) and might lead to costly consequences, such as abandoning the entire model and restarting anew. Therefore, investing in data engineering techniques from the onset will help us detect errors early, mitigating these cascading effects.

::: {#fig-cascades fig-env="figure" fig-pos="htb"}
```{.tikz}
\begin{tikzpicture}[line join=round,font=\small\usefont{T1}{phv}{m}{n}]
\definecolor{Green}{RGB}{84,180,53}
\definecolor{Red}{RGB}{249,56,39}
\definecolor{Orange}{RGB}{255,157,35}
\definecolor{Blue}{RGB}{0,97,168}
\definecolor{Violet}{RGB}{178,108,186}

\tikzset{%
Line/.style={line width=1.0pt,black!50,shorten <=6pt,shorten >=8pt},
LineD/.style={line width=2.0pt,black!50,shorten <=6pt,shorten >=8pt},
Text/.style={rotate=60,align=right,anchor=north east,font=\footnotesize\usefont{T1}{phv}{m}{n}},
Text2/.style={align=left,anchor=north west,font=\footnotesize\usefont{T1}{phv}{m}{n},text depth=0.7}
}

\draw[line width=1.5pt,black!30](0,0)coordinate(P)--(10,0)coordinate(K);

\foreach \i in {0,...,6} {
\path let \n1 = {(\i/6)*10} in coordinate (P\i) at (\n1,0);
\fill[black] (P\i) circle (2pt);
  }

\draw[LineD,Red](P0)to[out=60,in=120](P6);
\draw[LineD,Red](P0)to[out=60,in=125](P5);
\draw[LineD,Blue](P1)to[out=60,in=120](P6);
\draw[LineD,Red](P1)to[out=50,in=125](P6);
\draw[LineD,Blue](P4)to[out=60,in=125](P6);
\draw[LineD,Blue](P3)to[out=60,in=120](P6);
%
\draw[Line,Orange](P1)to[out=44,in=132](P6);
\draw[Line,Green](P1)to[out=38,in=135](P6);
\draw[Line,Orange](P1)to[out=30,in=135](P5);
\draw[Line,Green](P1)to[out=36,in=130](P5);
%
\draw[Line,Orange](P2)to[out=40,in=135](P6);
\draw[Line,Orange](P2)to[out=40,in=135](P5);
%
\draw[draw=none,fill=VioletLine!50]($(P5)+(-0.1,0.15)$)to[bend left=10]($(P5)+(-0.1,0.61)$)--
                ($(P5)+(-0.25,0.50)$)--($(P5)+(-0.85,1.20)$)to[bend left=20]($(P5)+(-1.38,0.76)$)--
                ($(P5)+(-0.51,0.33)$)to[bend left=10]($(P5)+(-0.64,0.22)$)to[bend left=10]cycle;
\draw[draw=none,fill=VioletLine!50]($(P6)+(-0.1,0.15)$)to[bend left=10]($(P6)+(-0.1,0.61)$)--
                ($(P6)+(-0.25,0.50)$)--($(P6)+(-0.7,1.30)$)to[bend left=20]($(P6)+(-1.38,0.70)$)--
                ($(P6)+(-0.51,0.33)$)to[bend left=10]($(P6)+(-0.64,0.22)$)to[bend left=10]cycle;
%
\draw[dashed,red,thick,-latex](P1)--++(90:2)to[out=90,in=0](0.8,2.7);
\draw[dashed,red,thick,-latex](P6)--++(90:2)to[out=90,in=0](9.1,2.7);
\node[below=0.1of P0,Text]{Problem\\ Statement};
\node[below=0.1of P1,Text]{Data collection \\and labeling};
\node[below=0.1of P2,Text]{Data analysis\\ and cleaning};
\node[below=0.1of P3,Text]{Model \\selection};
\node[below=0.1of P4,Text]{Model\\ training};
\node[below=0.1of P5,Text]{Model\\ evaluation};
\node[below=0.1of P6,Text]{Model\\ deployment};
%Legend
\node[circle,minimum size=4pt,fill=Blue](L1)at(11.5,2.6){};
\node[above right=0.1 and 0.1of L1,Text2]{Interacting with physical\\  world brittleness};

\node[circle,minimum size=4pt,fill=Red,below =0.5 of L1](L2){};
\node[above right=0.1 and 0.1of L2,Text2]{Inadequate \\application-domain expertise};

\node[circle,minimum size=4pt,fill=Green,below =0.5 of L2](L3){};
\node[above right=0.1 and 0.1of L3,Text2]{Conflicting reward\\ systems};

\node[circle,minimum size=4pt,fill=Orange,below =0.5 of L3](L4){};
\node[above right=0.1 and 0.1of L4,Text2]{Poor cross-organizational\\ documentation};

\draw[-{Triangle[width=8pt,length=8pt]}, line width=3pt,Violet](11.4,-0.85)--++(0:0.8)coordinate(L5);
\node[above right=0.23 and 0of L5,Text2]{Impacts of cascades};

\draw[-{Triangle[width=4pt,length=8pt]}, line width=2pt,Red,dashed](11.4,-1.35)--++(0:0.8)coordinate(L6);
\node[above right=0.23 and 0of L6,Text2]{Abandon / re-start process};
\end{tikzpicture}
```
**Data Quality Cascades**: Errors introduced early in the machine learning workflow amplify across subsequent stages, increasing costs and potentially leading to flawed predictions or harmful outcomes. Recognizing these cascades motivates proactive investment in data engineering and quality control to mitigate risks and ensure reliable system performance. Source: [@sambasivan2021everyone].
:::

This emphasis on data quality and proper problem definition is fundamental across all types of ML systems. As  @sculley2015hidden  emphasize, it is important to distinguish ML-specific problem framing from the broader context of general software development. Whether developing recommendation engines processing millions of user interactions, computer vision systems analyzing medical images, or natural language models handling diverse text data, each system brings unique challenges that must be carefully considered from the outset. Production ML systems are particularly sensitive to data quality issues, as they must handle continuous data streams, maintain consistent processing pipelines, and adapt to evolving patterns while maintaining performance standards.

A solid project foundation is essential for setting the trajectory and ensuring the eventual success of any initiative. At the heart of this foundation lies the crucial first step: identifying a clear problem to solve. This could involve challenges like developing a recommendation system that effectively handles cold-start scenarios, or creating a classification model that maintains consistent accuracy across diverse population segments.

As we will explore later in this chapter, establishing clear objectives provides a unified direction that guides the entire project. These objectives might include creating representative datasets that account for various real-world scenarios. Equally important is defining specific benchmarks, such as prediction accuracy and system latency, which offer measurable outcomes to gauge progress and success.

Throughout this process, engaging with stakeholders, including end-users and business leaders, provides invaluable insights that ensure the project remains aligned with real-world needs and expectations.

In particular, a cardinal sin in ML is to begin collecting data (or augmenting an existing dataset) without clearly specifying the underlying problem definition to guide the data collection. We identify the key steps that should precede any data collection effort here:

1. Identify and clearly state the problem definition
2. Set clear objectives to meet
3. Establish success benchmarks
4. Understand end-user engagement/use
5. Understand the constraints and limitations of deployment
6. Perform data collection.
7. Iterate and refine.

### Keyword Spotting Example {#sec-data-engineering-keyword-spotting-example-8e41}

Keyword Spotting (KWS) is an excellent example to illustrate all of the general steps in action. This technology is critical for voice-enabled interfaces on endpoint devices such as smartphones. Typically functioning as lightweight wake-word engines, KWS systems are constantly active, listening for a specific phrase to trigger further actions.

As shown in @fig-keywords, when we say "OK, Google" or "Alexa," this initiates a process on a microcontroller embedded within the device.

<<<<<<< HEAD
![**Keyword Spotting System**: A typical deployment of keyword spotting (KWS) technology in a voice-activated device, where a constantly-listening system detects a wake word to initiate further processing. this example demonstrates how KWS serves as a lightweight, always-on front-end for more complex voice interfaces. Source: Amazon.](images/png/data_engineering_kws.png){#fig-keywords width=55%}
=======
![**Keyword Spotting System**: A typical deployment of keyword spotting (KWS) technology in a voice-activated device, where a constantly-listening system detects a wake word to initiate further processing. this example demonstrates how KWS serves as a lightweight, always-on front-end for more complex voice interfaces.](images/png/data_engineering_kws.png){#fig-keywords width=55%}
>>>>>>> 5b5fab61

Building a reliable KWS model is a complex task. It demands a deep understanding of the deployment scenario, encompassing where and how these devices will operate. For instance, a KWS model's effectiveness is not just about recognizing a word; it's about discerning it among various accents and background noises, whether in a bustling cafe or amid the blaring sound of a television in a living room or a kitchen where these devices are commonly found. It's about ensuring that a whispered "Alexa" in the dead of night or a shouted "OK Google" in a noisy marketplace are recognized with equal precision.

Moreover, many current KWS voice assistants support a limited number of languages, leaving a substantial portion of the world's linguistic diversity unrepresented. This limitation is partly due to the difficulty in gathering and monetizing data for languages spoken by smaller populations. In the long-tail distribution of languages, most languages have limited or zero speech training data available, making the development of voice assistants challenging.

Keyword spotting models can run on low-power, low-price microcontrollers, so theoretically voice interfaces could be expanded to a huge gamut of devices worldwide, beyond smartphones and home assistants. But the level of accuracy and robustness that end-users expect hinges on the availability and quality of speech data, and the ability to label the data correctly. Developing a keyword-spotting model for an arbitrary word or phrase in an arbitrary language begins with clearly understanding the problem statement or definition. Using KWS as an example, we can break down each of the steps as follows:

1. **Identifying the Problem**: KWS detects specific keywords amidst ambient sounds and other spoken words. The primary problem is to design a system that can recognize these keywords with high accuracy, low latency, and minimal false positives or negatives, especially when deployed on devices with limited computational resources. A well-specified problem definition for developing a new KWS model should identify the desired keywords along with the envisioned application and deployment scenario.

2. **Setting Clear Objectives**: The objectives for a KWS system might include:
   * Achieving a specific accuracy rate (e.g., 98% accuracy in keyword detection).
   * Ensuring low latency (e.g., keyword detection and response within 200 milliseconds).
   * Minimizing power consumption to extend battery life on embedded devices.
   * Ensuring the model's size is optimized for the available memory on the device.

3. **Benchmarks for Success**: Establish clear metrics to measure the success of the KWS system. This could include:
   * *True Positive Rate:* The percentage of correctly identified keywords relative to all spoken keywords.
   * *False Positive Rate:* The percentage of non-keywords (including silence, background noise, and out-of-vocabulary words) incorrectly identified as keywords.
   * *Detection/Error Tradeoff* These curves evaluate KWS on streaming audio representative of a real-world deployment scenario, by comparing the number of false accepts per hour (the number of false positives over the total duration of the evaluation audio) against the false rejection rate (the number of missed keywords relative to the number of spoken keywords in the evaluation audio). @nayak2022improving provides one example of this.
   * *Response Time:* The time taken from keyword utterance to system response.
   * *Power Consumption:* Average power used during keyword detection.

4. **Stakeholder Engagement and Understanding**: Engage with stakeholders, which include device manufacturers, hardware and software developers, and end-users. Understand their needs, capabilities, and constraints. For instance:
   * Device manufacturers might prioritize low power consumption.
   * Software developers might emphasize ease of integration.
   * End-users would prioritize accuracy and responsiveness.

5. **Understanding the Constraints and Limitations of Embedded Systems**: Embedded devices come with their own set of challenges:
   * *Memory Limitations:* KWS models must be lightweight to fit within the memory constraints of embedded devices. Typically, KWS models need to be as small as 16 KB to fit in the always-on island[^fn-island] of the SoC. Moreover, this is just the model size. Additional application code for preprocessing may also need to fit within the memory constraints.
   * Processing Power: The computational capabilities of embedded devices are limited (a few hundred MHz of clock speed), so the KWS model must be optimized for efficiency.
   * *Power Consumption:* Since many embedded devices are battery-powered, the KWS system must be power-efficient.
   * *Environmental Challenges:* Devices might be deployed in various environments, from quiet bedrooms to noisy industrial settings. The KWS system must be robust enough to function effectively across these scenarios.

6. **Data Collection and Analysis**: For a KWS system, the quality and diversity of data are paramount. Considerations might include:
   * *Demographics:* Collect data from speakers with various accents across age and gender to ensure wide-ranging recognition support.
   * *Keyword Variations:* People might pronounce keywords differently or express slight variations in the wake word itself. Ensure the dataset captures these nuances.
   * *Background Noises:* Include or augment data samples with different ambient noises to train the model for real-world scenarios.

7. **Iterative Feedback and Refinement**: Once a prototype KWS system is developed, it is important to do the following to ensure that the system remains aligned with the defined problem and objectives as the deployment scenarios change over time and as use-cases evolve.

   * Test it in real-world scenarios
   * Gather feedback - are some users or deployment scenarios encountering underperformance relative to others?
   * Iteratively refine the dataset and model

[^fn-island]: **Always-on Island**: A specialized, low-power subsystem within an SoC that continuously monitors sensors and manages wake-up functions. It enables efficient power management by keeping only essential components active while allowing rapid system wake-up when needed.

The KWS example illustrates the broader principles of problem definition, showing how initial decisions about data requirements ripple throughout a project's lifecycle. By carefully considering each aspect, from core problem identification, through performance benchmarks, to deployment constraints, teams can build a strong foundation for their ML systems. The methodical problem definition process provides a framework applicable across the ML spectrum. Whether developing computer vision systems for medical diagnostics, recommendation engines processing millions of user interactions, or natural language models analyzing diverse text corpora, this structured approach helps teams anticipate and plan for their data needs.

This brings us to data pipelines, the foundational infrastructure that transforms raw data into ML-ready formats, while maintaining quality and reliability throughout the process. These pipelines implement our carefully defined requirements in production systems, handling everything from initial data ingestion to final feature generation.

## Pipeline Basics {#sec-data-engineering-pipeline-basics-053a}

Modern machine learning systems depend on data pipelines to process massive amounts of data efficiently and reliably. For instance, recommendation systems at companies like Netflix process billions of user interactions daily, while autonomous vehicle systems must handle terabytes of sensor data in real-time. These pipelines serve as the backbone of ML systems, acting as the infrastructure through which raw data transforms into ML-ready training data.

These data pipelines are not simple linear paths but rather complex systems. They must manage data acquisition, transformation, storage, and delivery while ensuring data quality and system reliability. The design of these pipelines fundamentally shapes what is possible with an ML system.

::: {#fig-pipeline-flow fig-env="figure" fig-pos="htb"}
```{.tikz}
\resizebox{.7\textwidth}{!}{%
\begin{tikzpicture}[font=\small\usefont{T1}{phv}{m}{n}]
%
\tikzset{%
 Line/.style={line width=1.0pt,black!50,text=black},
 Box/.style={align=flush center,
    inner xsep=2pt,
    node distance=0.8,
    draw=GreenLine,
    line width=0.75pt,
    fill=GreenL,
    text width=27mm,
    minimum width=26mm, minimum height=9mm
  },
}
%
\begin{scope}[local bounding box = scope1]
\node[Box](B1){Raw Data Sources};
\node[Box,right=of B1](B2){External APIs};
\node[Box,right=of B2](B3){Streaming Sources};
\end{scope}
%
\begin{scope}[shift={($(scope1.south)+(-2.84,-2.2)$)},anchor=center]
\node[Box, fill=BlueL,draw=BlueLine](2B1){Batch Ingestion};
\node[Box, fill=BlueL,draw=BlueLine,  node distance=2.8,right=of 2B1](2B2){Stream Processing};
\end{scope}
%
\node[Box,  node distance=1.2,below=of $(2B1)!0.5!(2B2)$](3B1){Storage Layer};
%
\node[Box, fill=OrangeL,draw=OrangeLine,below left=1 and 0.2 of 3B1](4B1){Training Data};
\node[Box, fill=RedL,draw=RedLine,node distance=1.3,below right=1 and 0.2of 3B1](4B2){Data Validation \& Quality Checks};
\node[Box, fill=OrangeL,draw=OrangeLine, node distance=0.6,below =of 4B1](5B1){Model Training};
\node[Box,fill=RedL,draw=RedLine,node distance=0.6,below =of 4B2](5B2){Transformation};
\node[Box, fill=RedL,draw=RedLine, node distance=0.6,below =of 5B2](6B1){Feature Creation / Engineering};
\node[Box, fill=RedL,draw=RedLine, node distance=0.6,below =of 6B1](7B1){Data Labeling};
%
\scoped[on background layer]
\node[draw=BackLine,inner xsep=5mm,inner ysep=5mm,yshift=1mm,
           fill=BackColor,minimum width=113mm,fit=(B1)(B2)(B3),line width=0.75pt](BB1){};
\node[below=8pt of  BB1.north east,anchor=east]{Sources};
\scoped[on background layer]
\node[draw=BackLine,inner xsep=5mm,inner ysep=5mm,yshift=1mm,
           fill=BackColor,minimum width=113mm,fit=(2B1)(2B2),line width=0.75pt](BB2){};
\node[below=8pt of  BB2.north east,anchor=east]{Data Ingestion};
\scoped[on background layer]
\node[draw=BackLine,inner xsep=9mm,inner ysep=5mm,yshift=-2mm,
           fill=BackColor,fit=(4B1)(5B1),line width=0.75pt](BB3){};
\node[above=7pt of  BB3.south east,anchor=east]{ML Training};
%
\scoped[on background layer]
\node[draw=BackLine,inner xsep=9mm,inner ysep=5mm,yshift=-2mm,
           fill=BackColor,fit=(4B2)(7B1),line width=0.75pt](BB4){};
\node[above=7pt of  BB4.south east,anchor=east]{Processing Layer};
%
\scoped[on background layer]
\node[draw=OrangeLine,inner xsep=3mm,inner ysep=6mm,yshift=3mm,
           fill=none,fit=(BB1)(BB4),line width=0.75pt](BB4){};
\node[below=4pt of  BB4.north,anchor=north]{Data Governance};
%
\draw[Line,-latex](B1)--++(270:1.2)-|(2B1);
\draw[Line,-latex](B2)--++(270:1.2)-|(2B1);
\draw[Line,-latex](B3)--++(270:1.2)-|(2B2);
%
\draw[Line,-latex](2B1)|-(3B1);
\draw[Line,-latex](2B2)|-(3B1);
%
\draw[Line,-latex](3B1)--++(270:0.9)-|(4B1);
\draw[Line,-latex](3B1)--++(270:0.9)-|(4B2);
%
\draw[Line,-latex](4B1)--(5B1);
\draw[Line,-latex](4B2)--(5B2);
\draw[Line,-latex](5B2)--(6B1);
\draw[Line,-latex](6B1)--(7B1);
\draw[Line,-latex](7B1.east)--++(0:0.6)|-(3B1);
\end{tikzpicture}}
```
**Data Pipeline Architecture**: Modular pipelines ingest, process, and deliver data for machine learning tasks, enabling independent scaling of components and improved data quality control. Distinct stages – ingestion, storage, and preparation – transform raw data into a format suitable for model training and validation, forming the foundation of reliable ML systems.
:::

ML data pipelines consist of several distinct layers: data sources, ingestion, processing, labeling, storage, and eventually ML training (@fig-pipeline-flow). Each layer plays a specific role in the data preparation workflow. The interactions between these layers are crucial to the system's overall effectiveness. The flow from raw data sources to ML training demonstrates the importance of maintaining data quality and meeting system requirements throughout the pipeline.

## Data Sources {#sec-data-engineering-data-sources-50f8}

The first stage of the pipeline architecture sourcing appropriate data to meet the training needs. The quality and diversity of this data will fundamentally determine our ML system's learning and prediction capabilities and limitations. ML systems can obtain their training data through several different approaches, each with their own advantages and challenges. Let's examine each of these approaches in detail.

### Existing Datasets {#sec-data-engineering-existing-datasets-7a14}

Platforms like [Kaggle](https://www.kaggle.com/) and [UCI Machine Learning Repository](https://archive.ics.uci.edu/) provide ML practitioners with ready-to-use datasets that can jumpstart system development. These pre-existing datasets are particularly valuable when building ML systems as they offer immediate access to cleaned, formatted data with established benchmarks. One of their primary advantages is cost efficiency, as creating datasets from scratch requires significant time and resources, especially when building production ML systems that need large amounts of high-quality training data.

Many of these datasets, such as [ImageNet](https://www.image-net.org/),[^fn-imagenet] have become standard benchmarks in the machine learning community, enabling consistent performance comparisons across different models and architectures. For ML system developers, this standardization provides clear metrics for evaluating model improvements and system performance. The immediate availability of these datasets allows teams to begin experimentation and prototyping without delays in data collection and preprocessing.

[^fn-imagenet]: It is essential to be aware of the several limitations of these benchmark datasets that might not be immediately clear. For example, models trained on these datasets may be overly optimized to specifics in the dataset and will begin to overfit to these characteristics. Many benchmark datasets are not updated overtime which may make them outdated and biased towards a different time period.

However, ML practitioners must carefully consider the quality assurance aspects of pre-existing datasets. For instance, the ImageNet dataset was found to have label errors on 6.4% of the validation set [@northcutt2021pervasive]. While popular datasets benefit from community scrutiny that helps identify and correct errors and biases, most datasets remain "untended gardens" where quality issues can significantly impact downstream system performance if not properly addressed. Moreover, as [@gebru2018datasheets] highlighted in her paper, simply providing a dataset without documentation can lead to misuse and misinterpretation, potentially amplifying biases present in the data.[^fn-data-bias]

[^fn-data-bias]: Biases can infiltrate all stages of the ML workflow from data collection and feature engineering through model training and deployment. Each stage presents opportunities for bias to be introduced or amplified. The impacts of bias and approaches for mitigation are covered in depth in later chapters.

Supporting documentation accompanying existing datasets is invaluable, yet is often only present in widely-used datasets. Good documentation provides insights into the data collection process and variable definitions and sometimes even offers baseline model performances. This information not only aids understanding but also promotes reproducibility in research, a cornerstone of scientific integrity; currently, there is a crisis around improving reproducibility in machine learning systems [@pineau2021improving]. When other researchers have access to the same data, they can validate findings, test new hypotheses, or apply different methodologies, thus allowing us to build on each other's work more rapidly.

While existing datasets are invaluable resources, it's essential to understand the context in which the data was collected. Researchers should be wary of potential overfitting when using popular datasets such as ImageNet [@beyer2020we], leading to inflated performance metrics. Sometimes, these [datasets do not reflect the real-world data](https://venturebeat.com/uncategorized/3-big-problems-with-datasets-in-ai-and-machine-learning/).

A key consideration for ML systems is how well pre-existing datasets reflect real-world deployment conditions. Relying on standard datasets can create a concerning disconnect between training and production environments. This misalignment becomes particularly problematic when multiple ML systems are trained on the same datasets (@fig-misalignment), potentially propagating biases and limitations throughout an entire ecosystem of deployed models.

::: {#fig-misalignment fig-env="figure" fig-pos="htb"}
```{.tikz}
\begin{tikzpicture}[font=\small\usefont{T1}{phv}{m}{n}]
%
\tikzset{%
  Line/.style={line width=1.0pt,black!50,text=black},
  Box/.style={align=flush center,
    inner xsep=2pt,
    node distance=1.4,
    draw=GreenLine,
    line width=0.75pt,
    fill=GreenL,
    text width=17mm,
    minimum width=17mm, minimum height=9mm
  },
 Text/.style={%
    inner sep=2pt,
    draw=none,
    line width=0.75pt,
    fill=TextColor!80,
    text=black,
    font=\footnotesize\usefont{T1}{phv}{m}{n},
    align=flush center,
    minimum width=7mm, minimum height=5mm
  },
}
%
\node[Box](B1){Model A};
\node[Box,right=of B1](B2){Model B};
\node[Box,right=of B2](B3){Model C};
\node[Box,right=of B3](B4){Model D};
\node[Box,right=of B4](B5){Model E};
\node[Box, fill=OrangeL,draw=OrangeLine,above=1.5 of B3,text width=53mm](G){Central Training Dataset Repository};
\node[Box, fill=RedL,draw=RedLine,below=1.3 of B3,text width=53mm](D){Limited Real-World Alignment};
%
\scoped[on background layer]
\node[draw=BackLine,inner xsep=6mm,inner ysep=3mm,yshift=0mm,
           fill=BackColor,minimum width=113mm,fit=(B1)(B5)(D),line width=0.75pt](BB1){};
\node[above=11pt of  BB1.south east,anchor=east]{Potential Issues};
\draw[latex-,Line](B2)--node[Text,pos=0.9]{Same Data}++(90:1.5)--(G);
\draw[latex-,Line](B3)--node[Text,pos=0.9]{Same Data}++(90:1.5)--(G);
\draw[latex-,Line](B4)--node[Text,pos=0.9]{Same Data}++(90:1.5)--(G);
\draw[latex-,Line](B1)|-node[Text,pos=0.22]{Training Data}(G);
\draw[latex-,Line](B5)|-node[Text,pos=0.22]{Same Data}(G);
%
\draw[-latex,Line](B2)--node[Text,pos=0.6]{Shared Limitations}++(270:1.5)--(D);
\draw[-latex,Line](B3)--node[Text,pos=0.6]{Dataset Blind Spots}++(270:1.5)--(D);
\draw[-latex,Line](B4)--node[Text,pos=0.6]{Common Weaknesses}++(270:1.5)--(D);
\draw[-latex,Line](B1)|-node[Text,pos=0.17]{Propagated Biases}(D);
\draw[-latex,Line](B5)|-node[Text,pos=0.17]{Systemic Issues}(D);
\end{tikzpicture}
```
**Dataset Convergence**: Shared datasets can mask limitations and propagate biases across multiple machine learning systems, potentially leading to overoptimistic performance evaluations and reduced generalization to unseen data. Reliance on common datasets creates a false sense of progress within an ecosystem of models, hindering the development of robust and reliable AI applications.
:::

### Web Scraping {#sec-data-engineering-web-scraping-22e8}

When building ML systems, particularly in domains where pre-existing datasets are insufficient, web scraping offers a powerful approach to gathering training data at scale. This automated technique for extracting data from websites has become a powerful tool in modern ML system development. It enables teams to build custom datasets tailored to their specific needs.

Web scraping has proven particularly valuable for building large-scale ML systems when human-labeled data is scarce. Consider computer vision systems: major datasets like [ImageNet](https://www.image-net.org/) and [OpenImages](https://storage.googleapis.com/openimages/web/index.html) were built through systematic web scraping, fundamentally advancing the field of computer vision. In production environments, companies regularly scrape e-commerce sites to gather product images for recognition systems or social media platforms for computer vision applications. Stanford's [LabelMe](https://people.csail.mit.edu/torralba/publications/labelmeApplications.pdf) project demonstrated this approach's potential early on, scraping Flickr to create a diverse dataset of over 63,000 annotated images.

The impact of web scraping extends well beyond computer vision systems. In natural language processing, web-scraped data has enabled the development of increasingly sophisticated ML systems. Large language models, such as ChatGPT and Claude, rely on vast amounts of text scraped from the public internet and media to learn language patterns and generate responses [@groeneveld2024olmo]. Similarly, specialized ML systems like GitHub's Copilot demonstrate how targeted web scraping, in this case of code repositories, can create powerful domain-specific assistants [@chen2021evaluating].

Production ML systems often require continuous data collection to maintain relevance and performance. Web scraping facilitates this by gathering structured data like stock prices, weather patterns, or product information for analytical applications. However, this continuous collection introduces unique challenges for ML systems. Data consistency becomes crucial, as variations in website structure or content formatting can disrupt the data pipeline and affect model performance. Proper data management through databases or warehouses becomes essential not just for storage, but for maintaining data quality and enabling model updates.

Despite its utility, web scraping presents several challenges that ML system developers must carefully consider. Legal and ethical constraints can limit data collection, as not all websites permit scraping, and violating these restrictions can have [serious consequences](https://hls.harvard.edu/today/does-chatgpt-violate-new-york-times-copyrights/). When building ML systems with scraped data, teams must carefully document data sources and ensure compliance with terms of service and copyright laws. Privacy considerations become particularly critical when dealing with user-generated content, often requiring robust anonymization procedures.

Technical limitations also affect the reliability of web-scraped training data. Rate limiting by websites can slow data collection, while the dynamic nature of web content can introduce inconsistencies that impact model training. As shown in @fig-traffic-light, web scraping can yield unexpected or irrelevant data, for example, historical images appearing in contemporary image searches, that can pollute training datasets and degrade model performance. These issues highlight the importance of thorough data validation and cleaning processes in ML pipelines built on web-scraped data.

<<<<<<< HEAD
![**Data Source Noise**: Web scraping introduces irrelevant or outdated data into training sets, requiring robust data validation and cleaning to maintain model performance and prevent spurious correlations. Historical images appearing in contemporary searches exemplify this noise, underscoring the need for careful filtering and quality control in web-sourced datasets. Source: vox.](images/jpg/1914_traffic.jpeg){#fig-traffic-light}
=======
![**Data Source Noise**: Web scraping introduces irrelevant or outdated data into training sets, requiring robust data validation and cleaning to maintain model performance and prevent spurious correlations. Historical images appearing in contemporary searches exemplify this noise, underscoring the need for careful filtering and quality control in web-sourced datasets. Source: Vox.](images/jpg/1914_traffic.jpeg){#fig-traffic-light}
>>>>>>> 5b5fab61

### Crowdsourcing {#sec-data-engineering-crowdsourcing-9d32}

Crowdsourcing is a collaborative approach to data collection, leveraging the collective efforts of distributed individuals via the internet to tackle tasks requiring human judgment[^fn-crowd]. By engaging a global pool of contributors, this method accelerates the creation of high-quality, labeled datasets for machine learning systems, especially in scenarios where pre-existing data is scarce or domain-specific. Platforms like [Amazon Mechanical Turk](https://www.mturk.com/) exemplify how crowdsourcing facilitates this process by distributing annotation tasks to a global workforce. This enables the rapid collection of labels for complex tasks such as sentiment analysis, image recognition, and speech transcription, significantly expediting the data preparation phase.

[^fn-crowd]: Crowdsourcing became popular for data labelling because it is cost effective and offers wide coverage across different demographics and cultures. However, this cost advantage often comes at the expense of the inadequate worker compensation, unpaid training time, and unstable income. Organizations using crowdsourcing platforms should prioritize ethical considerations related to the financial and emotional wellbeing of the workers.

One of the most impactful examples of crowdsourcing in machine learning is the creation of the [ImageNet dataset](https://image-net.org/). ImageNet, which revolutionized computer vision, was built by distributing image labeling tasks to contributors via Amazon Mechanical Turk. The contributors categorized millions of images into thousands of classes, enabling researchers to train and benchmark models for a wide variety of visual recognition tasks.

The dataset's availability spurred advancements in deep learning, including the breakthrough AlexNet model in 2012, which demonstrated how large-scale, crowdsourced datasets could drive innovation. ImageNet's success highlights how leveraging a diverse group of contributors for annotation can enable machine learning systems to achieve unprecedented performance.

Another example of crowdsourcing's potential is Google's [Crowdsource](https://crowdsource.google.com/), a platform where volunteers contribute labeled data to improve AI systems in applications like language translation, handwriting recognition, and image understanding. By gamifying the process and engaging global participants, Google harnesses diverse datasets, particularly for underrepresented languages. This approach not only enhances the quality of AI systems but also empowers communities by enabling their contributions to influence technological development.

Crowdsourcing has also been instrumental in applications beyond traditional dataset annotation. For instance, the navigation app [Waze](https://www.waze.com/) uses crowdsourced data from its users to provide real-time traffic updates, route suggestions, and incident reporting. While this involves dynamic data collection rather than static dataset labeling, it demonstrates how crowdsourcing can generate continuously updated datasets essential for applications like mobile or edge ML systems. These systems often require real-time input to maintain relevance and accuracy in changing environments.

One of the primary advantages of crowdsourcing is its scalability. By distributing microtasks to a large audience, projects can process enormous volumes of data quickly and cost-effectively. This scalability is particularly beneficial for machine learning systems that require extensive datasets to achieve high performance. Additionally, the diversity of contributors introduces a wide range of perspectives, cultural insights, and linguistic variations, enriching datasets and improving models' ability to generalize across populations.

Flexibility is a key benefit of crowdsourcing. Tasks can be adjusted dynamically based on initial results, allowing for iterative improvements in data collection. For example, Google's [reCAPTCHA](https://www.google.com/recaptcha/about/) system uses crowdsourcing to verify human users while simultaneously labeling datasets for training machine learning models. Users identify objects in images, including street signs and cars, contributing to the training of autonomous systems. This clever integration demonstrates how crowdsourcing can scale seamlessly when embedded into everyday workflows.

Despite its advantages, crowdsourcing presents challenges that require careful management. Quality control is a major concern, as the variability in contributors' expertise and attention can lead to inconsistent or inaccurate annotations. Providing clear instructions and training materials helps ensure participants understand the task requirements. Techniques such as embedding known test cases, leveraging consensus algorithms, or using redundant annotations can mitigate quality issues and align the process with the problem definition discussed earlier.

Ethical considerations are paramount in crowdsourcing, especially when datasets are built at scale using global contributors. It is essential to ensure that participants are fairly compensated for their work and that they are informed about how their contributions will be used. Additionally, privacy concerns must be addressed, particularly when dealing with sensitive or personal information. Transparent sourcing practices, clear communication with contributors, and robust auditing mechanisms are crucial for building trust and maintaining ethical standards.

The issue of fair compensation and ethical data sourcing was brought into sharp focus during the development of large-scale AI systems like OpenAI's ChatGPT. Reports revealed that [OpenAI outsourced data annotation tasks to workers in Kenya](https://time.com/6247678/openai-chatgpt-kenya-workers/), employing them to moderate content and identify harmful or inappropriate material that the model might generate. This involved reviewing and labeling distressing content, such as graphic violence and explicit material, to train the AI in recognizing and avoiding such outputs. While this approach enabled OpenAI to improve the safety and utility of ChatGPT, significant ethical concerns arose around the working conditions, the nature of the tasks, and the compensation provided to Kenyan workers.

Many of the contributors were reportedly paid as little as $1.32 per hour for reviewing and labeling highly traumatic material. The emotional toll of such work, coupled with low wages, raised serious questions about the fairness and transparency of the crowdsourcing process. This controversy highlights a critical gap in ethical crowdsourcing practices. The workers, often from economically disadvantaged regions, were not adequately supported to cope with the psychological impact of their tasks. The lack of mental health resources and insufficient compensation underscored the power imbalances that can emerge when outsourcing data annotation tasks to lower-income regions.

The challenges highlighted by the ChatGPT, particularly the Kenya controversy, are not unique to OpenAI. Many organizations that rely on crowdsourcing for data annotation face similar issues. As machine learning systems grow more complex and require larger datasets, the demand for annotated data will continue to increase. This shows the need for industry-wide standards and best practices to ensure ethical data sourcing. This case emphasizes the importance of considering the human labor behind AI systems. While crowdsourcing offers scalability and diversity, it also brings ethical responsibilities that cannot be overlooked. Organizations must prioritize the well-being and fair treatment of contributors as they build the datasets that drive AI innovation.

Moreover, when dealing with specialized applications like mobile ML, edge ML, or cloud ML, additional challenges may arise. These applications often require data collected from specific environments or devices, which can be difficult to gather through general crowdsourcing platforms. For example, data for mobile applications utilizing smartphone sensors may necessitate participants with specific hardware features or software versions. Similarly, edge ML systems deployed in industrial settings may require data involving proprietary processes or secure environments, introducing privacy and accessibility challenges.

Hybrid approaches that combine crowdsourcing with other data collection methods can address these challenges. Organizations may engage specialized communities, partner with relevant stakeholders, or create targeted initiatives to collect domain-specific data. Additionally, synthetic data generation, as discussed in the next section, can augment real-world data when crowdsourcing falls short.

### Anonymization Techniques {#sec-data-engineering-anonymization-techniques-b65d}

Protecting the privacy of individuals while still enabling data-driven insights is a central challenge in the modern data landscape. As organizations collect and analyze vast quantities of information, the risk of exposing sensitive details, whether inadvertently or via intentional breaches, heightens. To mitigate these risks, practitioners have developed a commonly used range of anonymization techniques. These methods transform datasets such that individual identities and sensitive attributes become difficult or nearly impossible to re-identify, while preserving, to varying extents, the overall utility of the data for analysis.

Masking involves altering or obfuscating sensitive values so that they cannot be directly traced back to the original data subject. For instance, digits in financial account numbers or credit card numbers can be replaced with asterisks, a fixed set of dummy characters, or hashed values to protect sensitive information during display or logging. This anonymization technique is straightforward to implement and understand while clearly protecting identifiable values from being viewed, but may struggle with protecting broader context (e.g. relationships between data points).

Generalization reduces the precision or granularity of data to decrease the likelihood of re-identification. Instead of revealing an exact date of birth or address, the data is aggregated into broader categories (e.g., age ranges, zip code prefixes). For example, a user's exact age of 37 might be generalized to an age range of 30-39, while their exact address might be bucketed into a city level granularity. This technique clearly reduces the risk of identifying an individual by sharing data in aggregated form; however, we might consequently lose analytical prediction. Furthermore, if granularity is not chosen correctly, individuals may still be able to be identified under certain conditions.

Pseudonymization is the process of replacing direct identifiers (like names, Social Security numbers, or email addresses) with artificial identifiers, or “pseudonyms.” These pseudonyms must not reveal, or be easily traceable to, the original data subject. This is commonly used in health records or in any situation where datasets need personal identities removed, but maintain unique entries. This approach allow maintaining individual-level data for analysis (since records can be traced through pseudonyms), while reducing the risk of direct identification. However, if the "key" linking the pseudonym to the real identifier is compromised, re-identification becomes possible.

$k$-anonymity ensures that each record in a dataset is indistinguishable from at least
$𝑘−1$ other records. This is achieved by suppressing or generalizing quasi-identifiers, or attributes that, in combination, could be used to re-identify an individual (e.g., zip code, age, gender). For example, if  $k=5$, every record in the dataset must share the same combination of quasi-identifiers with at least four other records. Thus, an attacker cannot pinpoint a single individual simply by looking at these attributes. This approach provides a formal privacy guarantee that helps reduce chances of individual re-identification. However, it is extremely high touch and may require a significant level of data distortion and does not protect against things like [homogeneity or background knowledge attacks](https://en.wikipedia.org/wiki/K-anonymity#Attacks).

Differential privacy (DP) adds carefully [calibrated “noise” or randomized data perturbations](https://digitalprivacy.ieee.org/publications/topics/what-is-differential-privacy#:~:text=At%20its%20roots%2C%20differential%20privacy,a%20result%20of%20providing%20data.) to query results or datasets. The goal is to ensure that the inclusion or exclusion of any single individual’s data does not significantly affect the output, thereby concealing their presence. Introduced noise is controlled by the $\epsilon$ parameter in $\epsilon$-Differential Privacy, balancing data utility and privacy guarantees. The clear advantages this approach provides are strong mathematical guarantees of privacy, and DP is widely used in academic and industrial settings (e.g., large-scale data analysis). However, the added noise can affect data accuracy and subsequent model performance; proper parameter tuning is crucial to ensure both privacy and usefulness.

In summary, effective data anonymization is a balancing act between privacy and utility. Techniques such as masking, generalization, pseudonymization, k-anonymity, and differential privacy each target different aspects of re-identification risk. By carefully selecting and combining these methods, organizations can responsibly derive value from sensitive datasets while respecting the privacy rights and expectations of the individuals represented within them.

### Synthetic Data Creation {#sec-data-engineering-synthetic-data-creation-b775}

Synthetic data generation has emerged as a powerful tool for addressing limitations in data collection, particularly in machine learning applications where real-world data is scarce, expensive, or ethically challenging to obtain. This approach involves creating artificial data using algorithms, simulations, or generative models to mimic real-world datasets. The generated data can be used to supplement or replace real-world data, expanding the possibilities for training robust and accurate machine learning systems. @fig-synthetic-data illustrates the process of combining synthetic data with historical datasets to create larger, more diverse training sets.

::: {#fig-synthetic-data fig-env="figure" fig-pos="htb"}
```{.tikz}
\begin{tikzpicture}[line join=round,font=\usefont{T1}{phv}{m}{n}\small]
\tikzset{
 Line/.style={line width=0.35pt,black!50,text=black},
 LineDO/.style={single arrow, draw=VioletLine, fill=VioletLine!50,
      minimum width = 10pt, single arrow head extend=3pt,
      minimum height=10mm},
 ALineA/.style={violet!80!black!50,line width=3pt,shorten <=2pt,shorten >=2pt,
{Triangle[width=1.1*6pt,length=0.8*6pt]}-{Triangle[width=1.1*6pt,length=0.8*6pt]}},
LineD/.style={line width=0.75pt,black!50,text=black,dashed,dash pattern=on 5pt off 3pt},
Circle/.style={inner xsep=2pt,
  % node distance=1.15,
  circle,
    draw=BrownLine,
    line width=0.75pt,
    fill=BrownL!40,
    minimum size=18mm
  },
 circles/.pic={
\pgfkeys{/channel/.cd, #1}
\node[circle,draw=\channelcolor,line width=\Linewidth,fill=\channelcolor!10,
minimum size=2.5mm](\picname){};
        }
}
\tikzset {
pics/cloud/.style = {
        code = {
\colorlet{red}{RedLine}
\begin{scope}[local bounding box=CLO,scale=0.5, every node/.append style={transform shape},,shift={($(SIM)+(0,0)$)},]
\draw[red,fill=white,line width=0.9pt](0.67,1.21)to[out=55,in=90,distance=13](1.5,0.96)
to[out=360,in=30,distance=9](1.68,0.42);
\draw[red,fill=white,line width=0.9pt](0,0)to[out=170,in=180,distance=11](0.1,0.61)
to[out=90,in=105,distance=17](1.07,0.71)
to[out=20,in=75,distance=7](1.48,0.36)
to[out=350,in=0,distance=7](1.48,0)--(0,0);
\draw[red,fill=white,line width=0.9pt](0.27,0.71)to[bend left=25](0.49,0.96);

\end{scope}
     }
  }
}
%streaming
\tikzset{%
 LineST/.style={-{Circle[\channelcolor,fill=RedLine,length=4pt]},draw=\channelcolor,line width=\Linewidth,rounded corners},
 ellipseST/.style={fill=\channelcolor,ellipse,minimum width = 2.5mm, inner sep=2pt, minimum height =1.5mm},
 BoxST/.style={line width=\Linewidth,fill=white,draw=\channelcolor,rectangle,minimum width=56,
 minimum height=16,rounded corners=1.2pt},
 pics/streaming/.style = {
        code = {
        \pgfkeys{/channel/.cd, #1}
\begin{scope}[local bounding box=STREAMING,scale=\scalefac, every node/.append style={transform shape}]
\node[BoxST,minimum width=44,minimum height=48](\picname-RE1){};
\foreach \i/\j in{1/north,2/center,3/south}{
\node[BoxST](\picname-GR\i)at(\picname-RE1.\j){};
\node[ellipseST]at($(\picname-GR\i.west)!0.2!(\picname-GR\i.east)$){};
\node[ellipseST]at($(\picname-GR\i.west)!0.4!(\picname-GR\i.east)$){};
}
\draw[LineST](\picname-GR3)--++(2,0)coordinate(\picname-C4);
\draw[LineST](\picname-GR3.320)--++(0,-0.7)--++(0.8,0)coordinate(\picname-C5);
\draw[LineST](\picname-GR3.220)--++(0,-0.7)--++(-0.8,0)coordinate(\picname-C6);
\draw[LineST](\picname-GR3)--++(-2,0)coordinate(\picname-C7);
 \end{scope}
     }
  }
}
%data
\tikzset{mycylinder/.style={cylinder, shape border rotate=90, aspect=1.3, draw, fill=white,
minimum width=25mm,minimum height=11mm,line width=\Linewidth,node distance=-0.15},
pics/data/.style = {
        code = {
        \pgfkeys{/channel/.cd, #1}
\begin{scope}[local bounding box=STREAMING,scale=\scalefac, every node/.append style={transform shape}]
\node[mycylinder,fill=\channelcolor!50] (A) {};
\node[mycylinder, above=of A,fill=\channelcolor!30] (B) {};
\node[mycylinder, above=of B,fill=\channelcolor!10] (C) {};
 \end{scope}
     }
  }
}

\tikzset{pics/brain/.style = {
        code = {
        \pgfkeys{/channel/.cd, #1}
\begin{scope}[local bounding box=BRAIN,scale=\scalefac, every node/.append style={transform shape}]
\fill[fill=\filllcolor!50](0.1,-0.5)to[out=0,in=180](0.33,-0.5)
to[out=0,in=270](0.45,-0.38)to(0.45,-0.18)
to[out=40,in=240](0.57,-0.13)to[out=110,in=310](0.52,-0.05)
to[out=130,in=290](0.44,0.15)to[out=90,in=340,distance=8](0.08,0.69)
to[out=160,in=80](-0.42,-0.15)to (-0.48,-0.7)to(0.07,-0.7)to(0.1,-0.5)
(-0.10,-0.42)to[out=310,in=180](0.1,-0.5);
\draw[draw=\drawchannelcolor,line width=\Linewidth](0.1,-0.5)to[out=0,in=180](0.33,-0.5)
to[out=0,in=270](0.45,-0.38)to(0.45,-0.18)
to[out=40,in=240](0.57,-0.13)to[out=110,in=310](0.52,-0.05)
to[out=130,in=290](0.44,0.15)to[out=90,in=340,distance=8](0.08,0.69)
(-0.42,-0.15)to (-0.48,-0.7)
(0.07,-0.7)to(0.1,-0.5)
(-0.10,-0.42)to[out=310,in=180](0.1,-0.5);
%brain
\draw[fill=\filllcolor,line width=\Linewidth](-0.3,-0.10)to(0.08,0.60)
to[out=60,in=50,distance=3](-0.1,0.69)to[out=160,in=80](-0.26,0.59)to[out=170,in=90](-0.46,0.42)
to[out=170,in=110](-0.54,0.25)to[out=210,in=150](-0.54,0.04)
to[out=240,in=130](-0.52,-0.1)to[out=300,in=240](-0.3,-0.10);
\draw[fill=\filllcolor,line width=\Linewidth]
(-0.04,0.64)to[out=120,in=0](-0.1,0.69)(-0.19,0.52)to[out=120,in=330](-0.26,0.59)
(-0.4,0.33)to[out=150,in=280](-0.46,0.42)
%
(-0.44,-0.03)to[bend left=30](-0.34,-0.04)
(-0.33,0.08)to[bend left=40](-0.37,0.2) (-0.37,0.12)to[bend left=40](-0.45,0.14)
(-0.26,0.2)to[bend left=30](-0.24,0.13)
(-0.16,0.32)to[bend right=30](-0.27,0.3)to[bend right=30](-0.29,0.38)
(-0.13,0.49)to[bend left=30](-0.04,0.51);

\draw[rounded corners=0.8pt,\drawcircle,-{Circle[fill=\filllcirclecolor,length=2.5pt]}](-0.23,0.03)--(-0.15,-0.03)--(-0.19,-0.18)--(-0.04,-0.28);
\draw[rounded corners=0.8pt,\drawcircle,-{Circle[fill=\filllcirclecolor,length=2.5pt]}](-0.17,0.13)--(-0.04,0.05)--(-0.06,-0.06)--(0.14,-0.11);
\draw[rounded corners=0.8pt,\drawcircle,-{Circle[fill=\filllcirclecolor,length=2.5pt]}](-0.12,0.23)--(0.31,0.0);
\draw[rounded corners=0.8pt,\drawcircle,-{Circle[fill=\filllcirclecolor,length=2.5pt]}](-0.07,0.32)--(0.06,0.26)--(0.16,0.33)--(0.34,0.2);
\draw[rounded corners=0.8pt,\drawcircle,-{Circle[fill=\filllcirclecolor,length=2.5pt]}](-0.01,0.43)--(0.06,0.39)--(0.18,0.51)--(0.31,0.4);
\end{scope}
     }
  }
}

\tikzset{pics/tube/.style = {
        code = {
        \pgfkeys{/channel/.cd, #1}
\begin{scope}[local bounding box=BRAIN,scale=\scalefac, every node/.append style={transform shape}]
\draw[draw=\drawchannelcolor,line width=\Linewidth,fill=white](-0.1,0.26)to(-0.1,0.1)to[out=240,in=60](-0.23,-0.14)
to[out=240,in=180,distance=3](-0.13,-0.27)to(0.09,-0.27)
to[out=0,in=300,distance=3](0.19,-0.14)
to[out=120,in=290]((0.06,0.1)to(0.06,0.26)
to cycle;
\fill[fill=\filllcolor!50](-0.23,-0.14)
to[out=240,in=180,distance=3](-0.13,-0.27)to(0.09,-0.27)
to[out=0,in=300,distance=3](0.19,-0.14)to[out=200,in=20]cycle;
\draw[draw=\drawchannelcolor,line width=\Linewidth,fill=none](-0.1,0.26)to(-0.1,0.1)to[out=240,in=60](-0.23,-0.14)
to[out=240,in=180,distance=3](-0.13,-0.27)to(0.09,-0.27)
to[out=0,in=300,distance=3](0.19,-0.14)
to[out=120,in=290]((0.06,0.1)to(0.06,0.26)
to cycle;
\end{scope}
     }
  }
}

\tikzset{pics/factory/.style = {
        code = {
        \pgfkeys{/channel/.cd, #1}
\begin{scope}[local bounding box=FACTORY,scale=\scalefac, every node/.append style={transform shape}]
\node[rectangle,draw=\drawchannelcolor,fill=\filllcolor!50,minimum height=15,minimum width=23,,line width=\Linewidth](R1){};
\draw[fill=\filllcolor!50,line width=1.0pt]($(R1.40)+(0,-0.01)$)--++(110:0.2)--++(180:0.12)|-($(R1.40)+(0,-0.01)$);
\draw[line width=\Linewidth,fill=green](-0.68,-0.27)--++(88:0.85)--++(0:0.15)--(-0.48,-0.27)--cycle;
\draw[line width=2.5pt](-0.8,-0.27)--(0.55,-0.27);

\foreach \x in{0.25,0.45,0.65}{
\node[rectangle,fill=black,minimum height=2,minimum width=5,thick,inner sep=0pt]
at ($(R1.north)!\x!(R1.south)$){};
}
\foreach \x in{0.25,0.45,0.65}{
\node[rectangle,fill=black,minimum height=2,minimum width=5,thick,inner sep=0pt]
at ($(R1.130)!\x!(R1.230)$){};
}
\foreach \x in{0.25,0.45,0.65}{
\node[rectangle,fill=black,minimum height=2,minimum width=5,thick,inner sep=0pt]
at ($(R1.50)!\x!(R1.310)$){};
}
\end{scope}
     }
  }
}

\tikzset {
pics/cloud/.style = {
        code = {
\colorlet{red}{BrownLine}
\pgfkeys{/channel/.cd, #1}
\begin{scope}[local bounding box=CLO,scale=\scalefac, every node/.append style={transform shape}]
\draw[red,line width=\Linewidth,fill=red!10](0,0)to[out=170,in=180,distance=11](0.1,0.61)
to[out=90,in=105,distance=17](1.07,0.71)
to[out=20,in=75,distance=7](1.48,0.36)
to[out=350,in=0,distance=7](1.48,0)--(0,0);
\draw[red,line width=\Linewidth](0.27,0.71)to[bend left=25](0.49,0.96);
%\draw[red,line width=\Linewidth](0.67,1.21)to[out=55,in=90,distance=13](1.5,0.96)
%to[out=360,in=30,distance=9](1.68,0.42);
\end{scope}
     }
  }
}
\tikzset{
pics/square/.style = {
        code = {
        \pgfkeys{/channel/.cd, #1}
\begin{scope}[local bounding box=SQUARE,scale=\scalefac,every node/.append style={transform shape}]
% Right Face
\draw[fill=\channelcolor!70,line width=\Linewidth]
(\Depth,0,0)coordinate(\picname-ZDD)--(\Depth,\Width,0)--(\Depth,\Width,\Height)--(\Depth,0,\Height)--cycle;
% Front Face
\draw[fill=\channelcolor!40,line width=\Linewidth]
(0,0,\Height)coordinate(\picname-DL)--(0,\Width,\Height)coordinate(\picname-GL)--
(\Depth,\Width,\Height)coordinate(\picname-GD)--(\Depth,0,\Height)coordinate(\picname-DD)--(0,0,\Height);
% Top Face
\draw[fill=\channelcolor!20,line width=\Linewidth]
(0,\Width,0)coordinate(\picname-ZGL)--(0,\Width,\Height)coordinate(\picname-ZGL)--
(\Depth,\Width,\Height)--(\Depth,\Width,0)coordinate(\picname-ZGD)--cycle;
\end{scope}
    }
  }
}

\tikzset{
pics/plus/.style = {
        code = {
        \pgfkeys{/channel/.cd, #1}
\begin{scope}[local bounding box=PLUS,scale=\scalefac,every node/.append style={transform shape}]
% Right Face
\fill[fill=\channelcolor!70] (-0.7,-0.15)rectangle(0.7,0.15);
\fill[fill=\channelcolor!70] (-0.15,-0.7)rectangle(0.15,0.7);
\end{scope}
    }
  }
}

\pgfkeys{
  /channel/.cd,
    Depth/.store in=\Depth,
  Height/.store in=\Height,
  Width/.store in=\Width,
   channelcolor/.store in=\channelcolor,
  filllcirclecolor/.store in=\filllcirclecolor,
  filllcolor/.store in=\filllcolor,
  drawchannelcolor/.store in=\drawchannelcolor,
  drawcircle/.store in=\drawcircle,
  scalefac/.store in=\scalefac,
  Linewidth/.store in=\Linewidth,
  picname/.store in=\picname,
  filllcolor=BrownLine,
  filllcirclecolor=violet!20,
  drawchannelcolor=black,
  drawcircle=violet,
  channelcolor=BrownLine,
  scalefac=1,
  Linewidth=1.6pt,
    Depth=1.3,
  Height=0.8,
  Width=1.1,
  picname=C
}

\node[Circle](SIM){};
\node[Circle,right=2 of SIM,draw=GreenLine,fill=GreenL!40,](SYN){};
\node[Circle,below=1.75 of SIM,draw=OrangeLine,fill=OrangeL!40,](REA){};
\node[Circle,right=2 of REA,draw=RedLine,fill=RedL!40,](HIS){};
%
\node[Circle, right=3.5 of $(SYN)!0.5!(HIS)$,draw=BlueLine,fill=BlueL!40,](MLA){};
\node[Circle,right=2 of MLA,draw=VioletLine,fill=VioletL2!40,](TRA){};
\node[LineDO]at($(SIM)!0.5!(SYN)$){};
\node[LineDO]at($(REA)!0.5!(HIS)$){};
\node[LineDO]at($(MLA)!0.5!(TRA)$){};
\coordinate(LG)at($(SYN.east)+(6mm,0)$);
\coordinate(LD)at($(HIS.east)+(6mm,0)$);
\draw[line width=4pt,violet!40](LG)--++(5mm,0)|-coordinate[pos=0.25](S)(LD);
\node[LineDO]at($(S)!0.1!(MLA)$){};
%%
\begin{scope}[local bounding box=CIRCLE1,shift={($(TRA)+(0.04,-0.24)$)},
scale=0.6, every node/.append style={transform shape}]
%1 column
\foreach \j in {1,2,3} {
  \pgfmathsetmacro{\y}{(1.5-\j)*0.53 + 0.7}
  \pic at (-0.8,\y) {circles={channelcolor=green!70!black,picname=1CD\j}};
}
%2 column
\foreach \i in {1,...,4} {
  \pgfmathsetmacro{\y}{(2-\i)*0.53+0.7}
  \pic at (0,\y) {circles={channelcolor=green!70!black, picname=2CD\i}};
}
%3 column
\foreach \j in {1,2} {
  \pgfmathsetmacro{\y}{(1-\j)*0.53 + 0.7}
  \pic at (0.8,\y) {circles={channelcolor=green!70!black,picname=3CD\j}};
}
\foreach \i in {1,2,3}{
  \foreach \j in {1,2,3,4}{
\draw[Line](1CD\i)--(2CD\j);
}}
\foreach \i in {1,2,3,4}{
  \foreach \j in {1,2}{
\draw[Line](2CD\i)--(3CD\j);
}}
\end{scope}

 \tikzset{
    comp/.style = {draw,
        minimum width =18mm,
        minimum height = 15mm,
        inner sep= 0pt,
        rounded corners=1pt,
       draw = BlueLine,
       fill=cyan!10,
       line width=1.2pt
    }
}
\begin{scope}[local bounding box=COMPUTER,scale=0.6, every node/.append style={transform shape}]
 \node[comp](COM){};
 \draw[draw = BlueLine,line width=1.0pt]
 ($(COM.north west)!0.85!(COM.south west)$)-- ($(COM.north east)!0.85!(COM.south east)$);
\draw[draw = BlueLine,line width=1.0pt]($(COM.south west)!0.4!(COM.south east)$)--++(270:0.2)coordinate(DL);
\draw[draw = BlueLine,line width=1.0pt]($(COM.south west)!0.6!(COM.south east)$)--++(270:0.2)coordinate(DD);
\draw[draw = BlueLine,line width=3.0pt,shorten <=-3mm,shorten >=-3mm](DL)--(DD);
\end{scope}
%
\pic[shift={(0,-0.4)}] at  (HIS){data={scalefac=0.35,picname=1,channelcolor=green!70!black, Linewidth=0.4pt}};
\pic[shift={(0,0)}] at  (MLA){brain={scalefac=0.9,picname=1,filllcolor=orange!30!, Linewidth=0.7pt}};
\pic[shift={(0,-0.4)}] at  (SYN){data={scalefac=0.35,picname=1,channelcolor=cyan!70!black, Linewidth=0.4pt}};
\pic[shift={(0.25,-0.35)}] at  (SYN){tube={scalefac=1.2,picname=1,filllcolor=blue!90!, Linewidth=0.5pt}};
\pic[shift={(0.13,-0.00)}] at  (REA){factory={scalefac=0.9,picname=1,filllcolor=brown!, Linewidth=0.5pt}};
\pic[shift={(-0.32,-0.65)}] at (REA) {cloud={scalefac=0.5, Linewidth=1.0pt}};
\pic[shift={(-0.16,-0.1)}] at  (SIM){square={scalefac=0.35,picname=1,channelcolor=red, Linewidth=0.5pt}};
%
\pic[shift={(0,0)}] at  ($(SYN)!0.55!(HIS)$){plus={scalefac=0.4,channelcolor=violet}};
%
\node[below=1mm of SIM]{Simulation model};
\node[below=1mm of SYN]{Synthetic data};
\node[below=1mm of REA]{Real system};;
\node[below=1mm of HIS]{Historical  data};
\node[below=1mm of MLA]{ML algorithm};
\node[below=1mm of TRA]{Trained ML model};
\end{tikzpicture}

```
**Synthetic Data Augmentation**: Combining algorithmically generated data with historical datasets expands training set size and diversity, mitigating limitations caused by scarce or biased real-world data and improving model generalization. This approach enables robust machine learning system development when acquiring sufficient real-world data is impractical or unethical. Source: [anylogic](HTTPS://www.anylogic.com/features/artificial-intelligence/synthetic-data/).
:::

Advancements in generative modeling techniques, such as diffusion models and flow-matching algorithms[^fn-diffusion-flow], Generative Adversarial Networks (GANs)[^fn-gan], and Variational Autoencoders (VAEs)[^fn-vae], have greatly enhanced the quality of synthetic data. These techniques can produce data that closely resembles real-world distributions, making it suitable for applications ranging from computer vision to natural language processing. For example, GANs have been used to generate synthetic images for object recognition tasks, creating diverse datasets that are almost indistinguishable from real-world images. Similarly, synthetic data has been leveraged to simulate speech patterns, enhancing the robustness of voice recognition systems.

[^fn-diffusion-flow]: **Diffusion models** use noise prediction across time to simulate generation, while **flow-matching** algorithms minimize the displacement between source and target distributions.
[^fn-gan]: **Generative Adversarial Networks (GANs)**: Machine learning models with a generator creating data and a discriminator assessing its realism.
[^fn-vae]: **Variational Autoencoders (VAEs)**: Generative models that encode data into a latent space and decode it to generate new samples.

Synthetic data has become particularly valuable in domains where obtaining real-world data is either impractical or costly.
The automotive industry has embraced synthetic data to train autonomous vehicle systems; there are only so many cars you can physically crash to get crash-test data that might help an ML system know how to avoid crashes in the first place. Capturing real-world scenarios, especially rare edge cases such as near-accidents or unusual road conditions, is inherently difficult. Synthetic data allows researchers to [simulate these scenarios in a controlled virtual environment](https://www.nvidia.com/en-us/use-cases/autonomous-vehicle-simulation/), ensuring that models are trained to handle a wide range of conditions. This approach has proven invaluable for advancing the capabilities of self-driving cars.

Another important application of synthetic data lies in augmenting existing datasets. Introducing variations into datasets enhances model robustness by exposing the model to diverse conditions. For instance, in speech recognition, data augmentation techniques like SpecAugment [@park2019specaugment] introduce noise, shifts, or pitch variations, enabling models to generalize better across different environments and speaker styles. This principle extends to other domains as well, where synthetic data can fill gaps in underrepresented scenarios or edge cases.

In addition to expanding datasets, synthetic data addresses critical ethical and privacy concerns. Unlike real-world data, synthetic data attempts to not tie back to specific individuals or entities. This makes it especially useful in sensitive domains such as finance, healthcare, or human resources, where data confidentiality is paramount. The ability to preserve statistical properties while removing identifying information allows researchers to maintain high ethical standards without compromising the quality of their models. In healthcare, privacy regulations such as [GDPR](https://gdpr.eu/)[^fn-GDPR] and [HIPAA](https://www.hhs.gov/hipaa/for-professionals/privacy/laws-regulations/index.html)[^fn-HIPAA] limit the sharing of sensitive patient information. Synthetic data generation enables the creation of realistic yet anonymized datasets that can be used for training diagnostic models without compromising patient privacy.

[^fn-GDPR]: **General Data Protection Regulation (GDPR)**: A regulation in EU law on data protection and privacy in the European Union and the European Economic Area.
[^fn-HIPAA]: **Health Insurance Portability and Accountability Act (HIPAA)**: A US law designed to provide privacy standards to protect patients' medical records and other health information.

Poorly generated data can misrepresent underlying real-world distributions, introducing biases or inaccuracies that degrade model performance. Validating synthetic data against real-world benchmarks is essential to ensure its reliability. Additionally, models trained primarily on synthetic data must be rigorously tested in real-world scenarios to confirm their ability to generalize effectively. Another challenge is the potential amplification of biases present in the original datasets used to inform synthetic data generation. If these biases are not carefully addressed, they may be inadvertently reinforced in the resulting models. A critical consideration is maintaining proper balance between synthetic and real-world data during training - if models are overly trained on synthetic data, their outputs may become nonsensical and model performance may collapse.

Synthetic data has revolutionized the way machine learning systems are trained, providing flexibility, diversity, and scalability in data preparation. However, as its adoption grows, practitioners must remain vigilant about its limitations and ethical implications. By combining synthetic data with rigorous validation and thoughtful application, machine learning researchers and engineers can unlock its full potential while ensuring reliability and fairness in their systems.

### Continuing the KWS Example {#sec-data-engineering-continuing-kws-example-b2f4}

KWS is an excellent case study of how different data collection approaches can be combined effectively. Each method we've discussed plays a role in building robust wake word detection systems, albeit with different trade-offs:

Pre-existing datasets like Google's Speech Commands [@warden2018speech] provide a foundation for initial development, offering carefully curated voice samples for common wake words. However, these datasets often lack diversity in accents, environments, and languages, necessitating additional data collection strategies.

Web scraping can supplement these baseline datasets by gathering diverse voice samples from video platforms, podcast repositories, and speech databases. This helps capture natural speech patterns and wake word variations, though careful attention must be paid to audio quality and privacy considerations when scraping voice data.

Crowdsourcing becomes valuable for collecting specific wake word samples across different demographics and environments. Platforms like Amazon Mechanical Turk can engage contributors to record wake words in various accents, speaking styles, and background conditions. This approach is particularly useful for gathering data for underrepresented languages or specific acoustic environments.

Synthetic data generation helps fill remaining gaps by creating unlimited variations of wake word utterances. Using speech synthesis [@werchniak2021exploring] and audio augmentation techniques, developers can generate training data that captures different acoustic environments (busy streets, quiet rooms, moving vehicles), speaker characteristics (age, accent, gender), and background noise conditions.

This multi-faceted approach to data collection enables the development of KWS systems that perform robustly across diverse real-world conditions. The combination of methods helps address the unique challenges of wake word detection, from handling various accents and background noise to maintaining consistent performance across different devices and environments.

## Data Ingestion {#sec-data-engineering-data-ingestion-81f3}

The collected data must be reliably and efficiently ingested into our ML systems through well-designed data pipelines. This transformation presents several challenges that ML engineers must address.

### Ingestion Patterns {#sec-data-engineering-ingestion-patterns-0f03}

In ML systems, data ingestion typically follows two primary patterns: batch ingestion and stream ingestion. Each pattern has distinct characteristics and use cases that students should understand to design effective ML systems.

Batch ingestion involves collecting data in groups or batches over a specified period before processing. This method is appropriate when real-time data processing is not critical and data can be processed at scheduled intervals. It's also useful for loading large volumes of historical data. For example, a retail company might use batch ingestion to process daily sales data overnight, updating their ML models for inventory prediction each morning [@akidau2015dataflow].

In contrast, stream ingestion processes data in real-time as it arrives. This pattern is crucial for applications requiring immediate data processing, scenarios where data loses value quickly, and systems that need to respond to events as they occur. A financial institution, for instance, might use stream ingestion for real-time fraud detection, processing each transaction as it occurs to flag suspicious activity immediately [@kleppmann2017designing].

Many modern ML systems employ a hybrid approach, combining both batch and stream ingestion to handle different data velocities and use cases. This flexibility allows systems to process both historical data in batches and real-time data streams, providing a comprehensive view of the data landscape.

### ETL and ELT Comparison {#sec-data-engineering-etl-elt-comparison-ac5b}

When designing data ingestion pipelines for ML systems, it's necessary to understand the differences between Extract, Transform, Load (ETL) and Extract, Load, Transform (ELT) approaches, as illustrated in @fig-etl-vs-elt. These paradigms determine when data transformations occur relative to the loading phase, significantly impacting the flexibility and efficiency of your ML pipeline.

::: {#fig-etl-vs-elt fig-env="figure" fig-pos="htb"}
```{.tikz}
\begin{tikzpicture}[line join=round,font=\small\usefont{T1}{phv}{m}{n}]
\tikzset{
 Line/.style={line width=0.75pt,black!50,text=black},
 LineD/.style={line width=0.5pt,black!50,text=black,dashed},
}

\tikzset{
channel/.pic={
\pgfkeys{/channel/.cd, #1}
\begin{scope}[yscale=\scalefac,xscale=\scalefac,every node/.append style={scale=\scalefac}]
\node[rectangle,draw=\drawchannelcolor,line width=0.5pt,fill=\channelcolor!50,
minimum width=50,minimum height=28.5](\picname){};
\end{scope}
        },
cyl/.pic={
\pgfkeys{/channel/.cd, #1}
\begin{scope}[yscale=\scalefac,xscale=\scalefac,every node/.append style={scale=\scalefac}]
\node[cylinder, draw=\drawchannelcolor,shape border rotate=90, aspect=1.99,inner ysep=0pt,
    minimum height=20mm,minimum width=21mm, cylinder uses custom fill,
 cylinder body fill=\channelcolor!10,cylinder end fill=\channelcolor!35](\picname){};
\end{scope}
        },
tableicon/.pic={
\pgfkeys{/channel/.cd, #1}
    \begin{scope}[yscale=\scalefac,xscale=\scalefac,every node/.append style={scale=\scalefac}]
      \draw[line width=0.5pt,fill=\channelcolor!20] (0,0)coordinate(DO\picname)
      rectangle (2,1.5)coordinate(GO\picname);
% Horizontal line
      \foreach \y in {0.5,1} {
        \draw (0,\y) -- (2,\y);
      }
      % Vertical line
      \foreach \x in {0.5,1,1.5} {
        \draw (\x,0) -- (\x,1.5);
      }
    \end{scope}
  }
}

\pgfkeys{
  /channel/.cd,
  channelcolor/.store in=\channelcolor,
  drawchannelcolor/.store in=\drawchannelcolor,
  scalefac/.store in=\scalefac,
  picname/.store in=\picname,
  channelcolor=BrownLine,
  drawchannelcolor=BrownLine,
  scalefac=1,
  picname=C
}
% #1 number of teeths
% #2 radius intern
% #3 radius extern
% #4 angle from start to end of the first arc
% #5 angle to decale the second arc from the first
% #6 inner radius to cut off
\newcommand{\gear}[6]{%
  (0:#2)
  \foreach \i [evaluate=\i as \n using {\i-1)*360/#1}] in {1,...,#1}{%
    arc (\n:\n+#4:#2) {[rounded corners=1.5pt] -- (\n+#4+#5:#3)
    arc (\n+#4+#5:\n+360/#1-#5:#3)} --  (\n+360/#1:#2)
  }%
  (0,0) circle[radius=#6];
}
\begin{scope}[local bounding box=RIGHT,shift={(0,0)},
scale=1,every node/.append style={scale=1}]
\begin{scope}[local bounding box=TARGET,shift={(0,0)},
scale=1,every node/.append style={scale=1}]
\scoped[on background layer]
\pic at(0,0) {cyl={scalefac=1.95,picname=1-CYL}};
\node[align=center]at($(1-CYL.before top)!0.5!(1-CYL.after top)$){Target\\ (MPP database)};
%%
\begin{scope}[local bounding box=GEAR,shift={(-0.80,0.3)},
scale=1,every node/.append style={scale=1}]
\colorlet{black}{brown!70!black}
\fill[draw=none,fill=black,even odd rule,xshift=-2mm]coordinate(GE1)\gear{10}{0.23}{0.28}{10}{2}{0.1};
\fill[draw=none,fill=black,even odd rule,xshift=2.9mm,yshift=-0.6mm]coordinate(GE2)\gear{10}{0.18}{0.22}{10}{2}{0.08};
\fill[draw=none,fill=black,even odd rule,xshift=-5.7mm,yshift=-2.8mm]coordinate(GE3)\gear{10}{0.15}{0.19}{10}{2}{0.08};
\node[draw=none,inner xsep=8,inner ysep=8,yshift=0mm,
           fill=none,fit=(GE1)(GE2)(GE3),line width=1.0pt](BB1){};
\node[below=-2pt of BB1,align=center]{Staging\\ tables};
\end{scope}

\begin{scope}[local bounding box=TAB,shift={(0.1,-0.25)},
scale=1,every node/.append style={scale=1}]
  \pic at (0,0) {tableicon={scalefac=0.35,channelcolor=red,picname=T1}}coordinate(GE1);
  \pic at (0.85,0){tableicon={scalefac=0.254,channelcolor=green,picname=T2}}coordinate(GE2);
  \pic at (0.85,0.5){tableicon={scalefac=0.23,channelcolor=cyan,picname=T3}}coordinate(GE3);
    \pic at (0.15,0.65){tableicon={scalefac=0.18,channelcolor=orange,picname=T4}}coordinate(GE4);
\scoped[on background layer]
\node[draw=black!60,inner xsep=4,inner ysep=5,yshift=0.5mm,
           fill=yellow!20,fit=(DOT1)(GOT2)(GOT3),line width=1.0pt](BB2){};
\node[below=1pt of BB2,align=center]{Final\\ tables};
\end{scope}
\end{scope}

\begin{scope}[local bounding box=SOURCE,shift={(-4.5,0)},
scale=1,every node/.append style={scale=1}]
\begin{scope}[local bounding box=SOURCE1,shift={(0,1.8)},
scale=1,every node/.append style={scale=1}]
\pic at(0,0) {cyl={scalefac=0.75,channelcolor=violet!80!,picname=2-CYL}};
\node at(2-CYL){Source 1};
\end{scope}

\begin{scope}[local bounding box=SOURCE2,shift={(0,0.1)},
scale=1,every node/.append style={scale=1}]
\scoped[on background layer]
\pic at(0,0) {cyl={scalefac=0.75,channelcolor=orange!80!,picname=3-CYL}};
\node at(3-CYL){Source 2};
\end{scope}

\begin{scope}[local bounding box=SOURCE3,shift={(-0.15,-1.2)},
scale=1,every node/.append style={scale=1}]
\foreach \j in {1,2,3} {
\pic at ({\j*0.15}, {-0.15*\j}) {channel={scalefac=1.15,channelcolor=green!40!,picname=\j-CH1}};
}
\node at(3-CH1){Source 3};
\end{scope}
\foreach \j in {1,2,3} {
\draw[Line,-latex,shorten >=10pt,shorten <=10pt](SOURCE\j.east)--(TARGET.west);
}
\end{scope}
\path[red](3-CH1.south)--++(0,-0.6)-|coordinate[pos=0.35](SR1)(1-CYL.south);
\node[single arrow, draw=black,thick, fill=VioletL,
      minimum width = 17pt, single arrow head extend=3pt,
      minimum height=9mm](AR1)at(SR1) {};
\node[left=6pt of AR1,anchor=east]{Extract \& Load};
\node[right=6pt of AR1,anchor=west]{Transform};
\node[below=8pt of AR1]{\normalsize E \textcolor{red}{$\to$ L $\to$ T}};
\end{scope}
%%%%%%%%%%%%%
%LEFT
\begin{scope}[local bounding box=LEFT,shift={(-8,0)},
scale=1,every node/.append style={scale=1}]
\begin{scope}[local bounding box=TARGET,shift={(0,0)},
scale=1,every node/.append style={scale=1}]
\pic at(0,0) {cyl={scalefac=1.25,picname=1-CYL}};
\node at(1-CYL){Target};
\end{scope}
%%
\begin{scope}[local bounding box=GEAR,shift={(-3.2,0.3)},
scale=1.5,every node/.append style={scale=1}]
\colorlet{black}{brown!70!black}
\fill[draw=none,fill=black,even odd rule,xshift=-2mm]coordinate(GE1)\gear{10}{0.23}{0.28}{10}{2}{0.1};
\fill[draw=none,fill=black,even odd rule,xshift=2.9mm,yshift=-0.6mm]coordinate(GE2)\gear{10}{0.18}{0.22}{10}{2}{0.08};
\fill[draw=none,fill=black,even odd rule,xshift=-5.7mm,yshift=-2.8mm]coordinate(GE3)\gear{10}{0.15}{0.19}{10}{2}{0.08};
\node[draw=none,inner xsep=8,inner ysep=8,yshift=0mm,
           fill=none,fit=(GE1)(GE2)(GE3),line width=1.0pt](BB1){};
\end{scope}

\begin{scope}[local bounding box=SOURCE,shift={(-6.9,-0.14)},
scale=1,every node/.append style={scale=1}]
\begin{scope}[local bounding box=SOURCE1,shift={(0,1.8)},
scale=1,every node/.append style={scale=1}]
\pic at(0,0) {cyl={scalefac=0.75,channelcolor=violet!80!,picname=2-CYL}};
\node at(2-CYL){Source 1};
\end{scope}

\begin{scope}[local bounding box=SOURCE2,shift={(0,0.1)},
scale=1,every node/.append style={scale=1}]
\scoped[on background layer]
\pic at(0,0) {cyl={scalefac=0.75,channelcolor=orange!80!,picname=3-CYL}};
\node at(3-CYL){Source 2};
\end{scope}

\begin{scope}[local bounding box=SOURCE3,shift={(-0.15,-1.2)},
scale=1,every node/.append style={scale=1}]
\foreach \j in {1,2,3} {
\pic at ({\j*0.15}, {-0.15*\j}) {channel={scalefac=1.15,channelcolor=green!40!,picname=\j-CH1}};
}
\node at(3-CH1){Source 3};
\end{scope}
\foreach \j in {1,2,3} {
\draw[Line,-latex,shorten >=10pt,shorten <=10pt](SOURCE\j.east)--(BB1.west);
}\draw[Line,-latex,shorten >=5pt,shorten <=5pt](BB1.08)--(TARGET.west);
\end{scope}
\path[red](3-CH1.south)--++(0,-0.5)-|coordinate[pos=0.35](SR1)(1-CYL.south);
\node[single arrow, draw=black,thick, fill=VioletL,
      minimum width = 17pt, single arrow head extend=3pt,
      minimum height=9mm](AR1)at(SR1) {};
\node[left=6pt of AR1,anchor=east](TRA){Transform};
\node[right=6pt of AR1,anchor=west]{Load};
\node[left=4pt of TRA,single arrow, draw=black,thick, fill=VioletL,
      minimum width = 17pt, single arrow head extend=3pt,
      minimum height=9mm](AR2) {};
\node[left=6pt of AR2,anchor=east]{Extract};
\node[below=8pt of TRA]{\normalsize E \textcolor{red}{$\to$ T $\to$ L}};
\end{scope}
\draw[line width=2pt,red!40]($(LEFT.north east)!0.5!(RIGHT.north west)$)--
($(LEFT.south east)!0.5!(RIGHT.south west)$);
\end{tikzpicture}
```
**Data Pipeline Architectures**: ETL pipelines transform data *before* loading it into a data warehouse, while ELT pipelines load raw data first and transform it within the warehouse, impacting system flexibility and resource allocation for machine learning workflows. Choosing between ETL and ELT depends on data volume, transformation complexity, and the capabilities of the target data storage system.
:::

ETL is a well-established paradigm in which data is first gathered from a source, then transformed to match the target schema or model, and finally loaded into a data warehouse or other repository. This approach typically results in data being stored in a ready-to-query format, which can be advantageous for ML systems that require consistent, pre-processed data. For instance, an ML system predicting customer churn might use ETL to standardize and aggregate customer interaction data from multiple sources before loading it into a format suitable for model training [@inmon2005building].

However, ETL can be less flexible when schemas or requirements change frequently, a common occurrence in evolving ML projects. This is where the ELT approach comes into play. ELT reverses the order by first loading raw data and then applying transformations as needed. This method is often seen in modern data lake or schema-on-read[^fn-schema] environments, allowing for a more agile approach when addressing evolving analytical needs in ML systems.

[^fn-schema]: **Schema-on-read**: A flexible approach where data structure is defined at access time, not during ingestion, enabling versatile use of raw data.

By deferring transformations, ELT can accommodate varying uses of the same dataset, which is particularly useful in exploratory data analysis phases of ML projects or when multiple models with different data requirements are being developed simultaneously. However, it's important to note that ELT places greater demands on storage systems and query engines, which must handle large amounts of unprocessed information.

In practice, many ML systems employ a hybrid approach, selecting ETL or ELT on a case-by-case basis depending on the specific requirements of each data source or ML model. For example, a system might use ETL for structured data from relational databases where schemas are well-defined and stable, while employing ELT for unstructured data like text or images where transformation requirements may evolve as the ML models are refined.

### Data Source Integration {#sec-data-engineering-data-source-integration-f2aa}

Integrating diverse data sources is a key challenge in data ingestion for ML systems. Data may come from various origins, including databases, APIs, file systems, and IoT devices. Each source may have its own data format, access protocol, and update frequency.

To effectively integrate these sources, ML engineers must develop robust connectors or adapters for each data source. These connectors handle the specifics of data extraction, including authentication, rate limiting, and error handling. For example, when integrating with a REST API, the connector would manage API keys, respect rate limits, and handle HTTP status codes appropriately.

Furthermore, source integration often involves data transformation at the ingestion point. This might include parsing JSON or XML responses, converting timestamps to a standard format, or performing basic data cleaning operations. The goal is to standardize the data format as it enters the ML pipeline, simplifying downstream processing.

It's also essential to consider the reliability and availability of data sources. Some sources may experience downtime or have inconsistent data quality. Implementing retry mechanisms, data quality checks, and fallback procedures can help ensure a steady flow of reliable data into the ML system.

### Validation Techniques {#sec-data-engineering-validation-techniques-0eff}

Data validation is an important step in the ingestion process, ensuring that incoming data meets quality standards and conforms to expected schemas. This step helps prevent downstream issues in ML pipelines caused by data anomalies or inconsistencies.

At the ingestion stage, validation typically encompasses several key aspects. First, it checks for schema conformity, ensuring that incoming data adheres to the expected structure, including data types and field names. Next, it verifies data ranges and constraints, confirming that numeric fields fall within expected ranges and that categorical fields contain valid values. Completeness checks are also performed, looking for missing or null values in required fields. Additionally, consistency checks ensure that related data points are logically coherent [@gudivada2017data].

For example, in a healthcare ML system ingesting patient data, validation might include checking that age values are positive integers, diagnosis codes are from a predefined set, and admission dates are not in the future. By implementing robust validation at the ingestion stage, ML engineers can detect and handle data quality issues early, significantly reducing the risk of training models on flawed or inconsistent data.

### Error Management {#sec-data-engineering-error-management-695b}

Error handling in data ingestion is essential for building resilient ML systems. Errors can occur at various points in the ingestion process, from source connection issues to data validation failures. Effective error handling strategies ensure that the ML pipeline can continue to operate even when faced with data ingestion challenges.

A key concept in error handling is graceful degradation. This involves designing systems to continue functioning, possibly with reduced capabilities, when faced with partial data loss or temporary source unavailability. Implementing intelligent retry logic for transient errors, such as network interruptions or temporary service outages, is another important aspect of robust error handling. Many ML systems employ the concept of dead letter queues[^fn-dlq], using separate storage for data that fails processing. This allows for later analysis and potential reprocessing of problematic data [@kleppmann2017designing].

[^fn-dlq]: **Dead Letter Queues**: Queues that store unprocessed messages for analysis or reprocessing.

For instance, in a financial ML system ingesting market data, error handling might involve falling back to slightly delayed data sources if real-time feeds fail, while simultaneously alerting the operations team to the issue. This approach ensures that the system continues to function and that responsible parties are aware of and can address the problem.

This ensures that downstream processes have access to reliable, high-quality data for training and inference tasks, even in the face of ingestion challenges. Understanding these concepts of data validation and error handling is essential for students and practitioners aiming to build robust, production-ready ML systems.

Once ingestion is complete and data is validated, it is typically loaded into a storage environment suited to the organization's analytical or machine learning needs. Some datasets flow into data warehouses for structured queries, whereas others are retained in data lakes for exploratory or large-scale analyses. Advanced systems may also employ feature stores to provide standardized features for machine learning.

### Continuing the KWS Example {#sec-data-engineering-continuing-kws-example-8152}

A production KWS system typically employs both streaming and batch ingestion patterns. The streaming pattern handles real-time audio data from active devices, where wake words must be detected with minimal latency. This requires careful implementation of pub/sub mechanisms—for example, using Apache Kafka-like streams to buffer incoming audio data and enable parallel processing across multiple inference servers.

Simultaneously, the system processes batch data for model training and updates. This includes ingesting new wake word recordings from crowdsourcing efforts, synthetic data from voice generation systems, and validated user interactions. The batch processing typically follows an ETL pattern, where audio data is preprocessed (normalized, filtered, segmented) before being stored in a format optimized for model training.

KWS systems must integrate data from diverse sources, such as real-time audio streams from deployed devices, crowdsourced recordings from data collection platforms etc. Each source presents unique challenges. Real-time audio streams require rate limiting to prevent system overload during usage spikes. Crowdsourced data needs robust validation to ensure recording quality and correct labeling. Synthetic data must be verified for realistic representation of wake word variations.

KWS systems employ sophisticated error handling mechanisms due to the nature of voice interaction. When processing real-time audio, dead letter queues store failed recognition attempts for analysis, helping identify patterns in false negatives or system failures. Data validation becomes particularly important for maintaining wake word detection accuracy—incoming audio must be checked for quality issues like clipping, noise levels, and appropriate sampling rates.

For example, consider a smart home device processing the wake word "Alexa." The ingestion pipeline must validate:

* Audio quality metrics (signal-to-noise ratio, sample rate, bit depth)
* Recording duration (typically 1-2 seconds for wake words)
* Background noise levels
* Speaker proximity indicators

Invalid samples are routed to dead letter queues for analysis, while valid samples are processed in real-time for wake word detection.

This case study illustrates how real-world ML systems must carefully balance different ingestion patterns, handle multiple data sources, and maintain robust error handling—all while meeting strict latency and reliability requirements. The lessons from KWS systems apply broadly to other ML applications requiring real-time processing capabilities alongside continuous model improvement.

## Data Processing {#sec-data-engineering-data-processing-60bd}

Data processing is a stage in the machine learning pipeline that transforms raw data into a format suitable for model training and inference. This stage encompasses several key activities, each playing a role in preparing data for effective use in ML systems. The approach to data processing is closely tied to the ETL (Extract, Transform, Load) or ELT (Extract, Load, Transform) paradigms discussed earlier.

In traditional ETL workflows, much of the data processing occurs before the data is loaded into the target system. This approach front-loads the cleaning, transformation, and feature engineering steps, ensuring that data is in a ready-to-use state when it reaches the data warehouse or ML pipeline. ETL is often preferred when dealing with structured data or when there's a need for significant data cleansing before analysis.

Conversely, in ELT workflows, raw data is first loaded into the target system, and transformations are applied afterwards. This approach, often used with data lakes, allows for more flexibility in data processing. It's particularly useful when dealing with unstructured or semi-structured data, or when the exact transformations needed are not known in advance. In ELT, many of the data processing steps we'll discuss might be performed on-demand or as part of the ML pipeline itself.

The choice between ETL and ELT can impact how and when data processing occurs in an ML system. For instance, in an ETL-based system, data cleaning and initial transformations might happen before the data even reaches the ML team. In contrast, an ELT-based system might require ML engineers to handle more of the data processing tasks as part of their workflow.

Regardless of whether an organization follows an ETL or ELT approach, understanding the following data processing steps is crucial for ML practitioners. These processes ensure that data is clean, relevant, and optimally formatted for machine learning algorithms.

### Cleaning Techniques {#sec-data-engineering-cleaning-techniques-4078}

Data cleaning involves identifying and correcting errors, inconsistencies, and inaccuracies in datasets. Raw data frequently contains issues such as missing values, duplicates, or outliers that can significantly impact model performance if left unaddressed.

In practice, data cleaning might involve removing duplicate records, handling missing values through imputation or deletion, and correcting formatting inconsistencies. For instance, in a customer database, names might be inconsistently capitalized or formatted. A data cleaning process would standardize these entries, ensuring that "John Doe," "john doe," and "DOE, John" are all treated as the same entity.

Outlier detection and treatment is another important aspect of data cleaning. Outliers can sometimes represent valuable information about rare events, but they can also be the result of measurement errors or data corruption. ML practitioners must carefully consider the nature of their data and the requirements of their models when deciding how to handle outliers.

### Data Quality Assessment {#sec-data-engineering-data-quality-assessment-4cc7}

Quality assessment goes hand in hand with data cleaning, providing a systematic approach to evaluating the reliability and usefulness of data. This process involves examining various aspects of data quality, including accuracy, completeness, consistency, and timeliness.

Tools and techniques for quality assessment range from simple statistical measures to more complex machine learning-based approaches. For example, data profiling tools can provide summary statistics and visualizations that help identify potential quality issues. More advanced techniques might involve using unsupervised learning algorithms to detect anomalies or inconsistencies in large datasets.

Establishing clear quality metrics and thresholds is essential for maintaining data quality over time. These metrics might include the percentage of missing values, the frequency of outliers, or measures of data freshness. Regular quality assessments help ensure that data entering the ML pipeline meets the necessary standards for reliable model training and inference.

### Transformation Techniques {#sec-data-engineering-transformation-techniques-e976}

Data transformation converts the data from its raw form into a format more suitable for analysis and modeling. This process can include a wide range of operations, from simple conversions to complex mathematical transformations.

Common transformation tasks include normalization and standardization, which scale numerical features to a common range or distribution. For example, in a housing price prediction model, features like square footage and number of rooms might be on vastly different scales. Normalizing these features ensures that they contribute more equally to the model's predictions [@bishop2006pattern].

Other transformations might involve encoding categorical variables, handling date and time data, or creating derived features. For instance, one-hot encoding[^fn-one-hot] is often used to convert categorical variables into a format that can be readily understood by many machine learning algorithms.

[^fn-one-hot]: **One-Hot Encoding**: Converts categorical variables into binary vectors, where each category is represented by a unique vector with one element set to 1 and the rest to 0. This allows categorical data to be used in ML models requiring numerical input.

### Feature Engineering {#sec-data-engineering-feature-engineering-20d6}

Feature engineering is the process of using domain knowledge to create new features that make machine learning algorithms work more effectively. This step is often considered more of an art than a science, requiring creativity and deep understanding of both the data and the problem at hand.

Feature engineering might involve combining existing features, extracting information from complex data types, or creating entirely new features based on domain insights. For example, in a retail recommendation system, engineers might create features that capture the recency, frequency, and monetary value of customer purchases, known as RFM analysis [@kuhn2013applied].

The importance of feature engineering cannot be overstated. Well-engineered features can often lead to significant improvements in model performance, sometimes outweighing the impact of algorithm selection or hyperparameter tuning.

### Processing Pipeline Design {#sec-data-engineering-processing-pipeline-design-e27a}

Processing pipelines bring together the various data processing steps into a coherent, reproducible workflow. These pipelines ensure that data is consistently prepared across training and inference stages, reducing the risk of data leakage and improving the reliability of ML systems.

Modern ML frameworks and tools often provide capabilities for building and managing data processing pipelines. For instance, Apache Beam and TensorFlow Transform allow developers to define data processing steps that can be applied consistently during both model training and serving.

Effective pipeline design involves considerations such as modularity, scalability, and version control. Modular pipelines allow for easy updates and maintenance of individual processing steps. Version control for pipelines is crucial, ensuring that changes in data processing can be tracked and correlated with changes in model performance. This modular breakdown of pipeline components is well illustrated by TensorFlow Extended in @fig-tfx-pipeline-example, which shows the complete flow from initial data ingestion through to final model deployment.

::: {#fig-tfx-pipeline-example fig-env="figure" fig-pos="htb"}
```{.tikz}
\begin{tikzpicture}[line join=round,font=\usefont{T1}{phv}{m}{n}\small]
\tikzset{%
    Line/.style={line width=0.75pt,black!50,text=black
},
  Box/.style={align=flush center,
    inner xsep=2pt,
    node distance=0.45,
    draw=BlueLine,
    line width=0.75pt,
     top color=white, bottom color=BlueL,
    text width=27mm,
    minimum width=27mm, minimum height=8mm
  },
  Box2/.style={Box,draw=GreenLine,
    top color=white, bottom color=GreenL
  },
}

\tikzset{
channel/.pic={
\pgfkeys{/channel/.cd, #1}
\begin{scope}[yscale=\scalefac,xscale=\scalefac,every node/.append style={scale=\scalefac}]
\draw[draw=BrownLine,fill=BrownLine!10](0,0.20)coordinate(W1)--
(0.75,-0.20)coordinate(W2)coordinate(\picname-W2)--(1.75,0.4)coordinate(W3)--
(1.0,0.8)coordinate(W4)coordinate(\picname-W4)--cycle;
\draw[BrownLine,shorten <=4pt,shorten >=5pt]($(W4)!0.3!(W1)$)--($(W3)!0.3!(W2)$);
\draw[BrownLine,shorten <=4pt,shorten >=7pt]($(W4)!0.5!(W1)$)--($(W3)!0.5!(W2)$);
\draw[BrownLine,shorten <=4pt,shorten >=9pt]($(W4)!0.7!(W1)$)--($(W3)!0.7!(W2)$);
\end{scope}
        },
}
\pgfkeys{
  /channel/.cd,
  channelcolor/.store in=\channelcolor,
  drawchannelcolor/.store in=\drawchannelcolor,
  scalefac/.store in=\scalefac,
  picname/.store in=\picname,
  channelcolor=BrownLine,
  drawchannelcolor=BrownLine,
  scalefac=1,
  picname=C
}

\node[Box](B1){ExampleGen};
\node[Box,below=of B1](B2){StatisticsGen};
\node[Box,below=of B2](B3){SchemaGen};
\node[Box,left=of B3](B4){Example Validator};
\node[Box,right=of B3](B5){Transform};
\node[Box2,below left=0.7 and -0.7 of B5](B6){Tuner};
\node[Box2,below right=0.7 and -0.7 of B5](B7){Trainer};
\node[Box2,below left=0.7 and -0.7 of B7](B8){Evaluator};
\node[Box2,below right=0.7 and -0.7 of B7](B9){Infra Validator};
\node[Box2,below=of B9](B10){Pusher};
%
\draw[Line,-latex](B1)edge (B2) (B2)edge (B3)
(B2) -|(B4);
\draw[Line,-latex](B1)-|(B5);
\draw[Line,-latex](B5)--++(0,-0.75)-|(B6);
\draw[Line,-latex](B5)--++(0,-0.75)-|(B7);
\draw[Line,-latex](B7)--++(0,-0.75)-|(B8);
\draw[Line,-latex](B7)--++(0,-0.75)-|(B9);
\draw[Line](B5)--(B3);
\draw[Line,-latex](B9)--(B10);
%
\begin{scope}[local bounding box=F1,shift={($(B10)+(-4.6,-2.25)$)},
scale=1,every node/.append style={scale=1}]
\foreach \j in {1,2,3} {
\pic at ({\j*0.02}, {0.16*\j}) {channel={scalefac=0.8,picname=1\j}};
}
\node[below=3pt of 11-W2,align=center]{Tensorflow\\ serving};
\end{scope}
\begin{scope}[local bounding box=F2,shift={($(B10)+(-2.6,-2.25)$)},
scale=1,every node/.append style={scale=1}]
\foreach \j in {1,2,3} {
\pic at ({\j*0.02}, {0.16*\j}) {channel={scalefac=0.8,picname=2\j}};
}
\node[below=3pt of 21-W2,align=center]{Tensorflow\\ JS};
\end{scope}
\begin{scope}[local bounding box=F3,shift={($(B10)+(-0.6,-2.25)$)},
scale=1,every node/.append style={scale=1}]
\foreach \j in {1,2,3} {
\pic at ({\j*0.02}, {0.16*\j}) {channel={scalefac=0.8,picname=3\j}};
}
\node[below=3pt of 31-W2,align=center]{Tensorflow\\ Lite};
\end{scope}
\foreach \j in {1,2,3} {
\draw[Line,-latex](B10)--++(0,-0.7)-|(\j3-W4);
}
\end{tikzpicture}
```
**Data Processing Pipeline**: A modular end-to-end ML pipeline, as implemented in TensorFlow extended, highlighting key stages from raw data ingestion to trained model deployment and serving. this decomposition enables independent development, versioning, and scaling of each component, improving maintainability and reproducibility of ML systems.
:::

### Scalability Considerations {#sec-data-engineering-scalability-considerations-d217}

As datasets grow larger and ML systems become more complex, the scalability of data processing becomes increasingly important. Processing large volumes of data efficiently often requires distributed computing approaches and careful consideration of computational resources.

Techniques for scaling data processing include parallel processing, where data is divided across multiple machines or processors for simultaneous processing. Distributed frameworks like Apache Spark are commonly used for this purpose, allowing data processing tasks to be scaled across large clusters of computers.

Another important consideration is the balance between preprocessing and on-the-fly computation. While extensive preprocessing can speed up model training and inference, it can also lead to increased storage requirements and potential data staleness. Some ML systems opt for a hybrid approach, preprocessing certain features while computing others on-the-fly during model training or inference.

Effective data processing is fundamental to the success of ML systems. By carefully cleaning, transforming, and engineering data, practitioners can significantly improve the performance and reliability of their models. As the field of machine learning continues to evolve, so too do the techniques and tools for data processing, making this an exciting and dynamic area of study and practice.

### Continuing the KWS Example {#sec-data-engineering-continuing-kws-example-fe8e}

A KWS system requires careful cleaning of audio recordings to ensure reliable wake word detection. Raw audio data often contains various imperfections—background noise, clipped signals, varying volumes, and inconsistent sampling rates. For example, when processing the wake word "Alexa," the system must clean recordings to standardize volume levels, remove ambient noise, and ensure consistent audio quality across different recording environments, all while preserving the essential characteristics that make the wake word recognizable.

Building on clean data, quality assessment becomes important for KWS systems. Quality metrics for KWS data are uniquely focused on audio characteristics, including signal-to-noise ratio (SNR), audio clarity scores, and speaking rate consistency. For instance, a KWS quality assessment pipeline might automatically flag recordings where background noise exceeds acceptable thresholds or where the wake word is spoken too quickly or unclearly, ensuring only high-quality samples are used for model training.

These quality metrics must be carefully calibrated to reflect real-world operating conditions. A robust training dataset incorporates both pristine recordings and samples containing controlled levels of environmental variations. For instance, while recordings with signal-masking interference are excluded, the dataset should include samples with measured background acoustics, variable speaker distances, and concurrent speech or other forms of audio signals. This approach to data diversity ensures the model maintains wake word detection reliability across the full spectrum of deployment environments and acoustic conditions.

Once quality is assured, transforming audio data for KWS involves converting raw waveforms into formats suitable for ML models. The typical transformation pipeline converts audio signals into spectrograms[^fn-spectrogram] or mel-frequency cepstral coefficients (MFCCs)[^fn-mfcc], standardizing the representation across different recording conditions. This transformation must be consistently applied across both training and inference, often with additional considerations for real-time processing on edge devices.

[^fn-spectrogram]: **Spectrogram**: A visual representation of the spectrum of frequencies in a signal as it varies over time, commonly used in audio processing.
[^fn-mfcc]: **Mel-Frequency Cepstral Coefficients (MFCCs)**: Features extracted from audio signals that represent the short-term power spectrum, widely used in speech and audio analysis.

@fig-spectrogram-example illustrates this transformation process. The top panel is a raw waveform of a simulated audio signal, which consists of a sine wave mixed with noise. This time-domain representation highlights the challenges posed by real-world recordings, where noise and variability must be addressed. The middle panel shows the spectrogram of the signal, which maps its frequency content over time. The spectrogram provides a detailed view of how energy is distributed across frequencies, making it easier to analyze patterns that could influence wake word recognition, such as the presence of background noise or signal distortions The bottom panel shows the MFCCs, derived from the spectrogram. These coefficients compress the audio information into a format that emphasizes speech-related characteristics, making them well-suited for KWS tasks.

![**Audio Feature Transformation**: Spectrograms and mel-frequency cepstral coefficients (mfccs) compress raw audio waveforms into representations that emphasize perceptually relevant characteristics for machine learning tasks. This transformation reduces noise and data dimensionality while preserving essential speech information, improving model performance in applications like keyword spotting.](images/png/kws_spectrogram.png){#fig-spectrogram-example}

With transformed data in hand, feature engineering for KWS focuses on extracting characteristics that help distinguish wake words from background speech. Engineers might create features capturing tonal variations, speech energy patterns, or temporal characteristics. For the wake word "Alexa," features might include energy distribution across frequency bands, pitch contours, and duration patterns that characterize typical pronunciations. While hand-engineered speech features have seen much success, learned features [@zeghidour2021leaf] are increasingly common.

In practice, bringing all these elements together, KWS processing pipelines must handle both batch processing for training and real-time processing for inference. The pipeline typically includes stages for audio preprocessing, feature extraction, and quality filtering. Importantly, these pipelines must be designed to operate efficiently on edge devices while maintaining consistent processing steps between training and deployment.

## Data Labeling {#sec-data-engineering-data-labeling-044f}

While data engineering encompasses many aspects of preparing data for machine learning systems, data labeling represents a particularly complex systems challenge. As training datasets grow to millions or billions of examples,[^fn-millions] the infrastructure supporting labeling operations becomes increasingly critical to system performance.

[^fn-millions]: Modern ML models often contain millions or billions of parameters to capture complex data patterns. A general rule of thumb in ML is to have a training dataset that is at least 10 times larger than the model's parameter count to ensure robust learning and avoid overfitting.

Modern machine learning systems must efficiently handle the creation, storage, and management of labels across their data pipeline. The systems architecture must support various labeling workflows while maintaining data consistency, ensuring quality, and managing computational resources effectively. These requirements compound when dealing with large-scale datasets or real-time labeling needs.

The systematic challenges extend beyond just storing and managing labels. Production ML systems need robust pipelines that integrate labeling workflows with data ingestion, preprocessing, and training components. These pipelines must maintain high throughput while ensuring label quality and adapting to changing requirements. For instance, a speech recognition system might need to continuously update its training data with new audio samples and corresponding transcription labels, requiring careful coordination between data collection, labeling, and training subsystems.

Infrastructure requirements vary significantly based on labeling approach and scale. Manual expert labeling may require specialized interfaces and security controls, while automated labeling systems need substantial compute resources for inference. Organizations must carefully balance these requirements against performance needs and resource constraints.

We explore how data labeling fundamentally shapes machine learning system design. From storage architectures to quality control pipelines, each aspect of the labeling process introduces unique technical challenges that ripple throughout the ML infrastructure. Understanding these systems-level implications is essential for building robust, scalable labeling solutions which are an integral part of data negineering.

### Types of Labels {#sec-data-engineering-types-labels-c660}

To build effective machine learning systems, we must first understand how different types of labels affect our system architecture and resource requirements. Let's explore this through a practical example: imagine building a smart city system that needs to detect and track various objects like vehicles, pedestrians, and traffic signs from video feeds. Labels capture information about key tasks or concepts.

* **Classification labels** are the simplest form, categorizing images with a specific tag or (in multi-label classification) tags (e.g., labeling an image as "car" or "pedestrian"). While conceptually straightforward, a production system processing millions of video frames must efficiently store and retrieve these labels.

* **Bounding boxes** go further by identifying object locations, drawing a box around each object of interest. Our system now needs to track not just what objects exist, but where they are in each frame. This spatial information introduces new storage and processing challenges, especially when tracking moving objects across video frames.

* **Segmentation maps** provide the most detailed information by classifying objects at the pixel level, highlighting each object in a distinct color. For our traffic monitoring system, this might mean precisely outlining each vehicle, pedestrian, and road sign. These detailed annotations significantly increase our storage and processing requirements.

@fig-labels illustrates the common label types:

![**Data Annotation Granularity**: Increasing levels of detail in data labeling—from bounding boxes to pixel-level segmentation—impact both annotation cost and potential model accuracy. Fine-grained segmentation provides richer information for training but demands significantly more labeling effort and storage capacity than coarser annotations.](images/png/CS249r_Labels_new.png){#fig-labels width=90%}

The choice of label format depends heavily on our system requirements and resource constraints [@10.1109/ICRA.2017.7989092]. While classification labels might suffice for simple traffic counting, autonomous vehicles need detailed segmentation maps to make precise navigation decisions. Leading autonomous vehicle companies often maintain hybrid systems that store multiple label types for the same data, allowing flexible use across different applications.

Beyond the core labels, production systems must also handle rich metadata. The Common Voice dataset [@ardila2020common], for instance, exemplifies this in its management of audio data for speech recognition. The system tracks speaker demographics for model fairness, recording quality metrics for data filtering, validation status for label reliability, and language information for multilingual support.

Modern labeling platforms have built sophisticated metadata management systems to handle these complex relationships. This metadata becomes important for maintaining and managing data quality and debugging model behavior. If our traffic monitoring system performs poorly in rainy conditions, having metadata about weather conditions during data collection helps identify and address the issue. The infrastructure must efficiently index and query this metadata alongside the primary labels.

The choice of label type cascades through our entire system design. A system built for simple classification labels would need significant modifications to handle segmentation maps efficiently. The infrastructure must optimize storage systems for the chosen label format, implement efficient data retrieval patterns for training, maintain quality control pipelines for validation, and manage version control for label updates. Resource allocation becomes particularly critical as data volume grows, requiring careful capacity planning across storage, compute, and networking components.

### Annotation Techniques {#sec-data-engineering-annotation-techniques-d939}

Manual labeling by experts is the primary approach in many annotation pipelines. This method produces high-quality results but also raises considerable system design challenges. For instance, in medical imaging systems, experienced radiologists offer essential annotations. Such systems necessitate specialized interfaces for accurate labeling, secure data access controls to protect patient privacy, and reliable version control mechanisms to monitor annotation revisions. Despite the dependable outcomes of expert labeling, the scarcity and high expenses of specialists render it challenging to implement on a large scale for extensive datasets.

As we discussed earlier, crowdsourcing offers a path to greater scalability by distributing annotation tasks across many annotators [@victor2019machine]. Crowdsourcing enables non-experts to distribute annotation tasks, often through dedicated platforms [@victor2019machine]. Several companies have emerged as leaders in this space, building sophisticated platforms for large-scale annotation. For instance, companies such as [Scale AI](https://scale.com/) specialize in managing thousands of concurrent annotators through their platform. [Appen](https://www.appen.com/) focuses on linguistic annotation and text data, while [Labelbox](https://labelbox.com/) has developed specialized tools for computer vision tasks. These platforms allow dataset creators to access a large pool of annotators, making it possible to label vast amounts of data relatively quickly.

Weakly supervised and programmatic methods represent a third approach, using automation to reduce manual effort [@ratner2018snorkel]. These systems leverage existing knowledge bases and heuristics to automatically generate labels. For example, distant supervision techniques might use a knowledge base to label mentions of companies in text data. While these methods can rapidly label large datasets, they require substantial compute resources for inference, sophisticated caching systems to avoid redundant computation, and careful monitoring to manage potential noise and bias.

Most production systems combine multiple annotation approaches to balance speed, cost, and quality. A common pattern employs programmatic labeling for initial coverage, followed by crowdsourced verification and expert review of uncertain cases. This hybrid approach requires careful system design to manage the flow of data between different annotation stages. The infrastructure must track label provenance, manage quality control at each stage, and ensure consistent data access patterns across different annotator types.

The choice of annotation method significantly impacts system architecture. Expert-only systems might employ centralized architectures with high-speed access to a single data store. Crowdsourcing demands distributed architectures to handle concurrent annotators. Automated systems need substantial compute resources and caching infrastructure. Many organizations implement tiered architectures where different annotation methods operate on different subsets of data based on complexity and criticality.

Clear guidelines and thorough training remain essential regardless of the chosen architecture. The system must provide consistent interfaces, documentation, and quality metrics across all annotation methods. This becomes particularly challenging when managing diverse annotator pools with varying levels of expertise. Some platforms address this by offering access to specialized annotators. For instance, providing medical professionals for healthcare datasets or domain experts for technical content.

### Label Quality Assessment {#sec-data-engineering-label-quality-assessment-0ce4}

Label quality is extremely important for machine learning system performance. A model can only be as good as its training data. However, ensuring quality at scale presents significant systems challenges. The fundamental challenge stems from label uncertainty.

@fig-hard-labels illustrates common failure modes in labeling systems: some errors arise from data quality issues (like the blurred frog image), while others require deep domain expertise (as with the black stork identification). Even with clear instructions and careful system design, some fraction of labels will inevitably be incorrect [@northcutt2021pervasive, @thyagarajan2023multilabel].

![**Labeling Ambiguity**: How subjective or difficult examples, such as blurry images or rare species, can introduce errors during data labeling, highlighting the need for careful quality control and potentially expert annotation. Source: [@northcutt2021pervasive].](images/png/label-errors-examples_new.png){#fig-hard-labels}

Production ML systems implement multiple layers of quality control to address these challenges. Typically, systematic quality checks continuously monitor the labeling pipeline. These systems randomly sample labeled data for expert review and employ statistical methods to flag potential errors. The infrastructure must efficiently process these checks across millions of examples without creating bottlenecks in the labeling pipeline.

Collecting multiple labels per data point, often referred to as "consensus labeling," can help identify controversial or ambiguous cases. Professional labeling companies have developed sophisticated infrastructure for this process. For example, [Labelbox](https://labelbox.com/) has consensus tools that track inter-annotator agreement rates and automatically route controversial cases for expert review. [Scale AI](https://scale.com) implements tiered quality control, where experienced annotators verify the work of newer team members.

Beyond technical infrastructure, successful labeling systems must consider human factors. When working with annotators, organizations need robust systems for training and guidance. This includes good documentation, clear examples of correct labeling, and regular feedback mechanisms. For complex or domain-specific tasks, the system might implement tiered access levels, routing challenging cases to annotators with appropriate expertise.

Ethical considerations also significantly impact system design. For datasets containing potentially disturbing content, systems should implement protective features like grayscale viewing options [@googleinformation]. This requires additional image processing pipelines and careful interface design. We need to develop workload management systems that track annotator exposure to sensitive content and enforce appropriate limits.

The quality control system itself generates substantial data that must be efficiently processed and monitored. Organizations typically track inter-annotator agreement rates, label confidence scores, time spent per annotation, error patterns and types, annotator performance metrics, and bias indicators. These metrics must be computed and updated efficiently across millions of examples, often requiring dedicated analytics pipelines.

Regular bias audits are another critical component of quality control. Systems must monitor for cultural, personal, or professional biases that could skew the labeled dataset. This requires infrastructure for collecting and analyzing demographic information, measuring label distributions across different annotator groups, identifying systematic biases in the labeling process, and implementing corrective measures when biases are detected.

Perhaps the most important aspect is that the process must remain iterative. As new challenges emerge, quality control systems must adapt and evolve. Through careful system design and implementation of these quality control mechanisms, organizations can maintain high label quality even at a massive scale.

### AI in Annotation {#sec-data-engineering-ai-annotation-3b26}

As machine learning systems grow in scale and complexity, organizations increasingly leverage AI to accelerate and enhance their labeling pipelines. This approach introduces new system design considerations around model deployment, resource management, and human-AI collaboration. The fundamental challenge stems from data volume. Manual annotation alone cannot keep pace with modern ML systems' data needs. As illustrated in @fig-weak-supervision, AI assistance offers several paths to scale labeling operations, each requiring careful system design to balance speed, quality, and resource usage.

::: {#fig-weak-supervision fig-env="figure" fig-pos="htb"}
```{.tikz}
\begin{tikzpicture}[font=\small\usefont{T1}{phv}{m}{n}]
%
\tikzset{%
  Line/.style={line width=1.0pt,black!50,text=black},
  Box/.style={align=flush center,
   inner sep=5pt,
    node distance=0.75,
    draw=GreenLine,
    line width=0.75pt,
    fill=GreenL,
    text width=55mm,
    minimum width=53mm, minimum height=9mm
  },
   Box1/.style={Box,
    node distance=0.35,
    draw=OrangeLine,
    line width=0.75pt,
    fill=OrangeL,
    text width=31mm,
    minimum width=31mm, minimum height=8.2mm
  },
  Box2/.style={Box,
    node distance=0.5,
    draw=BlueLine,
    line width=0.75pt,
    fill=BlueL,
    text width=42mm,
    minimum width=42mm, minimum height=9mm
  },
 Text/.style={%
    inner sep=2pt,
    draw=none,
    line width=0.75pt,
    fill=TextColor,
    text=black,
    font=\footnotesize\usefont{T1}{phv}{m}{n},
    align=flush center,
    minimum width=7mm, minimum height=5mm
  },
}
%
\node[Box,text width=59mm,minimum width=59mm, minimum height=10mm,
           fill=RedL,draw=RedLine](B1){\textbf{How to get more labeled training data?}};
\node[Box, node distance=1.05,below=of B1,xshift=9mm](B2){\textbf{Traditional Supervision:} Have subject
              matter experts (SMEs) hand-label more training data};
\node[Box,below=of B2](B3){\textbf{Semi-supervised Learning:} Use structural
            assumptions to automatically leverage unlabeled data};
\node[Box,below=of B3](B4){\textbf{Weak Supervision:}\\ Get lower-quality
            labels more efficiently and/or at a higher abstraction level};
\node[Box,below=of B4](B5){\textbf{Transfer Learning:}\\ Use models
            already trained on a different task};
%
\node[Box2,above right=0.7 and 1.75 of B2,fill=BrownL,draw=BrownLine](2B1){Too expensive!};
\node[Box2,below = of 2B1,fill=BrownL,draw=BrownLine](2B2){\textbf{Active Learning:} Estimate
            which points are most valuable to solicit labels for};
%
\node[Box2,above right=1.1 and 1.75 of B4](2B3){Get cheaper, lower-quality labels from non-experts};
\node[Box2,below =of 2B3](2B4){Get higher-level supervision
            over unlabeled data from SMEs};
\node[Box2,below =of 2B4](2B5){Use one or more
              (noisy/biased) pre-trained models to provide supervision};
%
\node[Box1,above right=0.25 and 1.45 of 2B3](3B1){Heuristics};
\node[Box1,below =of 3B1](3B2){Distant Supervision};
\node[Box1,below =of 3B2](3B3){Constraints};
\node[Box1,below =of 3B3](3B4){Expected distributions};
\node[Box1,below =of 3B4](3B5){Invariances};
%%
\foreach \x in{2,3,4,5}{
\draw[-latex,Line](B1.191)|-(B\x);
}

\foreach \x in{1,2}{
\draw[-latex,Line](B2.east)--++(0:1.1)|-(2B\x);
}

\foreach \x in{3,4,5}{
\draw[-latex,Line](B4.355)--++(0:1.1)|-(2B\x);
}

\foreach \x in{1,2,3,4,5}{
\draw[-latex,Line](2B4.east)--++(0:0.8)|-(3B\x);
}
\draw[-latex,Line](2B2)--++(270:1.35)--++(180:3.5)|-(B4.05);
\draw[-latex,Line](B5.355)-|(2B5);
\end{tikzpicture}
```
<<<<<<< HEAD
**AI-Augmented Labeling**: Programmatic labeling, distant supervision, and active learning scale data annotation by trading potential labeling errors for increased throughput, necessitating careful system design to balance labeling speed, cost, and model quality. These strategies enable machine learning systems to overcome limitations imposed by manual annotation alone, facilitating deployment in data-scarce environments. Source: stanford AI lab.
=======
**AI-Augmented Labeling**: Programmatic labeling, distant supervision, and active learning scale data annotation by trading potential labeling errors for increased throughput, necessitating careful system design to balance labeling speed, cost, and model quality. These strategies enable machine learning systems to overcome limitations imposed by manual annotation alone, facilitating deployment in data-scarce environments. Source: Stanford AI Lab.
>>>>>>> 5b5fab61
:::

Modern AI-assisted labeling typically employs a combination of approaches. Pre-annotation involves using AI models to generate preliminary labels for a dataset, which humans can then review and correct. Major labeling platforms have made significant investments in this technology. [Snorkel AI](https://snorkel.ai/) uses programmatic labeling to automatically generate initial labels at scale. Scale AI deploys pre-trained models to accelerate annotation in specific domains like autonomous driving, while manycompanies like [SuperAnnotate](https://www.superannotate.com/) provide automated pre-labeling tools that can reduce manual effort drastically. This method, which often employs semi-supervised learning techniques [@chapelle2009semisupervised], can save a significant amount of time, especially for extremely large datasets.

The emergence of Large Language Models (LLMs) like ChatGPT has further transformed labeling pipelines. Beyond simple classification, LLMs can generate rich text descriptions, create labeling guidelines, and even explain their reasoning. For instance, content moderation systems use LLMs to perform initial content classification and generate explanations for policy violations. However, integrating LLMs introduces new system challenges around inference costs, rate limiting, and output validation. Many organizations adopt a tiered approach, using smaller specialized models for routine cases while reserving larger LLMs for complex scenarios.

Methods such as active learning[^fn-active-learning] complement these approaches by intelligently prioritizing which examples need human attention [@coleman2022similarity]. These systems continuously analyze model uncertainty to identify valuable labeling candidates for humans to label. The infrastructure must efficiently compute uncertainty metrics, maintain task queues, and adapt prioritization strategies based on incoming labels. Consider a medical imaging system: active learning might identify unusual pathologies for expert review while handling routine cases automatically.

[^fn-active-learning]: A machine learning approach where the model selects the most informative data points for labeling to improve learning efficiency.

Quality control becomes increasingly crucial as these AI components interact. The system must monitor both AI and human performance, detect potential errors, and maintain clear label provenance. This requires dedicated infrastructure tracking metrics like model confidence and human-AI agreement rates. In safety-critical domains like self-driving cars, these systems must maintain particularly rigorous standards while processing massive streams of sensor data.

Real-world deployments demonstrate these principles at scale. Medical imaging systems [@krishnan2022selfsupervised] combine pre-annotation for common conditions with active learning for unusual cases, all while maintaining strict patient privacy.

Self-driving vehicle systems coordinate multiple AI models to label diverse sensor data in real-time. Social media platforms process millions of items hourly, using tiered approaches where simpler models handle clear cases while complex content routes to more sophisticated models or human reviewers.

While AI assistance offers clear benefits, it also introduces new failure modes. Systems must guard against bias amplification, where AI models trained on biased data perpetuate those biases in new labels. The infrastructure needs robust monitoring to detect such issues and mechanisms to break problematic feedback loops. Human oversight remains essential, requiring careful interface design to help annotators effectively supervise and correct AI output.

### Labeling Challenges {#sec-data-engineering-labeling-challenges-ae8c}

While data labeling is essential for the development of supervised machine learning models, it comes with its own set of challenges and limitations that practitioners must be aware of and address. One of the primary challenges in data labeling is the inherent subjectivity in many labeling tasks. Even with clear guidelines, human annotators[^fn-human-annot] may interpret data differently, leading to inconsistencies in labeling. This is particularly evident in tasks involving sentiment analysis, image classification of ambiguous objects, or labeling of complex medical conditions. For instance, in a study of medical image annotation, @oakden2020hidden found significant variability in labels assigned by different radiologists, highlighting the challenge of obtaining "ground truth" in inherently subjective tasks.

[^fn-human-annot]: When involving human annotators in data labeling, organizations must protect individual privacy through robust anonymization, sanitization of identifying information, and secure data handling practices. Additionally, annotators themselves should be protected from exposure to potentially harmful content through appropriate content filtering and support systems.

Scalability presents another significant challenge, especially as datasets grow larger and more complex. Manual labeling is time-consuming and expensive, often becoming a bottleneck in the machine learning pipeline. While crowdsourcing and AI-assisted methods can help address this issue to some extent, they introduce their own complications in terms of quality control and potential biases.

The issue of bias in data labeling is particularly concerning. Annotators bring their own cultural, personal, and professional biases to the labeling process, which can be reflected in the resulting dataset. For example, @wang2019balanced found that image datasets labeled predominantly by annotators from one geographic region showed biases in object recognition tasks, performing poorly on images from other regions. This highlights the need for diverse annotator pools and careful consideration of potential biases in the labeling process.

Data privacy and ethical considerations also pose challenges in data labeling. Leading data labeling companies have developed specialized solutions for these challenges. Scale AI, for instance, maintains dedicated teams and secure infrastructure for handling sensitive data in healthcare and finance. Appen implements strict data access controls and anonymization protocols, while Labelbox offers private cloud deployments for organizations with strict security requirements. When dealing with sensitive data, such as medical records or personal communications, ensuring annotator access while maintaining data privacy can be complex.

The dynamic nature of real-world data presents another limitation. Labels that are accurate at the time of annotation may become outdated or irrelevant as the underlying distribution of data changes over time. This concept, known as concept drift, necessitates ongoing labeling efforts and periodic re-evaluation of existing labels.

Lastly, the limitations of current labeling approaches become apparent when dealing with edge cases or rare events. In many real-world applications, it's the unusual or rare instances that are often most critical (e.g., rare diseases in medical diagnosis, or unusual road conditions in autonomous driving). However, these cases are, by definition, underrepresented in most datasets and may be overlooked or mislabeled in large-scale annotation efforts.

### Continuing the KWS Example {#sec-data-engineering-continuing-kws-example-61b4}

The complex requirements of KWS reveal the role of automated data labeling in modern machine learning. The Multilingual Spoken Words Corpus (MSWC) [@mazumder2021multilingual] illustrates this through its innovative approach to generating labeled wake word data at scale. MSWC is large, containing over 23.4 million one-second spoken examples across 340,000 keywords in 50 different languages.

The core of this system, as illustrated in @fig-mswc, begins with paired sentence audio recordings and corresponding transcriptions, which can be sourced from projects like [Common Voice](https://commonvoice.mozilla.org/en) or multilingual captioned content platforms such as YouTube.  The system processes paired audio-text inputs through forced alignment[^fn-forced-alignment] to identify word boundaries, extracts individual keywords as one-second segments, and generates a large-scale multilingual dataset suitable for training keyword spotting models. For example, when a speaker says, "He gazed up the steep bank," their voice generates a complex acoustic signal that conveys more than just the words themselves. This signal encapsulates subtle transitions between words, variations in pronunciation, and the natural rhythm of speech. The primary challenge lies in accurately pinpointing the exact location of each word within this continuous audio stream.

[^fn-forced-alignment]: **Forced Alignment**: A technique in audio processing that synchronizes spoken words in an audio file with their corresponding text transcription by analyzing phoneme-level timing.

![**Multilingual Data Preparation**: Forced alignment and segmentation transform paired audio-text data into labeled one-second segments, creating a large-scale corpus for training keyword spotting models across 50+ languages. This automated process enables scalable development of KWS systems by efficiently generating training examples from readily available speech resources like common voice and multilingual captioned content.](images/png/data_engineering_kws2.png){#fig-mswc}

This is where automated forced alignment proves useful. Tools such as the Montreal Forced Aligner [@mcauliffe17_interspeech] analyze both the audio and its transcription, mapping the timing relationship between written words and spoken sounds, and attempts to mark the boundaries of when each word begins and ends in a speech recording at millisecond-level precision. For high-resource languages such as English, high-quality automated alignments are available "out-of-box" while alignments for low-resource languages must be bootstrapped on the speech data and transcriptions themselves, which can negatively impact timing quality.

With these precise timestamps, the extraction system can generate clean, one-second samples of individual keywords. However, this process requires careful engineering decisions. Background noise might interfere with detecting word boundaries. Speakers may stretch, compress, or mispronounce words in unexpected ways. Longer words may not fit within the default 1-second boundary. In order to aid ML practitioners in filtering out lower-quality samples in an automated fashion, MSWC provides a self-supervised anomaly detection algorithm, using acoustic embeddings to identify potential issues based on embedding distances to k-means clusters. This automated validation becomes particularly crucial given the scale of the dataset, which includes over 23 million samples across more than 340,000 words in 50+ languages. Traditional manual review could not maintain consistent standards across such volume without significant expense.

Modern voice assistant developers often build upon this type of labeling foundation. An automated corpus like MSWC may not contain the specific keywords an application developer wishes to use for their envisioned KWS system, but the corpus can provide a starting point for KWS prototyping in many underserved languages spoken around the world. While MSWC provides automated labeling at scale, production systems may add targeted human recording and verification for challenging cases, rare words, or difficult acoustic environments. The infrastructure must gracefully coordinate between automated processing and human expertise.

The impact of this careful engineering extends far beyond the dataset itself. Automated labeling pipelines open new avenues to how we approach wake word detection and other ML tasks across languages or other demographic boundaries. Where manual collection and annotation might yield thousands of examples, automated dataset generation can yield millions while maintaining consistent quality. This enables voice interfaces to understand an ever-expanding vocabulary across the world's languages.

Through this approach to data labeling, MSWC demonstrates how thoughtful data engineering directly impacts production machine learning systems. The careful orchestration of forced alignment, extraction, and quality control creates a foundation for reliable voice interaction across languages. When a voice assistant responds to its wake word, it draws upon this sophisticated labeling infrastructure, which is a testament to the power of automated data processing in modern machine learning systems.

## Data Storage {#sec-data-engineering-data-storage-6651}

Machine learning workloads have data access patterns that differ markedly from those of traditional transactional systems or routine analytics. Whereas transactional databases optimize for frequent writes and row-level updates, most ML pipelines rely on high-throughput reads, large-scale data scans, and evolving schemas. This difference reflects the iterative nature of model development: data scientists repeatedly load and transform vast datasets to engineer features, test new hypotheses, and refine models.

Additionally, ML pipelines must accommodate real-world considerations such as evolving business requirements, new data sources, and changes in data availability. These realities push storage solutions to be both scalable and flexible, ensuring that organizations can manage data collected from diverse channels, ranging from sensor feeds to social media text, without constantly retooling the entire infrastructure. In this section, we will compare the practical use of databases, data warehouses, and data lakes for ML projects, then delve into how specialized services, metadata, and governance practices unify these varied systems into a coherent strategy.

### Storage System Types {#sec-data-engineering-storage-system-types-519d}

All raw and labeled data needs to be stored and accessed efficiently. When considering storage systems for ML, it is essential to understand the differences among different storage systems: databases, data warehouses, and data lakes. Each system has its strengths and is suited to different aspects of ML workflows.

@tbl-storage provides an overview of these storage systems. Databases usually support operational and transactional purposes. They work well for smaller, well-structured datasets, but can become cumbersome and expensive when applied to large-scale ML contexts involving unstructured data (such as images, audio, or free-form text).

+--------------------------+-------------------------------+-------------------------------+-----------------------------------+
| Attribute                | Conventional Database         | Data Warehouse                | Data Lake                         |
+:=========================+:==============================+:==============================+:==================================+
| Purpose                  | Operational and transactional | Analytical and reporting      | Storage for raw and diverse       |
|                          |                               |                               | data for future processing        |
+--------------------------+-------------------------------+-------------------------------+-----------------------------------+
| Data type                | Structured                    | Structured                    | Structured, semi-structured,      |
|                          |                               |                               | and unstructured                  |
+--------------------------+-------------------------------+-------------------------------+-----------------------------------+
| Scale                    | Small to medium volumes       | Medium to large volumes       | Large volumes of diverse          |
|                          |                               |                               | data                              |
+--------------------------+-------------------------------+-------------------------------+-----------------------------------+
| Performance Optimization | Optimized for transactional   | Optimized for analytical      | Optimized for scalable            |
|                          | queries (OLTP)                | queries (OLAP)                | storage and retrieval             |
+--------------------------+-------------------------------+-------------------------------+-----------------------------------+
| Examples                 | MySQL, PostgreSQL, Oracle DB  | Google BigQuery, Amazon       | Google Cloud Storage, AWS         |
|                          |                               | Redshift, Microsoft Azure     | S3, Azure Data Lake Storage       |
|                          |                               | Synapse                       |                                   |
+--------------------------+-------------------------------+-------------------------------+-----------------------------------+

: **Storage System Characteristics**: Different storage systems suit distinct stages of machine learning workflows based on data structure and purpose; databases manage transactional data, data warehouses support analytical reporting, and data lakes accommodate diverse, raw data for future processing. Understanding these characteristics enables efficient data management and supports the scalability of machine learning applications. {#tbl-storage .striped .hover}

Data warehouses, by contrast, are optimized for analytical queries across integrated datasets that have been transformed into a standardized schema. As indicated in the table, they handle large volumes of integrated data. Many ML systems successfully draw on data warehouses to power model training because the structured environment simplifies data exploration and feature engineering. Yet one limitation remains: a data warehouse may not accommodate truly unstructured data or rapidly changing data formats, particularly if the data originates from web scraping or Internet of Things (IoT) sensors.

Data lakes address this gap by storing structured, semi-structured, and unstructured data in its native format, deferring schema definitions until the point of reading or analysis (sometimes called _schema-on-read_)[^fn-schema-on-read]. As @tbl-storage shows, data lakes can handle large volumes of diverse data types. This approach grants data scientists tremendous latitude when dealing with experimental use cases or novel data types. However, data lakes also demand careful cataloging and metadata management. Without sufficient governance, these expansive repositories risk devolving into unsearchable, disorganized silos.

[^fn-schema-on-read]: **Schema-on-read**: A data management approach where data schema definitions are applied at the time of query or analysis rather than during initial data storage.

The examples provided in @tbl-storage illustrate the range of technologies available for each storage system type. For instance, MySQL represents a traditional database system, while solutions like Google BigQuery and Amazon Redshift are examples of modern, cloud-based data warehouses. For data lakes, cloud storage solutions such as Google Cloud Storage, AWS S3, and Azure Data Lake Storage are commonly used due to their scalability and flexibility.

### Storage Considerations {#sec-data-engineering-storage-considerations-d89f}

While traditional storage systems provide a foundation for ML workflows, the unique characteristics of machine learning workloads necessitate additional considerations. These ML-specific storage needs stem from the nature of ML development, training, and deployment processes, and addressing them is necessary for building efficient and scalable ML systems.

One of the primary challenges in ML storage is handling large model weights. Modern ML models, especially deep learning models, can have millions or even billions of parameters. For instance, GPT-3, a large language model, has 175 billion parameters, requiring approximately 350 GB of storage just for the model weights [@brown2020language]. Storage systems need to be capable of handling these large, often dense, numerical arrays efficiently, both in terms of storage capacity and access speed. This requirement goes beyond traditional data storage and enters the realm of high-performance computing storage solutions.

The iterative nature of ML development introduces another critical storage consideration: versioning for both datasets and models. Unlike traditional software version control, ML versioning needs to track large binary files efficiently. As data scientists experiment with different model architectures and hyperparameters, they generate numerous versions of models and datasets. Effective storage systems for ML must provide mechanisms to track these changes, revert to previous versions, and maintain reproducibility throughout the ML lifecycle. This capability is essential not only for development efficiency but also for regulatory compliance and model auditing in production environments.

Distributed training, often necessary for large models or datasets, generates substantial intermediate data, including partial model updates, gradients, and checkpoints. Storage systems for ML need to handle frequent, possibly concurrent, read and write operations of these intermediate results. Moreover, they should provide low-latency access to support efficient synchronization between distributed workers. This requirement pushes storage systems to balance between high throughput for large data transfers and low latency for quick synchronization operations.

The diversity of data types in ML workflows presents another unique challenge. ML systems often work with a wide variety of data, ranging from structured tabular data to unstructured images, audio, and text. Storage systems need to efficiently handle this diversity, often requiring a combination of different storage technologies optimized for specific data types. For instance, a single ML project might need to store and process tabular data in a columnar format for efficient feature extraction, while also managing large volumes of image data for computer vision tasks.

As organizations collect more data and create more sophisticated models, storage systems need to scale seamlessly. This scalability should support not just growing data volumes, but also increasing concurrent access from multiple data scientists and ML models. Cloud-based object storage systems have emerged as a popular solution due to their virtually unlimited scalability, but they introduce their own challenges in terms of data access latency and cost management.

The tension between sequential read performance for training and random access for inference is another key consideration. While training on large datasets benefits from high-throughput sequential reads, many ML serving scenarios require fast random access to individual data points or features. Storage systems for ML need to balance these potentially conflicting requirements, often leading to tiered storage architectures where frequently accessed data is kept in high-performance storage while less frequently used data is moved to cheaper, higher-latency storage.

The choice and configuration of storage systems can significantly impact the performance, cost-effectiveness, and overall success of ML initiatives. As the field of machine learning continues to evolve, storage solutions will need to adapt to meet the changing demands of increasingly sophisticated ML workflows.

### Performance Factors {#sec-data-engineering-performance-factors-7465}

The performance of storage systems is critical in ML workflows, directly impacting the efficiency of model training, the responsiveness of inference, and the overall productivity of data science teams. Understanding and optimizing storage performance requires a focus on several key metrics and strategies tailored to ML workloads.

One of the primary performance metrics for ML storage is throughput, particularly for large-scale data processing and model training. High throughput is essential when ingesting and preprocessing vast datasets or when reading large batches of data during model training. For instance, distributed training of deep learning models on large datasets may require sustained read throughput of several gigabytes per second to keep GPU accelerators fully utilized.

Latency is another metric, especially for online inference and interactive data exploration. Low latency access to individual data points or small batches of data is vital for maintaining responsive ML services. In recommendation systems or real-time fraud detection, for example, storage systems must be able to retrieve relevant features or model parameters within milliseconds to meet strict service level agreements (SLAs).

The choice of file format can significantly impact both throughput and latency. Columnar storage formats such as Parquet or ORC[^fn-parquet-orc] are particularly well-suited for ML workloads. These formats allow for efficient retrieval of specific features without reading entire records, substantially reducing I/O operations and speeding up data loading for model training and inference. For example, when training a model that only requires a subset of features from a large dataset, columnar formats can reduce data read times by an order of magnitude compared to row-based formats.

[^fn-parquet-orc]: **Parquet and ORC**: Columnar storage formats optimized for analytical workloads and machine learning pipelines. They store data by columns rather than rows, enabling selective retrieval of specific features and reducing I/O overhead for large datasets.

Compression is another key factor in storage performance optimization. While compression reduces storage costs and can improve read performance by reducing the amount of data transferred from disk, it also introduces computational overhead for decompression. The choice of compression algorithm often involves a trade-off between compression ratio and decompression speed. For ML workloads, fast decompression is usually prioritized over maximum compression, with algorithms like Snappy or LZ4 being popular choices.

Data partitioning strategies play a role in optimizing query performance for ML workloads. By intelligently partitioning data based on frequently used query parameters (such as date ranges or categorical variables), systems can dramatically improve the efficiency of data retrieval operations. For instance, in a recommendation system processing user interactions, partitioning data by user demographic attributes and time periods can significantly speed up the retrieval of relevant training data for personalized models.

To handle the scale of data in modern ML systems, distributed storage architectures are often employed. These systems, such as [HDFS (Hadoop Distributed File System)](https://hadoop.apache.org/docs/r1.2.1/hdfs_design.html) or cloud-based object stores like [Amazon S3](https://aws.amazon.com/s3/), distribute data across multiple machines or data centers. This approach not only provides scalability but also enables parallel data access, which can substantially improve read performance for large-scale data processing tasks common in ML workflows.

Caching strategies are also vital for optimizing storage performance in ML systems. In-memory caching of frequently accessed data or computed features can significantly reduce latency and computational overhead. Distributed caching systems like Redis or Memcached are often used to scale caching capabilities across clusters of machines, providing low-latency access to hot data for distributed training or serving systems.

As ML workflows increasingly span from cloud to edge devices, storage performance considerations must extend to these distributed environments. Edge caching and intelligent data synchronization strategies become needed for maintaining performance in scenarios where network connectivity may be limited or unreliable. In the end, the goal is to create a storage infrastructure that can handle the volume and velocity of data in ML workflows while providing the low-latency access needed for responsive model training and inference.

### Storage in ML Lifecycle {#sec-data-engineering-storage-ml-lifecycle-4b39}

The storage needs of machine learning systems evolve significantly across different phases of the ML lifecycle. Understanding these changing requirements is important for designing effective and efficient ML data infrastructures.

#### Development Phase {#sec-data-engineering-development-phase-b85e}

In the development phase, storage systems play a critical role in supporting exploratory data analysis and iterative model development. This stage demands flexibility and collaboration, as data scientists often work with various datasets, experiment with feature engineering techniques, and rapidly iterate on model designs to refine their approaches.

One of the key challenges at this stage is managing the versions of datasets used in experiments. While traditional version control systems like Git excel at tracking code changes, they fall short when dealing with large datasets. This gap has led to the emergence of specialized tools like [DVC (Data Version Control)](https://dvc.org/), which enable data scientists to efficiently track dataset changes, revert to previous versions, and share large files without duplication. These tools ensure that teams can maintain reproducibility and transparency throughout the iterative development process.

Balancing data accessibility and security further complicates the storage requirements in this phase. Data scientists require seamless access to datasets for experimentation, but organizations must simultaneously safeguard sensitive data. This tension often results in the implementation of sophisticated access control mechanisms, ensuring that datasets remain both accessible and protected. Secure data sharing systems enhance collaboration while adhering to strict organizational and regulatory requirements, enabling teams to work productively without compromising data integrity.

#### Training Phase {#sec-data-engineering-training-phase-5d40}

The training phase presents unique storage challenges due to the sheer volume of data processed and the computational intensity of model training. At this stage, the interplay between storage performance and computational efficiency becomes critical, as modern ML algorithms demand seamless integration between data access and processing.

To meet these demands, high-performance storage systems must provide the throughput required to feed data to multiple GPU or TPU accelerators simultaneously. Distributed training scenarios amplify this need, often requiring data transfer rates in the gigabytes per second range to ensure that accelerators remain fully utilized. This highlights the importance of optimizing storage for both capacity and speed.

Beyond data ingestion, managing intermediate results and checkpoints is another critical challenge in the training phase. Long-running training jobs frequently save intermediate model states to allow for resumption in case of interruptions. These checkpoints can grow significantly in size, especially for large-scale models, necessitating storage solutions that enable efficient saving and retrieval without impacting overall performance.

Complementing these systems is the concept of burst buffers[^fn-burst-buffers]\, borrowed from high-performance computing. These high-speed, temporary storage layers are particularly valuable during training, as they can absorb large, bursty I/O operations. By buffering these spikes in demand, burst buffers help smooth out performance fluctuations and reduce the load on primary storage systems, ensuring that training pipelines remain efficient and reliable.

[^fn-burst-buffers]: **Burst Buffers**: High-speed storage layers used to absorb large, temporary I/O demands in high-performance computing, smoothing performance during data-intensive operations.

#### Deployment Phase {#sec-data-engineering-deployment-phase-ecde}

In the deployment and serving phase, the focus shifts from high-throughput batch operations during training to low-latency, often real-time, data access. This transition highlights the need to balance conflicting requirements, where storage systems must simultaneously support responsive model serving and enable continued learning in dynamic environments.

Real-time inference demands storage solutions capable of extremely fast access to model parameters and relevant features. To achieve this, systems often rely on in-memory databases or sophisticated caching strategies, ensuring that predictions can be made within milliseconds. These requirements become even more challenging in edge deployment scenarios, where devices operate with limited storage resources and intermittent connectivity to central data stores.

Adding to this complexity is the need to manage model updates in production environments. Storage systems must facilitate smooth transitions between model versions, ensuring minimal disruption to ongoing services. Techniques like shadow deployment, where new models run alongside existing ones for validation, allow organizations to iteratively roll out updates while monitoring their performance in real-world conditions.

#### Maintenance Phase {#sec-data-engineering-maintenance-phase-900e}

The monitoring and maintenance phase brings its own set of storage challenges, centered on ensuring the long-term reliability and performance of ML systems. At this stage, the focus shifts to capturing and analyzing data to monitor model behavior, detect issues, and maintain compliance with regulatory requirements.

A critical aspect of this phase is managing data drift, where the characteristics of incoming data change over time. Storage systems must efficiently capture and store incoming data along with prediction results, enabling ongoing analysis to detect and address shifts in data distributions. This ensures that models remain accurate and aligned with their intended use cases.

The sheer volume of logging and monitoring data generated by high-traffic ML services introduces questions of data retention and accessibility. Organizations must balance the need to retain historical data for analysis against the cost and complexity of storing it. Strategies such as tiered storage and compression can help manage costs while ensuring that critical data remains accessible when needed.

Regulated industries often require immutable storage to support auditing and compliance efforts. Storage systems designed for this purpose guarantee data integrity and non-repudiability, ensuring that stored data cannot be altered or deleted. Blockchain-inspired solutions and write-once-read-many (WORM) technologies are commonly employed to meet these stringent requirements.

### Feature Storage {#sec-data-engineering-feature-storage-dca1}

Feature stores are a centralized repository that stores and serves pre-computed features for machine learning models, ensuring consistency between training and inference workflows. They have emerged as a critical component in the ML infrastructure stack, addressing the unique challenges of managing and serving features for machine learning models. They act as a central repository for storing, managing, and serving machine learning features, bridging the gap between data engineering and machine learning operations.

What makes feature stores particularly interesting is their role in solving several key challenges in ML pipelines. First, they address the problem of feature consistency between training and serving environments. In traditional ML workflows, features are often computed differently in offline (training) and online (serving) environments, leading to discrepancies that can degrade model performance. Feature stores provide a single source of truth for feature definitions, ensuring consistency across all stages of the ML lifecycle.

Another fascinating aspect of feature stores is their ability to promote feature reuse across different models and teams within an organization. By centralizing feature computation and storage, feature stores can significantly reduce redundant work. For instance, if multiple teams are working on different models that require similar features (e.g., customer lifetime value in a retail context), these features can be computed once and reused across projects, improving efficiency and consistency.

Feature stores also play a role in managing the temporal aspects of features. Many ML use cases require correct point-in-time feature values, especially in scenarios involving time-series data or where historical context is important. Feature stores typically offer time-travel capabilities, allowing data scientists to retrieve feature values as they were at any point in the past. This is crucial for training models on historical data and for ensuring consistency between training and serving environments, as illustrated in @fig-feature-store-overview which shows how data flows through these systems to eventually yield a model.

::: {#fig-feature-store-overview fig-env="figure" fig-pos="htb"}
```{.tikz}
\begin{tikzpicture}[line cap=round,line join=round,font=\usefont{T1}{phv}{m}{n}\small]
\tikzset{%
LineA/.style={line width=4pt,violet!40,text=black,-{Triangle[width=1.8*6pt,length=2.2*6pt]}},
Line/.style={line width=1.5pt,violet!40,text=black},
Box/.style={align=flush center,
    inner xsep=4pt,
    node distance=0.5,
    line width=0.75pt,
    fill= BrownL,draw= BrownLine,
    minimum height=10mm
  }
}
\tikzset{%
 LineST/.style={-{Circle[\channelcolor,fill=white,length=13pt]},draw=\channelcolor,line width=\Linewidth,rounded corners},
 ellipseST/.style={fill=\channelcolor,ellipse,minimum width = 2.5mm, inner sep=2pt, minimum height =1.5mm},
 BoxST/.style={line width=\Linewidth,fill=white,draw=\channelcolor,rectangle,minimum width=56,minimum height=16,rounded corners},
 pics/streaming/.style = {
        code = {
        \pgfkeys{/channel/.cd, #1}
\begin{scope}[local bounding box=STREAMING,scale=\scalefac, every node/.append style={transform shape}]
\node[BoxST,minimum width=44,minimum height=48](\picname-RE1){};
\foreach \i/\j in{1/north,2/center,3/south}{
\node[BoxST](\picname-GR\i)at(\picname-RE1.\j){};
\node[ellipseST]at($(\picname-GR\i.west)!0.2!(\picname-GR\i.east)$){};
\node[ellipseST]at($(\picname-GR\i.west)!0.4!(\picname-GR\i.east)$){};
}
\draw[LineST](\picname-GR1.40)--++(0,0.5)--++(1,0)coordinate(\picname-C1);
\draw[LineST](\picname-GR1)--++(2,0)coordinate(\picname-C2);
\draw[LineST](\picname-GR2)--++(1.8,0)coordinate(\picname-C3);
\draw[LineST](\picname-GR3)--++(2,0)coordinate(\picname-C4);
\draw[LineST](\picname-GR3.320)--++(0,-0.5)--++(1,0)coordinate(\picname-C5);
\draw[LineST](\picname-GR3.220)--++(0,-0.5)--++(-1,0)coordinate(\picname-C6);
\draw[LineST](\picname-GR3)--++(-2,0)coordinate(\picname-C7);
\draw[LineST](\picname-GR2)--++(-1.8,0)coordinate(\picname-C8);
\draw[LineST](\picname-GR1)--++(-2,0)coordinate(\picname-C9);
\draw[LineST](\picname-GR1.140)--++(0,0.5)--++(-1,0)coordinate(\picname-C10);
 \end{scope}
     }
  }
}
\tikzset{mycylinder/.style={cylinder, shape border rotate=90, aspect=1.3, draw, fill=white,
minimum width=25mm,minimum height=11mm,line width=\Linewidth,node distance=-0.15},
pics/data/.style = {
        code = {
        \pgfkeys{/channel/.cd, #1}
\begin{scope}[local bounding box=STREAMING,scale=\scalefac, every node/.append style={transform shape}]
\node[mycylinder,fill=\channelcolor!50] (A) {};
\node[mycylinder, above=of A,fill=\channelcolor!30] (B) {};
\node[mycylinder, above=of B,fill=\channelcolor!10] (C) {};
 \end{scope}
     }
  }
}
\tikzset{%
 LinePE/.style={line width=\Linewidth,draw=\drawchannelcolor},
 ellipsePE/.style={line width=\Linewidth,draw=\drawchannelcolor,ellipse,minimum width = 2.5mm, inner sep=2pt,minimum width=29,
 minimum height=40},
 pics/person/.style = {
        code = {
        \pgfkeys{/channel/.cd, #1}
\begin{scope}[local bounding box=PERSON,scale=\scalefac, every node/.append style={transform shape}]
\node[ellipsePE, fill=\channelcolor!99](\picname-EL1)at(0,0.44){};
\draw[LinePE, fill=\channelcolor!40](-0.6,0)to[out=210,in=85](-1.1,-1)
to[out=270,in=180](-0.9,-1.2)to(0.9,-1.2)to[out=0,in=270](1.1,-1)
to[out=85,in=325](0.6,0)to[out=250,in=290,distance=17](-0.6,0);
 \end{scope}
     }
  }
}
\pgfkeys{
  /channel/.cd,
  channelcolor/.store in=\channelcolor,
  drawchannelcolor/.store in=\drawchannelcolor,
  scalefac/.store in=\scalefac,
  Linewidth/.store in=\Linewidth,
  picname/.store in=\picname,
  channelcolor=BrownLine,
  drawchannelcolor=BrownLine,
  scalefac=1,
  Linewidth=1.6pt,
  picname=C
}

\begin{scope}[local bounding box=STREAMING1,shift={($(0,0)+(0,0)$)},scale=1, every node/.append style={transform shape}]
\pic[shift={(0,0)}] at  (0,0){streaming={scalefac=0.7,picname=1,channelcolor=BlueLine, Linewidth=2.5pt}};
 \end{scope}

 \begin{scope}[local bounding box=DATA1,shift={($(STREAMING1)+(0,-6.0)$)},
scale=0.9, every node/.append style={transform shape}]
\pic[shift={(0,0)}] at  (0,0){data={scalefac=1,picname=1,channelcolor=red, Linewidth=1.0pt}};
 \end{scope}

\begin{scope}[local bounding box=FEATURE,shift={($(DATA1)+(9.8,4.7)$)},
scale=1, every node/.append style={transform shape}]
\node[Box,text width=76mm](B1){Monitoring};
\node[Box,below=of B1.south west,minimum width=26mm,anchor=north west](B2){Transformations};
\node[Box,below=of B1.south east,minimum width=20mm,anchor=north east](B3){Serving};
\node[Box, minimum width=20mm](B4)at($(B2.east)!0.5!(B3.west)$){Storage};
%
\node[Box,text width=76mm,fill= BrownL,below=2 of B1, draw= BrownLine](B5){Registry};
\scoped[on background layer]
\node[draw=BackLine,inner xsep=13,line width=0.75pt,inner ysep=28,
fill=BackColor!30,yshift=6,fit=(B1)(B5)](BB1){};
\node[below=1pt of BB1.north,anchor=north]{\textbf{Feature Store}};
\end{scope}

 \begin{scope}[local bounding box=PERSON1,shift={($(FEATURE)+(0,-5.0)$)},scale=1, every node/.append style={transform shape}]
\pic[shift={(0,0)}] at  (0,0){person={scalefac=0.8,picname=1,drawchannelcolor=OliveLine,
channelcolor=OliveLine!50!, Linewidth=1.5pt}};
 \end{scope}

 \node[Box,right=20mm of PERSON.east,minimum width=26mm,
       fill=GreenL,draw=GreenLine](MT){Model training};
 \node[Box,above right=10mm and 30mm of FEATURE.east,minimum width=26mm,
       fill=OrangeL,draw=OrangeLine](MS){Model serving};
%
\draw[LineA,shorten <=5pt](PERSON1)--node[right,align=center,pos=0.31]{Define feature}(B5);
\draw[LineA](PERSON1)--(MT);
\draw[LineA,shorten <=4pt](B5.190)|-node[left,align=center,pos=0.31]{Search and\\discover features}(PERSON1);
\draw[Line,shorten <=4pt,rounded corners](STREAMING1.east)--++(2.5,0)|-
node[above left=14pt and 7pt,pos=0.2]{Ingest data}(BB1.175);
\draw[Line,shorten <=4pt,rounded corners](DATA1.east)--++(2.8,0)|-(BB1.185);
\draw[Line,rounded corners](MS.west)--++(-2.0,0)|-
node[above right=14pt and -3pt,pos=0.2,align=center]{Fetch feature\\ vectors}(BB1.5);
\draw[Line,rounded corners](MT.east)--++(1.0,0)|-
node[right=6pt,pos=0.25,align=center]{Fetch training\\ dataset}(BB1.355);
%
\node[below =4pt of PERSON1]{Data Scientist};
\node[below =4pt of DATA1]{Batch data};
\node[below =14pt of STREAMING1]{Streaming data};
\end{tikzpicture}
```
**Feature Store Architecture**: Centralizing feature engineering and storage enables consistent feature access across model training and serving, resolving data inconsistencies and reducing redundant computation. Time-travel capabilities ensure point-in-time correctness, critical for historical analysis and maintaining model performance in dynamic environments.
:::

The performance characteristics of feature stores are particularly intriguing from a storage perspective. They need to support both high-throughput batch retrieval for model training and low-latency lookups for online inference. This often leads to hybrid architectures where feature stores maintain both an offline store (optimized for batch operations) and an online store (optimized for real-time serving). Synchronization between these stores becomes a critical consideration.

Feature stores also introduce interesting challenges in terms of data freshness and update strategies. Some features may need to be updated in real-time (e.g., current user session information), while others might be updated on a daily or weekly basis (e.g., aggregated customer behavior metrics). Managing these different update frequencies and ensuring that the most up-to-date features are always available for inference can be complex.

From a storage perspective, feature stores often leverage a combination of different storage technologies to meet their diverse requirements. This might include columnar storage formats like Parquet for the offline store, in-memory databases or key-value stores for the online store, and streaming platforms like Apache Kafka for real-time feature updates.

### Caching Techniques {#sec-data-engineering-caching-techniques-bc7d}

Caching plays a role in optimizing the performance of ML systems, particularly in scenarios involving frequent data access or computation-intensive operations. In the context of machine learning, caching strategies extend beyond traditional web or database caching, addressing unique challenges posed by ML workflows.

One of the primary applications of caching in ML systems is in feature computation and serving. Many features used in ML models are computationally expensive to calculate, especially those involving complex aggregations or time-window operations. By caching these computed features, systems can significantly reduce latency in both training and inference scenarios. For instance, in a recommendation system, caching user embedding vectors can dramatically speed up the generation of personalized recommendations.

Caching strategies in ML systems often need to balance between memory usage and computation time. This trade-off is particularly evident in large-scale distributed training scenarios. Caching frequently accessed data shards or mini-batches in memory can significantly reduce I/O overhead, but it requires careful memory management to avoid out-of-memory errors, especially when working with large datasets or models.

Another interesting application of caching in ML systems is model caching. In scenarios where multiple versions of a model are deployed (e.g., for A/B testing or gradual rollout), caching the most frequently used model versions in memory can significantly reduce inference latency. This becomes especially important in edge computing scenarios, where storage and computation resources are limited.

Caching also plays a vital role in managing intermediate results in ML pipelines. For instance, in feature engineering pipelines that involve multiple transformation steps, caching intermediate results can prevent redundant computations when rerunning pipelines with minor changes. This is particularly useful during the iterative process of model development and experimentation.

One of the challenges in implementing effective caching strategies for ML is managing cache invalidation and updates. ML systems often deal with dynamic data where feature values or model parameters may change over time. Implementing efficient cache update mechanisms that balance between data freshness and system performance is an ongoing area of research and development.

Distributed caching becomes particularly important in large-scale ML systems. Technologies like Redis or Memcached are often employed to create distributed caching layers that can serve multiple training or inference nodes. These distributed caches need to handle challenges like maintaining consistency across nodes and managing failover scenarios.

Edge caching is another fascinating area in ML systems, especially with the growing trend of edge AI. In these scenarios, caching strategies need to account for limited storage and computational resources on edge devices, as well as potentially intermittent network connectivity. Intelligent caching strategies that prioritize the most relevant data or model components for each edge device can significantly improve the performance and reliability of edge ML systems.

Lastly, the concept of semantic caching[^fn-semantic-cache] is gaining traction in ML systems. Unlike traditional caching that operates on exact matches, semantic caching attempts to reuse cached results for semantically similar queries. This can be particularly useful in ML systems where slight variations in input may not significantly change the output, potentially leading to substantial performance improvements.

[^fn-semantic-cache]: **Semantic Caching**: A caching technique that reuses results of previous computations for semantically similar queries, reducing redundancy in data processing.

### Data Access Patterns {#sec-data-engineering-data-access-patterns-b236}

Understanding the access patterns in ML systems is useful for designing efficient storage solutions and optimizing the overall system performance. ML workloads exhibit distinct data access patterns that often differ significantly from traditional database or analytics workloads.

One of the most prominent access patterns in ML systems is sequential reading of large datasets during model training. Unlike transactional systems that typically access small amounts of data randomly, ML training often involves reading entire datasets multiple times (epochs) in a sequential manner. This pattern is particularly evident in deep learning tasks, where large volumes of data are fed through neural networks repeatedly. Storage systems optimized for high-throughput sequential reads, such as distributed file systems or object stores, are well-suited for this access pattern.

However, the sequential read pattern is often combined with random shuffling between epochs to prevent overfitting and improve model generalization. This introduces an interesting challenge for storage systems, as they need to efficiently support both sequential and random access patterns, often within the same training job.

In contrast to the bulk sequential reads common in training, inference workloads often require fast random access to specific data points or features. For example, a recommendation system might need to quickly retrieve user and item features for real-time personalization. This necessitates storage solutions with low-latency random read capabilities, often leading to the use of in-memory databases or caching layers.

Feature stores, which we discussed earlier, introduce their own unique access patterns. They typically need to support both high-throughput batch reads for offline training and low-latency point lookups for online inference. This dual-nature access pattern often leads to the implementation of separate offline and online storage layers, each optimized for its specific access pattern.

Time-series data, common in many ML applications such as financial forecasting or IoT analytics, presents another interesting access pattern. These workloads often involve reading contiguous blocks of time-ordered data, but may also require efficient retrieval of specific time ranges or periodic patterns. Specialized time-series databases or carefully designed partitioning schemes in general-purpose databases are often employed to optimize these access patterns.

Another important consideration is the write access pattern in ML systems. While training workloads are often read-heavy, there are scenarios that involve significant write operations. For instance, continual learning systems may frequently update model parameters, and online learning systems may need to efficiently append new training examples to existing datasets.

Understanding these diverse access patterns is helpful in designing and optimizing storage systems for ML workloads. It often leads to hybrid storage architectures that combine different technologies to address various access patterns efficiently. For example, a system might use object storage for large-scale sequential reads during training, in-memory databases for low-latency random access during inference, and specialized time-series storage for temporal data analysis.

As ML systems continue to evolve, new access patterns are likely to emerge, driving further innovation in storage technologies and architectures. The challenge lies in creating flexible, scalable storage solutions that can efficiently support the diverse and often unpredictable access patterns of modern ML workloads.

### Continuing the KWS Example {#sec-data-engineering-continuing-kws-example-dd18}

During development and training, KWS systems must efficiently store and manage large collections of audio data. This includes raw audio recordings from various sources (crowd-sourced, synthetic, and real-world captures), processed features (like spectrograms or MFCCs), and model checkpoints. A typical architecture might use a data lake for raw audio files, allowing flexible storage of diverse audio formats, while processed features are stored in a more structured data warehouse for efficient access during training.

KWS systems benefit significantly from feature stores, particularly for managing pre-computed audio features. For example, commonly used spectrogram representations or audio embeddings can be computed once and stored for reuse across different experiments or model versions. The feature store must handle both batch access for training and real-time access for inference, often implementing a dual storage architecture, which includes an offline store for training data and an online store for low-latency inference.

In production, KWS systems require careful consideration of edge storage requirements. The models must be compact enough to fit on resource-constrained devices while maintaining quick access to necessary parameters for real-time wake word detection. This often involves optimized storage formats and careful caching strategies to balance between memory usage and inference speed.

## Data Governance {#sec-data-engineering-data-governance-6f5e}

Data governance is a significant component in the development and deployment of ML systems. It encompasses a set of practices and policies that ensure data is accurate, secure, compliant, and ethically used throughout the ML lifecycle. As ML systems become increasingly integral to decision-making processes across various domains, the importance of robust data governance has grown significantly.

One of the central challenges of data governance is addressing the unique complexities posed by ML workflows. These workflows often involve opaque processes, such as feature engineering and model training, which can obscure how data is being used. As shown in @fig-data-governance-pillars, governance practices aim to tackle these issues by focusing on maintaining data privacy, ensuring fairness, and providing transparency in decision-making processes. These practices go beyond traditional data management to address the evolving needs of ML systems.

::: {#fig-data-governance-pillars fig-env="figure" fig-pos="htb"}
```{.tikz}
\resizebox{.8\textwidth}{!}{
\begin{tikzpicture}[line join=round,font=\usefont{T1}{phv}{m}{n}]
%\definecolor{Siva}{RGB}{161,152,130}
% #1 number of teeths
% #2 radius intern
% #3 radius extern
% #4 angle from start to end of the first arc
% #5 angle to decale the second arc from the first
% #6 inner radius to cut off
\newcommand{\gear}[6]{%
  (0:#2)
  \foreach \i [evaluate=\i as \n using {\i-1)*360/#1}] in {1,...,#1}{%
    arc (\n:\n+#4:#2) {[rounded corners=1.5pt] -- (\n+#4+#5:#3)
    arc (\n+#4+#5:\n+360/#1-#5:#3)} --  (\n+360/#1:#2)
  }%
  (0,0) circle[radius=#6]
}
\tikzset{%
planet/.style = {circle, draw=none,
semithick, fill=blue!30,
                    font=\usefont{T1}{phv}{m}{n}\bfseries, ball color=cyan!70,shading angle=-15,
                    text width=27mm, inner sep=1mm,align=center}, %<---
satellite/.style = {circle, draw=none, semithick, fill=#1!30,
                    text width=18mm, inner sep=1pt, align=flush center,minimum size=21mm},%<---
arr/.style = {-{Triangle[length=3mm,width=6mm]}, color=#1,
                    line width=3mm, shorten <=1mm, shorten >=1mm}
}

% planets
\node[draw=BackLine!50,line width=5pt,circle,minimum size=216.8]{};
\node (p)   [planet]    {Data\\ Governance };
% satellites
\foreach \i [count=\k] in {red,cyan, purple, green!80!black!70!, orange, yellow,brown!80!,violet}
{
\node (s\k) [satellite=\i,font=\footnotesize\usefont{T1}{phv}{m}{n}] at (\k*45:3.8) {};
%\draw[arr=\i] (p) -- (s\k);
}

\def\ra{24mm}
\foreach \i [count=\k] in{-45,0,45,90,135,180,225,270}{
\pgfmathtruncatemacro{\newX}{\i + 180} %
\draw[BrownLine, line width=0.75pt,{Circle[BrownLine,length=4pt]}-{Circle[BrownLine,length=4pt]}]
   (s\k)+(\i:0.5*\ra) arc[start angle=\i, end angle=\newX, radius=0.5*\ra];
}
\begin{scope}[local bounding box=GEARS,shift={($(s4)+(0.2,0.3)$)},scale=1.5, every node/.append style={transform shape}]
%smaller
\begin{scope}[scale=0.1, every node/.append style={transform shape}]
\fill[red,even odd rule] \gear{10}{1.9}{1.4}{10}{2}{0.6}coordinate(GER2);
\end{scope}
%bigger
\begin{scope}[scale=0.15, every node/.append style={transform shape},
shift={(-1.8,-2.08)}]
\fill[red!90,even odd rule] \gear{10}{1.9}{1.4}{11}{2}{0.6}coordinate(GER2);
\end{scope}
\end{scope}
%
%Persons
\begin{scope}[shift={($(s2)+(-0.1,0.23)$)},scale=0.65,line width=1.0pt]
\begin{scope}[shift={(0.3,0.3)}]%person2-back
\coordinate (head-center) at (0,0);
\coordinate (top) at ([yshift=-2mm]head-center);
\coordinate (left) at ([yshift=-10mm,xshift=-7mm]head-center);
\coordinate (right) at ([yshift=-10mm,xshift=7mm]head-center);
\draw[rounded corners=1.5mm,fill=Green!70]
  (top) to [out=-10,in=100]
  (right) to [bend left=15]
  (left) to [out=80,in=190]
  (top);
 \draw[fill=yellow] (head-center) circle (0.35);
\end{scope}
\begin{scope}%person1
\coordinate (head-center) at (0,0);
\coordinate (top) at ([yshift=-2mm]head-center);
\coordinate (left) at ([yshift=-10mm,xshift=-7mm]head-center);
\coordinate (right) at ([yshift=-10mm,xshift=7mm]head-center);
\draw[rounded corners=1.5mm,fill=Green!70]
  (top) to [out=-10,in=100]
  (right) to [bend left=15]
  (left) to [out=80,in=190]
  (top);
  \draw[fill=yellow] (head-center) circle (0.35);
\end{scope}
\end{scope}
%%
\begin{scope}[shift={($(s3)+(-0.42,0.15)$)},scale=0.30,line width=1.0pt]
\colorlet{black}{violet}
\draw[fill=black,draw=black](0,0)--(2.7,0)--++(270:1.6)to[out=270,in=0](1.85,-2.45)
--++(180:1.1)to[out=180,in=270](0,-1.3)--cycle;
\draw[draw=none,fill=white](1.32,-0.9)+(230:0.3)
arc[start angle=230, end angle=-50, radius=0.3]--++(280:0.75)--++(180:0.62)--cycle;
\path[red](0.27,0)circle(1pt)coordinate(K1);
\path[red](0.57,0)circle(1pt)coordinate(K2);
\path[red](2.10,0)circle(1pt)coordinate(K3);
\path[red](2.4,0)circle(1pt)coordinate(K4);

\path[green](K1)--++(90:0.6)coordinate(KK1);
\path[green](K2)--++(90:0.5)coordinate(KK2);
\path[green](K4)--++(90:0.6)coordinate(KK4);
\path[green](K3)--++(90:0.5)coordinate(KK3);
\draw[fill=black,draw=black](K1)--(KK1)to[out=90,in=90,distance=37](KK4)--(K4)
--(K3)--(KK3)to[out=90,in=90,distance=29](KK2)--(K2)--cycle;
\end{scope}
%cloud
\colorlet{red}{red}
\begin{scope}[shift={($(s6)+(-0.54,-0.49)$)},scale=0.70,line width=1.0pt]
\draw[red,line width=1.5pt](0,0)to[out=170,in=180,distance=11](0.1,0.61)
to[out=90,in=105,distance=17](1.07,0.71)
to[out=20,in=75,distance=7](1.48,0.36)
to[out=350,in=0,distance=7](1.48,0)--(0,0);
\draw[red,line width=1.5pt](0.27,0.71)to[bend left=25](0.49,0.96);
\draw[red,line width=1.5pt](0.67,1.21)to[out=55,in=90,distance=13](1.5,0.96)
to[out=360,in=30,distance=9](1.68,0.42);
\end{scope}
%quality
\begin{scope}[shift={($(s5)+(0.0,-0.03)$)},scale=0.70,every node/.append style={transform shape}]
 \node[draw, minimum width  =20mm, minimum height = 12mm, inner sep      = 0pt,
        rounded corners,draw = BlueLine, fill=cyan!10, line width=2.0pt](COM){};
 \draw[draw = BlueLine,line width=1.0pt]
 ($(COM.north west)!0.85!(COM.south west)$)-- ($(COM.north east)!0.85!(COM.south east)$);
\node[GreenLine](CB1) at ($(COM.north west)!0.25!(COM.south west)+(0.3,0)$){
\mbox{\ooalign{$\checkmark$\cr\hidewidth$\square$\hidewidth\cr}}};
\node[GreenLine](CB2) at ($(COM.north west)!0.6!(COM.south west)+(0.3,0)$){
\makebox[0pt][l]{$\square$}\raisebox{.15ex}{\hspace{0.1em}$\checkmark$}};
 \draw[GreenLine,decoration={zigzag,segment length=4pt, amplitude=0.5pt},decorate]($(CB1)+(0.3,0.05)$)--++(0:1.3);
\draw[GreenLine,decoration={zigzag,segment length=4pt, amplitude=0.5pt},decorate]($(CB1)+(0.3,-0.12)$)--++(0:1.0);
  \draw[GreenLine,decoration={zigzag,segment length=4pt, amplitude=0.5pt},decorate]($(CB2)+(0.3,0.05)$)--++(0:1.3);
\draw[GreenLine,decoration={zigzag,segment length=4pt, amplitude=0.5pt},decorate]($(CB2)+(0.3,-0.12)$)--++(0:1.0);
\end{scope}
%
\tikzset{mycylinder/.style={cylinder, shape border rotate=90, aspect=1.3, draw, fill=white,
minimum width=25mm,minimum height=11mm,line width=\Linewidth,node distance=-0.15},
pics/data/.style = {
        code = {
        \pgfkeys{/channel/.cd, #1}
\begin{scope}[local bounding box=STREAMING,scale=\scalefac, every node/.append style={transform shape}]
\node[mycylinder,fill=\channelcolor!50] (A) {};
\node[mycylinder, above=of A,fill=\channelcolor!30] (B) {};
\node[mycylinder, above=of B,fill=\channelcolor!10] (C) {};
 \end{scope}
     }
  }
}
\pgfkeys{
  /channel/.cd,
  channelcolor/.store in=\channelcolor,
  drawchannelcolor/.store in=\drawchannelcolor,
  scalefac/.store in=\scalefac,
  Linewidth/.store in=\Linewidth,
  picname/.store in=\picname,
  channelcolor=BrownLine,
  drawchannelcolor=BrownLine,
  scalefac=1,
  Linewidth=1.6pt,
  picname=C
}
%Data
\begin{scope}[shift={($(s8)+(0.03,-0.43)$)},scale=0.40,every node/.append style={transform shape}]
scale=1, every node/.append style={transform shape}]
\pic[shift={(0,0)}] at  (0,0){data={scalefac=1,picname=1,channelcolor=BlueLine, Linewidth=0.7pt}};
 \end{scope}
 %policies
\newcommand{\tikzxmark}{%
\tikz[scale=0.18] {
    \draw[line width=0.7,line cap=round] (0,0) to [bend left=6] (1,1);
    \draw[line width=0.7,line cap=round] (0.2,0.95) to [bend right=3] (0.8,0.05);
}}
\begin{scope}[shift={($(s1)+(0.04,-0.03)$)},scale=0.70,every node/.append style={transform shape}]
 \node[draw, minimum width  =15mm, minimum height = 20mm, inner sep = 0pt,
        rounded corners,draw = BrownLine, fill=BrownL!10, line width=1.0pt](COM){};
\node[GreenLine](CB1) at ($(COM.north west)!0.25!(COM.south west)+(0.3,0)$){
\mbox{\ooalign{$\checkmark$\cr\hidewidth$\square$\hidewidth\cr}}};
\node[GreenLine](CB2) at ($(COM.north west)!0.5!(COM.south west)+(0.3,0)$){
\makebox[0pt][l]{$\square$}\raisebox{.15ex}{\hspace{0.1em}\tikzxmark}};
\node[GreenLine](CB3) at ($(COM.north west)!0.75!(COM.south west)+(0.3,0)$){
\makebox[0pt][l]{$\square$}\raisebox{.15ex}{\hspace{0.1em}\tikzxmark}};
 \draw[GreenLine,decoration={zigzag,segment length=4pt, amplitude=0.5pt},decorate]($(CB1)+(0.3,0.05)$)--++(0:0.8);
\draw[GreenLine,decoration={zigzag,segment length=4pt, amplitude=0.5pt},decorate]($(CB1)+(0.3,-0.12)$)--++(0:0.7);
  \draw[GreenLine,decoration={zigzag,segment length=4pt, amplitude=0.5pt},decorate]($(CB2)+(0.3,0.05)$)--++(0:0.8);
\draw[GreenLine,decoration={zigzag,segment length=4pt, amplitude=0.5pt},decorate]($(CB2)+(0.3,-0.12)$)--++(0:0.6);
  \draw[GreenLine,decoration={zigzag,segment length=4pt, amplitude=0.5pt},decorate]($(CB3)+(0.3,0.05)$)--++(0:0.8);
\draw[GreenLine,decoration={zigzag,segment length=4pt, amplitude=0.5pt},decorate]($(CB3)+(0.3,-0.12)$)--++(0:0.6);
\end{scope}
%graph
\begin{scope}[shift={($(s7)+(-0.35,-0.51)$)},scale=0.50,every node/.append style={transform shape}]
\draw[line width=2.0pt,RedLine](-0.20,0)--(2,0);
\draw[line width=2.0pt,RedLine](-0.20,0)--(-0.20,2);
\foreach \i/\vi in {0/10,0.5/17,1/9,1.5/5}{
\node[draw, minimum width  =4mm, minimum height = \vi mm, inner sep = 0pt,
      draw = RedLine, fill=RedL!40, line width=1.0pt,anchor=south west](COM)at(\i,0.2){};
}
\end{scope}
%
\node[above=5pt of s2]{Organization};
\node[left=5pt of s3]{Data Security};
\node[left=5pt of s4]{Data Operations};
\node[left=5pt of s5,align=center]{Data quality \&\\ master Data};
\node[below=5pt of s6]{Data Sourcing};
\node[right=5pt of s7,align=center]{Data  \& \\ analytic definitions};
\node[right=5pt of s8]{Data  catalogs};
\node[right=5pt of s1]{Policies};
\end{tikzpicture}}
```
**Data Governance Pillars**: Robust data governance establishes ethical and reliable machine learning systems by prioritizing privacy, fairness, transparency, and accountability throughout the data lifecycle. These interconnected pillars address unique challenges in ML workflows, ensuring responsible data usage and auditable decision-making processes.
:::

Security and access control form an essential aspect of data governance. Implementing measures to protect data from unauthorized access or breaches is critical in ML systems, which often deal with sensitive or proprietary information. For instance, a healthcare application may require granular access controls to ensure that only authorized personnel can view patient data. Encrypting data both at rest and in transit is another common approach to safeguarding information while enabling secure collaboration among ML teams.

Privacy protection is another key pillar of data governance. As ML models often rely on large-scale datasets, there is a risk of infringing on individual privacy rights. Techniques such as differential privacy[^fn-differential-privacy] can address this concern by adding carefully calibrated noise to the data. This ensures that individual identities are protected while preserving the statistical patterns necessary for model training. These techniques allow ML systems to benefit from data-driven insights without compromising ethical considerations [@dwork2008differential], which we will learn more about in the Responsible AI chapter.

[^fn-differential-privacy]: **Differential Privacy**: A technique that preserves privacy by adding random noise to outputs, ensuring individual data points remain unidentifiable.

Regulatory compliance is a critical area where data governance plays a central role. Laws such as the GDPR in Europe and the HIPAA in the United States impose strict requirements on data handling. Compliance with these regulations often involves implementing features like the ability to delete data upon request or providing individuals with copies of their data, and a "right to explanation" on decisions made by algorithms [@wachter2017counterfactual]. These measures not only protect individuals but also ensure organizations avoid legal and reputational risks.

::: {#fig-data-card fig-env="figure" fig-pos="htb"}
```{.tikz}
\begin{tikzpicture}[font=\footnotesize\usefont{T1}{phv}{m}{n},line width=0.75pt]
\newcommand\Warning[1][1.4]{%
 \makebox[#1em][c]{%
 \makebox[0pt][c]{\raisebox{.3em}{\fontsize{7pt}{7}\selectfont\bfseries !}}%
 \makebox[0pt][c]{\color{red}\LARGE$\bigtriangleup$}}}%

\colorlet{BlueD}{blue!50!black}

\newcommand\barrow{%
\begin{tikzpicture}
\begin{scope}[local bounding box=BARROW,scale=0.6, every node/.append style={transform shape}]
\node[fill=white,draw=BlueD,line width=0.75pt,rectangle,minimum width=4mm,
minimum height=4mm,inner sep=0pt](RS1){};
\draw[shorten >=1pt,shorten <=-1.5pt,draw=BlueD,line width=0.75pt,
-{Latex[length=2pt, width=3pt]}](RS1.center)--(RS1.north east);
\end{scope}
\end{tikzpicture}
     }
 \tikzset{%
    Text/.style={align=flush left},
    TextB1/.style={align=flush left,font=\fontsize{11pt}{13}\selectfont\usefont{T1}{phv}{m}{n}\bfseries},
    TextB2/.style={align=flush left,font=\fontsize{10pt}{11}\selectfont\usefont{T1}{phv}{m}{n}\bfseries},
    TextB3/.style={align=flush left,font=\fontsize{9pt}{10}\selectfont\usefont{T1}{phv}{m}{n}\bfseries},
    TextBLUE/.style={BlueD},
    TextF/.style={align=flush left,font=\fontsize{6.5pt}{8}\selectfont\usefont{T1}{phv}{m}{n}},
  Box/.style={%
    draw=BrownLine,
    line width=0.75pt,
    rounded corners=3pt,
    fill=BrownL!40,
    minimum height=5mm
  },
}

\node[TextB1](N11){Open Images Extended - More \\ Inclusively Annotated People (MIAP)};
\node[TextBLUE,below=1mm of N11.south west,anchor=north west](N12){
Dataset Download~\barrow • Related Publication~\barrow};
\node[TextF,text width=92mm,right=14mm of N12.south east,anchor=south west](N13){This dataset was created for
fairness research and fairness evaluations
in person detection. This dataset contains 100,000 images sampled from
Open Images V6 with additional annotations added. Annotations include the
image coordinates of bounding boxes for each visible person. Each box is annotated
with attributes for perceived gender presentation and
age range presentation. It can be used in conjunction with Open Images V6.};
%
\scoped[on background layer]
\node[draw=none,fit=(N11)(N13)](BB1){};
%%%%%%%2
\node[TextB2,below=of N11.south west,anchor=north west](N21){Authorship};
\node[TextBLUE,below=0mm of N21.south west,anchor=north west](N22){PUBLISHER(S)};
\node[TextB3,below=0mm of N22.south west,anchor=north west](N23){Google LLC};
\node[TextBLUE,right=16mm of N22.east,anchor=west](N24){INDUSTRY TYPE};
\node[TextF,below=0mm of N24.south west,anchor=north west](N25){Corporate - Tech};
\node[TextBLUE,right=32mm of N24.east,anchor=west](N26){DATASET AUTHORS};
\node[TextF,below=0mm of N26.south west,anchor=north west](N27){Candice Schumann, Google, 2021 \\
Susanna Ricco, Google, 2021 \\ Utsav Prabhu, Google, 2021 \\ Vittorio Ferrari, Google, 2021\\
Caroline Pantofaru, Google, 2021};
%
\node[TextBLUE,below=16mm of N22.south west,anchor=north west](N28){PUBLISHER(S)};
\node[TextB3,below=0mm of N28.south west,anchor=north west](N29){Google LLC};
\path[red](N28)-|coordinate(S21)(N25.south west);
\node[TextBLUE,anchor=west](N24)at(S21){FUNDING TYPE};
\node[TextF,below=0mm of N24.south west,anchor=north west](N210){Private Funding};
\path[red](N28)-|coordinate(S22)(N26);
\node[TextBLUE](N211)at(S22){DATASET CONTACT};
\node[TextF,Box,text=BlueD,below=0mm of N211.south west,anchor=north west,
xshift=1.5mm](N212){open-images-extended@google.com};
%
%%%% 3
\node[TextB2,below=36mm of N21.south west,anchor=north west](N31){Motivations};
\node[TextBLUE,below=1mm of N31.south west,anchor=north west](N32){DATASET PURPOSE(S)};
\node[TextB3,below=0mm of N32.south west,anchor=north west](N33){Research Purposes\\[1ex]
Machine Learning};
\node[TextF,below=0mm of N33.south west,anchor=north west](N33a){Training, testing, and validation};
\path[red](N32)-|coordinate(S30)(N24.south west);
\node[TextBLUE,anchor=west](N34)at(S30){KEY APPLICATION(S)};
\node[TextF,Box,below=0mm of N34.south west,anchor=north west,xshift=1.5mm](N3212){Machine Learning};
\node[TextF,Box,right=2mm of N3212.east,anchor=west,xshift=1.5mm](N3213){Object Recognition};
\node[TextF,Box,below=8mm of N34.south west,anchor=north west,xshift=1.5mm](N3212){Machine Learning Fairness};
%
\path[red](N32)-|coordinate(S300)(N211.south west);
\node[TextBLUE,anchor=west](N36)at(S300){PROBLEM SPACE};
\node[TextF,below=0mm of N36.south west,anchor=north west](N37){This dataset was created for fairness research
and\\ fairness evaluation with respect   to person detection.};
\node[TextBLUE,below=0mm of N37.south west,anchor=north west](N35){
See accompanying article~\barrow};
%
\node[TextBLUE,below=18mm of N32.south west,anchor=north west](N38){};
\node[TextB3,below=0mm of N38.south west,anchor=north west](N39){};
\path[red](N38)-|coordinate(S31)(N34.south west);
\node[TextBLUE,anchor=west](N39)at(S31){PRIMARY MOTIVATION(S)};
\node[TextF,below=0mm of N39.south west,anchor=north west,text width=50mm, align=flush left](N310){%
\leftmargini=9pt\vspace*{-4mm}
\begin{itemize} \itemsep=-3pt
\item Provide more complete ground-truth for bounding boxes around people.
\item Provide a standard fairness evaluation set for the broader fairness community.
\end{itemize}};
%
\path[red](N38)-|coordinate(S32)(N35.south west);
\node[TextBLUE,anchor=west](N34)at(S32){INTENDED AND/OR SUITABLE USE CASE(S)};
\node[TextF,below=0mm of N34.south west,anchor=north west,text width=72mm, align=flush left](N310){%
\leftmargini=9pt\vspace*{-4mm}
\begin{itemize} \itemsep=-3pt
\item \textbf{ML Model Evaluation for:} person detection, fairness evaluation
\item \textbf{ML Model Training for:} person detection, Object detection
\end{itemize}\vspace*{-1mm}
Additionally: \\\vspace*{-2mm}
\leftmargini=9pt
\begin{itemize} \itemsep=-3pt
\item \textbf{Person detection:} Without specifying gender or age presentations\\
\item \textbf{Fairness evaluations:} Over gender and age presentations\\
\item \textbf{Fairness research:} Without building gender presentation or age classifiers
\end{itemize}
};
\path[red](N38)-|coordinate(S32)(N36);
%%%%%%%%%%4
\node[TextB2,below=58mm of N31.south west,anchor=north west](N41){Use of Dataset};
\node[TextBLUE,below=0mm of N41.south west,anchor=north west](N42){SAFETY OF USE};
\node[TextB3,below=0mm of N42.south west,anchor=north west](N43){Conditional Use};
\node[TextF,below=0mm of N43.south west,anchor=north west](N431){There are some known\\ unsafe applications.};
%
\path[red](N42)-|coordinate(S40)(N39.south west);
\node[TextBLUE,anchor=west](N44)at(S40){UNSAFE APPLICATION(S)};
\node[TextF,below=0mm of N44.south west,anchor=north west,xshift=1.0mm,yshift=1mm](N441){
\Warning};
\node[TextF,Box,right=-1mm of N441.east,anchor=west,xshift=1.5mm](N442){Gender classificationn};
\node[TextF,Box,right=0mm of N442.east,anchor=west,xshift=1.5mm](N443){Age classification};
%
\path[red](N42)-|coordinate(S401)(N310.south west);
\node[TextBLUE,anchor=west](N46)at(S401){UNSAFE USE CASE(S)};
\node[TextF,below=0mm of N46.south west,anchor=north west,text width=72mm](N47){This dataset should not be used to create gender or age classifiers. The intention of perceived gender and age labels is to capture gender and age presentation as assessed by a third party based on visual cues alone, rather than an individual's self-identified gender or actual age.};
%
\node[TextBLUE,below=15mm of N42.south west,anchor=north west](N48){CONJUNCTIONAL USE};
\node[TextB3,below=0mm of N48.south west,anchor=north west](N49){Safe to use with\\ other datasets};
\path[red](N48)-|coordinate(S41)(N44.south west);
\node[TextBLUE,anchor=west](N44)at(S41){KNOWN CONJUNCTIONAL DATASET(S)};
\node[TextF,below=0mm of N44.south west,anchor=north west,text width=55mm](N410){%
\leftmargini=9pt\vspace*{-4mm}
\begin{itemize} \itemsep=-3pt
\item The data in this dataset can be combined with \textcolor{BlueD}{Open Images V6}
\end{itemize}};
\path[red](N48)-|coordinate(S42)(N46.south west);
\node[TextBLUE,anchor=west](N411)at(S42){KNOWN CONJUNCTIONAL USES};
\node[TextF,below=0mm of N411.south west,anchor=north west,
](N412){Analyzing bounding box annotations not annotated under\\ the Open Images V6 procedure.};
%%%%%%%%%%%%%%%%5
\node[TextBLUE,below=36mm of N41.south west,anchor=north west](N52){METHOD};
\node[TextB3,below=0mm of N52.south west,anchor=north west](N53){Object Detection};
%
\path[red](N52)-|coordinate(S50)(N44.south west);
\node[TextBLUE,anchor=west](N54)at(S50){SUMMARY};
\node[TextF,below=0mm of N54.south west,anchor=north west](N510){A person object detector can be trained using\\ the Object Detection API in Tensorflow.};
%
\path[red](N52)-|coordinate(S501)(N411.south west);
\node[TextBLUE,anchor=west](N56)at(S501){KNOWN CAVEATS};
\node[TextF,below=0mm of N56.south west,anchor=north west,text width=72mm](N57){
If this dataset is used in conjunction with the original Open Images dataset, negative examples
of people should only be pulled from images with an explicit negative person image level label.
\medskip
The dataset does not contain any examples not annotated as containing at least one person
by the original Open Images annotation procedure.};
%
\node[TextBLUE,below=19mm of N52.south west,anchor=north west](N58){METHOD};
\node[TextB3,below=0mm of N58.south west,anchor=north west](N59){Fairness Evaluation};
\path[red](N58)-|coordinate(S51)(N54.south west);
\node[TextBLUE,anchor=west](N54)at(S51){SUMMARY};
\node[TextF,below=0mm of N54.south west,anchor=north west](N510){Fairness evaluations can be run over the splits \\
of gender presentation and age presentation.};
\path[red](N58)-|coordinate(S52)(N56.south west);
\node[TextBLUE,anchor=west](N511)at(S52){KNOWN CAVEATS};
\node[TextF,below=0mm of N511.south west,anchor=north west,text width=72mm](N512){There still
exists a gender presentation skew towards unknown and predominantly masculine, as well as an
age presentation range skew towards middle.};
%
\node[draw=none,fit=(N52)(N512)](BB5){};
\scoped[on background layer]
\node[draw=BrownLine,inner xsep=0mm,inner ysep=0mm,yshift=0mm,
      fill=BrownL!10,fit=(BB1)(BB5),line width=0.75pt](BB){};
\foreach \i in{0.097,0.298,0.60,0.80}{
\draw[BrownLine,line width=0.75pt]($(BB.north west)!\i!(BB.south west)$)--($(BB.north east)!\i!(BB.south east)$);
}
\foreach \i in{0.097}{
\draw[BrownLine,line width=2.75pt]($(BB.north west)!\i!(BB.south west)$)--($(BB.north east)!\i!(BB.south east)$);
}
\end{tikzpicture}
```
**Data Governance Documentation**: Data cards standardize critical dataset information, enabling transparency and accountability required for regulatory compliance with laws like GDPR and HIPAA. By providing a structured overview of dataset characteristics, intended uses, and potential risks, data cards facilitate responsible AI practices and support data subject rights.
:::

Documentation and metadata management, which are often less discussed, are just as important for transparency and reproducibility in ML systems. Clear records of data lineage, including how data flows and transforms throughout the ML pipeline, are essential for accountability. Standardized documentation frameworks, such as Data Cards proposed by @pushkarna2022data, offer a structured way to document the characteristics, limitations, and potential biases of datasets. For example, as shown in @fig-data-card, the [Open Images Extended, More Inclusively Annotated People (MIAP) dataset,](https://storage.googleapis.com/openimages/web/extended.html) uses a data card to provide detailed information about its motivations, intended use cases, and known risks. This type of documentation enables developers to evaluate datasets effectively and promotes responsible use.

Audit trails are another important component of data governance. These detailed logs track data access and usage throughout the lifecycle of ML models, from collection to deployment. Comprehensive audit trails are invaluable for troubleshooting and accountability, especially in cases of data breaches or unexpected model behavior. They help organizations understand what actions were taken and why, providing a clear path for resolving issues and ensuring compliance.

Consider a hypothetical ML system designed to predict patient outcomes in a hospital. Such a system would need to address several governance challenges. It would need to ensure that patient data is securely stored and accessed only by authorized personnel, with privacy-preserving techniques in place to protect individual identities. The system would also need to comply with healthcare regulations governing the use of patient data, including detailed documentation of how data is processed and transformed. Comprehensive audit logs would be necessary to track data usage and ensure accountability.

As ML systems grow more complex and influential, the challenges of data governance will continue to evolve. Emerging trends, such as blockchain-inspired technologies for tamper-evident logs and automated governance tools, offer promising solutions for real-time monitoring and issue detection. By adopting robust data governance practices, including tools like Data Cards, organizations can build ML systems that are transparent, ethical, and trustworthy.

## Summary {#sec-data-engineering-summary-286b}

Data engineering is the backbone of any successful ML system. By thoughtfully defining problems, designing robust pipelines, and practicing rigorous data governance, teams establish a foundation that directly influences model performance, reliability, and ethical standing. Effective data acquisition strategies, whether by utilizing existing datasets, employing web scraping techniques, or engaging in crowdsourcing, must balance the realities of domain constraints, privacy obligations, and labeling complexities. Likewise, decisions around data ingestion (batch or streaming) and transformation (ETL or ELT) affect both cost and throughput, with monitoring and observability essential to detect shifting data quality.

Throughout this chapter, we saw how critical it is to prepare data well in advance of modeling. Data labeling emerges as a particularly delicate phase: it involves human effort, requires strong quality control practices, and has ethical ramifications. Storage choices, such as relational databases, data warehouses, data lakes, or specialized systems, must align with both the volume and velocity of ML workloads. Feature stores and caching strategies support efficient retrieval across training and serving pipelines, while good data governance ensures adherence to legal regulations, protects privacy, and maintains stakeholder trust.

All these elements interlock to create an ecosystem that reliably supplies ML models with the high-quality data they need. When done well, data engineering empowers teams to iterate faster, confidently deploy new features, and build systems capable of adapting to real-world complexity. The next chapters will build on these foundations, exploring how optimized training, robust model operations, and security considerations together form a holistic approach to delivering AI solutions that perform reliably and responsibly at scale.<|MERGE_RESOLUTION|>--- conflicted
+++ resolved
@@ -88,11 +88,7 @@
 3/Other}
 \end{tikzpicture}}
 ```
-<<<<<<< HEAD
-**Data Scientist Time Allocation**: Data preparation consumes a majority of data science effort—up to 60%—underscoring the critical need for robust data engineering practices to prevent downstream model failures and ensure project success. Prioritizing data quality and pipeline development yields greater returns than solely focusing on complex model architectures. Source: various industry reports.
-=======
 **Data Scientist Time Allocation**: Data preparation consumes a majority of data science effort—up to 60%—underscoring the critical need for robust data engineering practices to prevent downstream model failures and ensure project success. Prioritizing data quality and pipeline development yields greater returns than solely focusing on complex model architectures. Source: Various industry reports.
->>>>>>> 5b5fab61
 :::
 
 Data engineering encompasses multiple critical stages in machine learning systems, from initial data collection through processing and storage. The discussion begins with the identification and sourcing of data, exploring diverse origins such as pre-existing datasets, web scraping, crowdsourcing, and synthetic data generation. Special attention is given to the complexities of integrating heterogeneous sources, validating incoming data, and handling errors during ingestion.
@@ -213,11 +209,7 @@
 
 As shown in @fig-keywords, when we say "OK, Google" or "Alexa," this initiates a process on a microcontroller embedded within the device.
 
-<<<<<<< HEAD
-![**Keyword Spotting System**: A typical deployment of keyword spotting (KWS) technology in a voice-activated device, where a constantly-listening system detects a wake word to initiate further processing. this example demonstrates how KWS serves as a lightweight, always-on front-end for more complex voice interfaces. Source: Amazon.](images/png/data_engineering_kws.png){#fig-keywords width=55%}
-=======
 ![**Keyword Spotting System**: A typical deployment of keyword spotting (KWS) technology in a voice-activated device, where a constantly-listening system detects a wake word to initiate further processing. this example demonstrates how KWS serves as a lightweight, always-on front-end for more complex voice interfaces.](images/png/data_engineering_kws.png){#fig-keywords width=55%}
->>>>>>> 5b5fab61
 
 Building a reliable KWS model is a complex task. It demands a deep understanding of the deployment scenario, encompassing where and how these devices will operate. For instance, a KWS model's effectiveness is not just about recognizing a word; it's about discerning it among various accents and background noises, whether in a bustling cafe or amid the blaring sound of a television in a living room or a kitchen where these devices are commonly found. It's about ensuring that a whispered "Alexa" in the dead of night or a shouted "OK Google" in a noisy marketplace are recognized with equal precision.
 
@@ -448,11 +440,7 @@
 
 Technical limitations also affect the reliability of web-scraped training data. Rate limiting by websites can slow data collection, while the dynamic nature of web content can introduce inconsistencies that impact model training. As shown in @fig-traffic-light, web scraping can yield unexpected or irrelevant data, for example, historical images appearing in contemporary image searches, that can pollute training datasets and degrade model performance. These issues highlight the importance of thorough data validation and cleaning processes in ML pipelines built on web-scraped data.
 
-<<<<<<< HEAD
-![**Data Source Noise**: Web scraping introduces irrelevant or outdated data into training sets, requiring robust data validation and cleaning to maintain model performance and prevent spurious correlations. Historical images appearing in contemporary searches exemplify this noise, underscoring the need for careful filtering and quality control in web-sourced datasets. Source: vox.](images/jpg/1914_traffic.jpeg){#fig-traffic-light}
-=======
 ![**Data Source Noise**: Web scraping introduces irrelevant or outdated data into training sets, requiring robust data validation and cleaning to maintain model performance and prevent spurious correlations. Historical images appearing in contemporary searches exemplify this noise, underscoring the need for careful filtering and quality control in web-sourced datasets. Source: Vox.](images/jpg/1914_traffic.jpeg){#fig-traffic-light}
->>>>>>> 5b5fab61
 
 ### Crowdsourcing {#sec-data-engineering-crowdsourcing-9d32}
 
@@ -1496,11 +1484,7 @@
 \draw[-latex,Line](B5.355)-|(2B5);
 \end{tikzpicture}
 ```
-<<<<<<< HEAD
-**AI-Augmented Labeling**: Programmatic labeling, distant supervision, and active learning scale data annotation by trading potential labeling errors for increased throughput, necessitating careful system design to balance labeling speed, cost, and model quality. These strategies enable machine learning systems to overcome limitations imposed by manual annotation alone, facilitating deployment in data-scarce environments. Source: stanford AI lab.
-=======
 **AI-Augmented Labeling**: Programmatic labeling, distant supervision, and active learning scale data annotation by trading potential labeling errors for increased throughput, necessitating careful system design to balance labeling speed, cost, and model quality. These strategies enable machine learning systems to overcome limitations imposed by manual annotation alone, facilitating deployment in data-scarce environments. Source: Stanford AI Lab.
->>>>>>> 5b5fab61
 :::
 
 Modern AI-assisted labeling typically employs a combination of approaches. Pre-annotation involves using AI models to generate preliminary labels for a dataset, which humans can then review and correct. Major labeling platforms have made significant investments in this technology. [Snorkel AI](https://snorkel.ai/) uses programmatic labeling to automatically generate initial labels at scale. Scale AI deploys pre-trained models to accelerate annotation in specific domains like autonomous driving, while manycompanies like [SuperAnnotate](https://www.superannotate.com/) provide automated pre-labeling tools that can reduce manual effort drastically. This method, which often employs semi-supervised learning techniques [@chapelle2009semisupervised], can save a significant amount of time, especially for extremely large datasets.
