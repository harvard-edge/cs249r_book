--- conflicted
+++ resolved
@@ -1137,8 +1137,6 @@
 
 The systematic application of these design patterns, informed by rigorous analysis of deployment contexts and constraints, enables the development of ML systems that function effectively across the computing spectrum while delivering sustainable social impact.
 
-<<<<<<< HEAD
-=======
 ::: {.callout-quiz-question #quiz-question-sec-ai-good-conclusion-7dfb}
 
 1. Explain why the implementation of design patterns in ML systems for social good requires a comprehensive understanding of the operational environment.
@@ -1155,7 +1153,6 @@
 
 :::
 
->>>>>>> bae55f7a
 ## Resources {#sec-ai-good-resources-09a3}
 
 :::{.callout-note collapse="false" title="Slides"}
