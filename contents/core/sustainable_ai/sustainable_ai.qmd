--- conflicted
+++ resolved
@@ -133,11 +133,7 @@
 }
 \end{tikzpicture}}
 ```
-<<<<<<< HEAD
-**Ethical AI Concerns**: AI systems introduce ethical challenges across transparency, fairness, and sustainability; these concerns interrelate and stem from issues like opacity, bias, and a lack of traceability in resource consumption. Addressing these challenges requires proactive design choices that prioritize accountability and minimize negative societal and environmental impacts. Source: [COE](HTTPS://www.coe.int/en/web/bioethics/common-ethical-challenges-in-AI).
-=======
 **Ethical AI Concerns**: AI systems introduce ethical challenges across transparency, fairness, and sustainability; these concerns interrelate and stem from issues like opacity, bias, and a lack of traceability in resource consumption. addressing these challenges requires proactive design choices that prioritize accountability and minimize negative societal and environmental impacts. source: [COE](HTTPS://www.coe.int/en/web/bioethics/common-ethical-challenges-in-AI).
->>>>>>> 5b5fab61
 :::
 
 Addressing these concerns also demands greater transparency and accountability from AI companies. Large technology firms operate extensive cloud infrastructures that power modern AI applications, yet their environmental impact is often opaque. Organizations must take active steps to measure, report, and reduce their carbon footprint across the entire AI lifecycle, from hardware manufacturing to model training and inference. Voluntary self-regulation is an important first step, but policy interventions and industry-wide standards may be necessary to ensure long-term sustainability. Reported metrics such as energy consumption, carbon emissions, and efficiency benchmarks could serve as mechanisms to hold organizations accountable.
@@ -281,11 +277,7 @@
 
 \end{tikzpicture}
 ```
-<<<<<<< HEAD
-**Carbon Footprint Benchmarks**: Training large AI models generates substantial carbon emissions, comparable to everyday activities and long-distance travel, emphasizing the environmental impact of increasingly complex machine learning workloads. The comparison to roundtrip flights, average human lifespans, and vehicle lifetimes contextualizes the energy demands of training a transformer model with neural architecture search as particularly high. Source: strubell et al. (2019).
-=======
 **Carbon Footprint Benchmarks**: Training large AI models generates substantial carbon emissions, comparable to everyday activities and long-distance travel, emphasizing the environmental impact of increasingly complex machine learning workloads. The comparison to roundtrip flights, average human lifespans, and vehicle lifetimes contextualizes the energy demands of training a transformer model with neural architecture search as particularly high. *Source: strubell et al. (2019)*
->>>>>>> 5b5fab61
 :::
 
 The training phase of large natural language processing models produces carbon dioxide emissions comparable to hundreds of transcontinental flights. When examining the broader industry impact, AI's aggregate computational carbon footprint is approaching parity with the commercial aviation sector. Furthermore, as AI applications scale to serve billions of users globally, the cumulative emissions from continuous inference operations may ultimately exceed those generated during training.
@@ -441,11 +433,7 @@
 
 The GHG Protocol framework, illustrated in @fig-ghg-protocol, provides a structured way to visualize the sources of AI-related carbon emissions. Scope 1 emissions arise from direct company operations, such as data center power generation and company-owned infrastructure. Scope 2 covers electricity purchased from the grid, the primary source of emissions for cloud computing workloads. Scope 3 extends beyond an organization's direct control, including emissions from hardware manufacturing, transportation, and even the end-user energy consumption of AI-powered services. Understanding this breakdown allows for more targeted sustainability strategies, ensuring that efforts to reduce AI's environmental impact are not solely focused on energy efficiency but also address the broader supply chain and lifecycle emissions that contribute significantly to the industry's carbon footprint.
 
-<<<<<<< HEAD
-![**GHG Emission Scopes**: Organizations categorize carbon emissions into scope 1 (direct), scope 2 (purchased energy), and scope 3 (value chain) to comprehensively assess their environmental impact and identify targeted reduction strategies for AI systems. Source: circularise.](images/png/ghg_protocol.png){#fig-ghg-protocol}
-=======
 ![**GHG Emission Scopes**: Organizations categorize carbon emissions into scope 1 (direct), scope 2 (purchased energy), and scope 3 (value chain) to comprehensively assess their environmental impact and identify targeted reduction strategies for AI systems. Source: Ucircularise.](images/png/ghg_protocol.png){#fig-ghg-protocol}
->>>>>>> 5b5fab61
 
 ### Training vs. Inference Impact {#sec-sustainable-ai-training-vs-inference-impact-2406}
 
@@ -563,11 +551,7 @@
 \end{scope}
 \end{tikzpicture}
 ```
-<<<<<<< HEAD
-**Inference-Training Market Growth**: The rapidly expanding market for inference workloads—projected to more than double from 2017 to 2025—outpaces growth in training, reflecting the increasing demand for deploying AI models at scale. This disparity emphasizes that the operational energy footprint of running AI applications is becoming a dominant cost factor compared to model development itself. Source: mckinsey.
-=======
 **Inference-Training Market Growth**: The rapidly expanding market for inference workloads—projected to more than double from 2017 to 2025—outpaces growth in training, reflecting the increasing demand for deploying AI models at scale. This disparity emphasizes that the operational energy footprint of running AI applications is becoming a dominant cost factor compared to model development itself. Source: Umckinsey.
->>>>>>> 5b5fab61
 :::
 
 Unlike traditional software applications with fixed energy footprints, inference workloads dynamically scale with user demand. AI services like Alexa, Siri, and Google Assistant rely on continuous cloud-based inference, processing millions of voice queries per minute, necessitating uninterrupted operation of energy-intensive data center infrastructure.
@@ -594,11 +578,7 @@
 
 Semiconductor fabrication is an exceptionally water-intensive process, requiring vast quantities of ultrapure water [^fn-upw] for cleaning, cooling, and chemical processing. The scale of water consumption in modern fabs is comparable to that of entire urban populations. For example, TSMC's latest fab in Arizona is projected to consume 8.9 million gallons of water per day, accounting for nearly 3% of the city's total water production. This demand places significant strain on local water resources, particularly in water-scarce regions such as Taiwan, Arizona, and Singapore, where semiconductor manufacturing is concentrated. Semiconductor companies have recognized this challenge and are actively investing in recycling technologies and more efficient water management practices. STMicroelectronics, for example, recycles and reuses approximately 41% of its water, significantly reducing its environmental footprint (see @fig-water_cycle showing the typical semiconductor fab water cycle).
 
-<<<<<<< HEAD
-![**Water Recycling Loop**: Semiconductor fabrication relies on extensive water purification and closed-loop recycling to minimize consumption; this diagram details the stages, from raw water intake to wastewater treatment and reuse, highlighting the potential for significant water conservation within a fab facility. Source: ST sustainability report.](images/png/st_water_cycle.png){#fig-water_cycle}
-=======
 ![**Water Recycling Loop**: Semiconductor fabrication relies on extensive water purification and closed-loop recycling to minimize consumption; this diagram details the stages, from raw water intake to wastewater treatment and reuse, highlighting the potential for significant water conservation within a fab facility. source: ST sustainability report.](images/png/st_water_cycle.png){#fig-water_cycle}
->>>>>>> 5b5fab61
 
 [^fn-upw]: **Ultrapure water (UPW)**: Water that has been purified to stringent standards, typically containing less than 1 part per billion of impurities. UPW is essential for semiconductor fabrication, as even trace contaminants can impair chip performance and yield.
 
@@ -610,11 +590,7 @@
 
 @fig-water_footprint contextualizes the daily water footprint of data centers compared to other industrial uses, illustrating the immense water demand of high-tech infrastructure.
 
-<<<<<<< HEAD
-![**Data Center Water Usage**: High-density computing infrastructure, such as data centers, consumes substantial water resources for cooling, exceeding many common industrial and agricultural applications. Understanding these water demands is critical for designing sustainable AI systems and mitigating potential impacts like *saltwater intrusion* in water-stressed regions. Source: [google's data center cooling](HTTPS://blog.Google/outreach-initiatives/sustainability/our-commitment-to-climate-conscious-data-center-cooling/).](images/png/water_footprint.png){#fig-water_footprint}
-=======
 ![**Data Center Water Usage**: High-density computing infrastructure, such as data centers, consumes substantial water resources for cooling, exceeding many common industrial and agricultural applications. understanding these water demands is critical for designing sustainable AI systems and mitigating potential impacts like *saltwater intrusion* in water-stressed regions. source: [google's data center cooling](HTTPS://blog.Google/outreach-initiatives/sustainability/our-commitment-to-climate-conscious-data-center-cooling/).](images/png/water_footprint.png){#fig-water_footprint}
->>>>>>> 5b5fab61
 
 While some semiconductor manufacturers implement water recycling systems, the effectiveness of these measures varies. Intel reports that 97% of its direct water consumption is attributed to fabrication processes [@cooper2011semiconductor], and while water reuse is increasing, the sheer scale of water withdrawals remains a critical sustainability challenge.
 
@@ -1117,11 +1093,7 @@
 
 While these strategies apply broadly to AI workloads, inference operations present unique sustainability challenges and opportunities. Unlike training, which represents a one-time energy cost, inference constitutes an ongoing and growing energy demand as AI applications scale worldwide. Cloud providers are increasingly adopting carbon-aware scheduling specifically for inference workloads, dynamically shifting these operations to regions powered by abundant renewable energy [@radovanovic2022carbon]. However, as shown in @fig-europe_energy_grid, the variability of renewable energy production presents significant challenges. The European grid data illustrates how renewable sources fluctuate throughout the day—solar energy peaks at midday, while wind energy shows distinct peaks in mornings and evenings. Currently, fossil and coal-based generation methods supplement energy needs when renewables fall short.
 
-<<<<<<< HEAD
-![**European Energy Mix**: Renewable energy sources exhibit significant temporal variability, necessitating fossil fuel supplementation to meet consistent demand. Understanding this fluctuation is crucial for effectively scheduling AI workloads to periods of high renewable energy availability and minimizing carbon emissions. Source: energy charts.](images/png/europe_energy_grid.png){#fig-europe_energy_grid}
-=======
 ![**European Energy Mix**: Renewable energy sources exhibit significant temporal variability, necessitating fossil fuel supplementation to meet consistent demand. Understanding this fluctuation is crucial for effectively scheduling AI workloads to periods of high renewable energy availability and minimizing carbon emissions. Source: Uenergy charts.](images/png/europe_energy_grid.png){#fig-europe_energy_grid}
->>>>>>> 5b5fab61
 
 To fully leverage carbon-aware scheduling for AI inference workloads, innovation in energy storage solutions is essential for consistent renewable energy use. The base energy load is currently met with nuclear energy—a constant source that produces no direct carbon emissions but lacks the flexibility to accommodate renewable energy variability. Tech companies like Microsoft have shown interest in nuclear energy to power their data centers, as their more constant demand profile (compared to residential use) aligns well with nuclear generation characteristics.
 
@@ -1281,11 +1253,7 @@
 \end{axis}
 \end{tikzpicture}
 ```
-<<<<<<< HEAD
-**IoT Device Growth**: Rapid expansion in the number of connected devices amplifies the environmental impact of embedded AI systems, as short device lifecycles contribute to escalating electronic waste. Projections exceeding 30 billion devices by 2030 necessitate sustainable design and improved recycling infrastructure to mitigate the growing e-waste crisis. Source: statista.
-=======
 **IoT Device Growth**: Rapid expansion in the number of connected devices amplifies the environmental impact of embedded AI systems, as short device lifecycles contribute to escalating electronic waste. Projections exceeding 30 billion devices by 2030 necessitate sustainable design and improved recycling infrastructure to mitigate the growing e-waste crisis. Source: Ustatista.
->>>>>>> 5b5fab61
 :::
 
 While AI-powered data centers have been scrutinized for their carbon footprint and energy demands, far less attention has been paid to the environmental cost of embedding AI into billions of short-lived devices. Addressing this challenge requires rethinking how AI hardware is designed, manufactured, and disposed of, ensuring that edge AI systems contribute to technological progress without leaving behind an unsustainable legacy of waste.
