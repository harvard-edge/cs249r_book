---
bibliography: benchmarking.bib
quiz: benchmarking_quizzes.json
---

# Benchmarking AI

![_DALL·E 3 Prompt: Photo of a podium set against a tech-themed backdrop. On each tier of the podium, there are AI chips with intricate designs. The top chip has a gold medal hanging from it, the second one has a silver medal, and the third has a bronze medal. Banners with 'AI Olympics' are displayed prominently in the background._](images/png/cover_ai_benchmarking.png)

## Purpose {.unnumbered}

_How can quantitative evaluation reshape the development of machine learning systems, and what metrics reveal true system capabilities?_

The measurement and analysis of AI system performance represent a critical element in bridging theoretical capabilities with practical outcomes. Systematic evaluation approaches reveal fundamental relationships between model behavior, resource utilization, and operational reliability. These measurements draw out the essential trade-offs across accuracy, efficiency, and scalability, providing insights that guide architectural decisions throughout the development lifecycle. These evaluation frameworks establish core principles for assessing and validating system design choices and enable the creation of robust solutions that meet increasingly complex performance requirements across diverse deployment scenarios.

::: {.callout-tip title="Learning Objectives"}

* Understand the objectives of AI benchmarking, including performance evaluation, resource assessment, and validation.

* Differentiate between training and inference benchmarking and their respective evaluation methodologies.

* Identify key benchmarking metrics and trends, including accuracy, fairness, complexity, and efficiency.

* Recognize system benchmarking concepts, including throughput, latency, power consumption, and computational efficiency.

* Understand the limitations of isolated evaluations and the necessity of integrated benchmarking frameworks.

:::

## Overview {#sec-benchmarking-ai-overview-1430}

Computing systems continue to evolve and grow in complexity. Understanding their performance becomes essential to engineer them better. System evaluation measures how computing systems perform relative to specified requirements and goals. Engineers and researchers examine metrics like processing speed, resource usage, and reliability to understand system behavior under different conditions and workloads. These measurements help teams identify bottlenecks, optimize performance, and verify that systems meet design specifications.

Standardized measurement forms the backbone of scientific and engineering progress. The metric system enables precise communication of physical quantities. Organizations like the National Institute of Standards and Technology maintain fundamental measures from the kilogram to the second. This standardization extends to computing, where benchmarks provide uniform methods to quantify system performance. Standard performance tests measure processor operations, memory bandwidth, network throughput, and other computing capabilities. These benchmarks allow meaningful comparison between different hardware and software configurations.

Machine learning systems present distinct measurement challenges. Unlike traditional computing tasks, ML systems integrate hardware performance, algorithmic behavior, and data characteristics. Performance evaluation must account for computational efficiency and statistical effectiveness. Training time, model accuracy, and generalization capabilities all factor into system assessment. The interdependence between computing resources, algorithmic choices, and dataset properties creates new dimensions for measurement and comparison.

These considerations lead us to define machine learning benchmarking as follows:

::: {.content-visible when-format="pdf"}
\clearpage
:::

::: {.callout-note title="Definition of ML Benchmarking"}

**Machine Learning Benchmarking (ML Benchmarking)** is the _systematic evaluation_ of _compute performance, algorithmic effectiveness, and data quality_ in machine learning systems. It assesses _system capabilities_, _model accuracy and convergence_, and _data scalability and representativeness_ to optimize system performance across diverse workloads. ML benchmarking enables engineers and researchers to _quantify trade-offs_, _improve deployment efficiency_, and _ensure reproducibility_ in both research and production settings. As ML systems evolve, benchmarks also incorporate _fairness, robustness, and energy efficiency_, reflecting the increasing complexity of AI evaluation.

:::

This chapter focuses primarily on benchmarking machine learning systems, examining how computational resources affect training and inference performance. While the main emphasis remains on system-level evaluation, understanding the role of algorithms and data proves essential for comprehensive ML benchmarking.

## Historical Context {#sec-benchmarking-ai-historical-context-65b3}

The evolution of computing benchmarks mirrors the development of computer systems themselves, progressing from simple performance metrics to increasingly specialized evaluation frameworks. As computing expanded beyond scientific calculations into diverse applications, benchmarks evolved to measure new capabilities, constraints, and use cases. This progression reflects three major shifts in computing: the transition from mainframes to personal computers, the rise of energy efficiency as a critical concern, and the emergence of specialized computing domains such as machine learning.

Early benchmarks focused primarily on raw computational power, measuring basic operations like floating-point calculations. As computing applications diversified, benchmark development branched into distinct specialized categories, each designed to evaluate specific aspects of system performance. This specialization accelerated with the emergence of graphics processing, mobile computing, and eventually, cloud services and machine learning.

### Performance Benchmarks {#sec-benchmarking-ai-performance-benchmarks-6623}

The evolution of benchmarks in computing illustrates how systematic performance measurement has shaped technological progress. During the 1960s and 1970s, when mainframe computers dominated the computing landscape, performance benchmarks focused primarily on fundamental computational tasks. The [Whetstone benchmark](https://en.wikipedia.org/wiki/Whetstone_(benchmark))[^fn-whetstone], introduced in 1964 to measure floating-point arithmetic performance, became a definitive standard that demonstrated how systematic testing could drive improvements in computer architecture [@curnow1976synthetic].

[^fn-whetstone]: Introduced in 1964, the Whetstone benchmark was one of the first synthetic benchmarks designed to measure floating-point arithmetic performance, influencing early computer architecture improvements.

The introduction of the [LINPACK benchmark](https://en.wikipedia.org/wiki/LINPACK_benchmark) in 1979 expanded the focus of performance evaluation, offering a means to assess how efficiently systems solved linear equations. As computing shifted toward personal computers in the 1980s, the need for standardized performance measurement grew. The [Dhrystone benchmark](https://en.wikipedia.org/wiki/Dhrystone), introduced in 1984, provided one of the first integer-based benchmarks, complementing floating-point evaluations [@Weicker1984].

The late 1980s and early 1990s saw the emergence of systematic benchmarking frameworks that emphasized real-world workloads. The [SPEC CPU benchmarks](https://www.spec.org/cpu/)[^fn-spec], introduced in 1989 by the [System Performance Evaluation Cooperative (SPEC)](https://www.spec.org/), fundamentally changed hardware evaluation by shifting the focus from synthetic tests to a standardized suite designed to measure performance using practical computing workloads. This approach enabled manufacturers to optimize their systems for real applications, accelerating advances in processor design and software optimization.

[^fn-spec]: Launched in 1989, the SPEC CPU benchmark suite shifted performance evaluation towards real-world workloads, significantly influencing processor design and optimization.

The increasing demand for graphics-intensive applications and mobile computing in the 1990s and early 2000s presented new benchmarking challenges. The introduction of [3DMark](https://www.3dmark.com/) in 1998 established an industry standard for evaluating graphics performance, shaping the development of programmable shaders and modern GPU architectures. Mobile computing introduced an additional constraint, namely, power efficiency, necessitating benchmarks that assessed both computational performance and energy consumption. The release of [MobileMark](https://bapco.com/products/mobilemark-2014/) by [BAPCo](https://bapco.com/) provided a means to evaluate power efficiency in laptops and mobile devices, influencing the development of energy-efficient architectures such as [ARM](https://www.arm.com/).

The focus of benchmarking in the past decade has shifted toward cloud computing, big data, and artificial intelligence. Cloud service providers such as Amazon Web Services and Google Cloud optimize their platforms based on performance, scalability, and cost-effectiveness [@ranganathan2024twenty]. Benchmarks like [CloudSuite](http://cloudsuite.ch/) have become critical for evaluating cloud infrastructure, measuring how well systems handle distributed workloads. Machine learning has introduced another dimension of performance evaluation. The introduction of [MLPerf](https://mlcommons.org/) in 2018 established a widely accepted standard for measuring machine learning training and inference efficiency across different hardware architectures.

### Energy Benchmarks {#sec-benchmarking-ai-energy-benchmarks-3d37}

As computing scaled from personal devices to massive data centers, energy efficiency emerged as a critical dimension of performance evaluation. The mid-2000s marked a shift in benchmarking methodologies, moving beyond raw computational speed to assess power efficiency across diverse computing platforms. The increasing thermal constraints in processor design, coupled with the scaling demands of large-scale internet services, underscored energy consumption as a fundamental consideration in system evaluation [@Barroso2003].

Power benchmarking addresses three interconnected challenges: environmental sustainability, operational efficiency, and device usability. The growing energy demands of the technology sector have intensified concerns about sustainability, while energy costs continue to shape the economics of data center operations. In mobile computing, power efficiency directly determines battery life and user experience, reinforcing the importance of energy-aware performance measurement.

The industry has responded with several standardized benchmarks that quantify energy efficiency. [SPEC Power](https://www.spec.org/power/) provides a widely accepted methodology for measuring server efficiency across varying workload levels, allowing for direct comparisons of power-performance trade-offs. The [Green500](https://top500.org/lists/green500/) ranking[^fn-green500] applies similar principles to high-performance computing, ranking the world's most powerful supercomputers based on their energy efficiency rather than their raw performance. The [ENERGY STAR](https://www.energystar.gov/products/computers) certification program has also established foundational energy standards that have shaped the design of consumer and enterprise computing systems.

[^fn-green500]: Established in 2007, the Green500 ranks supercomputers based on energy efficiency, highlighting advances in power-efficient high-performance computing.

Power benchmarking faces distinct challenges, particularly in accounting for the diverse workload patterns and system configurations encountered across different computing environments. Recent advancements, such as the [MLPerf Power](https://mlcommons.org/) benchmark, have introduced specialized methodologies for measuring the energy impact of machine learning workloads, addressing the growing importance of energy efficiency in AI-driven computing. As artificial intelligence and edge computing continue to evolve, power benchmarking will play an increasingly crucial role in driving energy-efficient hardware and software innovations.

### Domain-Specific Benchmarks {#sec-benchmarking-ai-domainspecific-benchmarks-6269}

The evolution of computing applications, particularly in artificial intelligence, has highlighted the limitations of general-purpose benchmarks and led to the development of domain-specific evaluation frameworks. Standardized benchmarks, while effective for assessing broad system performance, often fail to capture the unique constraints and operational requirements of specialized workloads. This gap has resulted in the emergence of tailored benchmarking methodologies designed to evaluate performance in specific computing domains [@Hennessy2003].

Machine learning presents one of the most prominent examples of this transition. Traditional CPU and GPU benchmarks are insufficient for assessing workloads, which involve complex interactions between computation, memory bandwidth, and data movement. The introduction of MLPerf has standardized performance measurement for machine learning models, providing detailed insights into training and inference efficiency.

Beyond AI, domain-specific benchmarks have been adopted across various industries. Healthcare organizations have developed benchmarking frameworks to evaluate machine learning models used in medical diagnostics, ensuring that performance assessments align with real-world patient data. In financial computing, specialized benchmarking methodologies assess transaction latency and fraud detection accuracy, ensuring that high-frequency trading systems meet stringent timing requirements. Autonomous vehicle developers implement evaluation frameworks that test AI models under varying environmental conditions and traffic scenarios, ensuring the reliability of self-driving systems.

The strength of domain-specific benchmarks lies in their ability to capture workload-specific performance characteristics that general benchmarks may overlook. By tailoring performance evaluation to sector-specific requirements, these benchmarks provide insights that drive targeted optimizations in both hardware and software. As computing continues to expand into new domains, specialized benchmarking will remain a key tool for assessing and improving performance in emerging fields.

## AI Benchmarks {#sec-benchmarking-ai-ai-benchmarks-d3e3}

The evolution of benchmarks reaches its apex in machine learning, reflecting a journey that parallels the field's development towards domain-specific applications. Early machine learning benchmarks focused primarily on algorithmic performance, measuring how well models could perform specific tasks [@lecun1998gradient]. As machine learning applications scaled and computational demands grew, the focus expanded to include system performance and hardware efficiency [@jouppi2017datacenter]. Most recently, the critical role of data quality has emerged as the third essential dimension of evaluation [@gebru2021datasheets].

What sets AI benchmarks apart from traditional performance metrics is their inherent variability, introducing accuracy as a fundamental dimension of evaluation. Unlike conventional benchmarks, which measure fixed, deterministic characteristics like computational speed or energy consumption, AI benchmarks must account for the probabilistic nature of machine learning models. The same system can produce different results depending on the data it encounters, making accuracy a defining factor in performance assessment. This distinction adds complexity, as benchmarking AI systems requires not only measuring raw computational efficiency but also understanding trade-offs between accuracy, generalization, and resource constraints.

The growing complexity and ubiquity of machine learning systems demand comprehensive benchmarking across all three dimensions: algorithmic models, hardware systems, and training data. This multifaceted evaluation approach represents a significant departure from earlier benchmarks that could focus on isolated aspects like computational speed or energy efficiency [@hernandez2020measuring]. Modern machine learning benchmarks must address the sophisticated interplay between these dimensions, as limitations in any one area can fundamentally constrain overall system performance.

This evolution in benchmark complexity mirrors the field's deepening understanding of what drives machine learning system success. While algorithmic innovations initially dominated progress metrics, the challenges of deploying models at scale revealed the critical importance of hardware efficiency [@jouppi2021ten]. Subsequently, high-profile failures of machine learning systems in real-world deployments highlighted how data quality and representation fundamentally determine system reliability and fairness [@bender2021stochastic]. Understanding how these dimensions interact has become essential for accurately assessing machine learning system performance, informing development decisions, and measuring technological progress in the field.

### Algorithmic Benchmarks {#sec-benchmarking-ai-algorithmic-benchmarks-839e}

AI algorithms must balance multiple interconnected performance objectives, including accuracy, speed, resource efficiency, and generalization capability. As machine learning applications span diverse domains, including computer vision, natural language processing, speech recognition, and reinforcement learning, evaluating these objectives requires standardized methodologies tailored to each domain's unique challenges. Algorithmic benchmarks, such as ImageNet [@deng2009imagenet], establish these evaluation frameworks, providing a consistent basis for comparing different machine learning approaches.

::: {.callout-note title="Definition of Machine Learning  Algorithmic Benchmarks"}

**ML Algorithmic benchmarks** refer to the evaluation of machine learning models on _standardized tasks_ using _predefined datasets and metrics_. These benchmarks measure _accuracy, efficiency, and generalization_ to ensure _objective comparisons_ across different models. Algorithmic benchmarks provide _performance baselines_, enabling systematic assessment of _trade-offs between model complexity and computational cost_. They drive _technological progress_ by tracking improvements over time and identifying _limitations_ in existing approaches.

:::

Algorithmic benchmarks serve several critical functions in advancing AI. They establish clear performance baselines, enabling objective comparisons between competing approaches. By systematically evaluating trade-offs between model complexity, computational requirements, and task performance, they help researchers and practitioners identify optimal design choices. Moreover, they track technological progress by documenting improvements over time, guiding the development of new techniques while exposing limitations in existing methodologies.

For instance, the graph in @fig-imagenet-challenge illustrates the significant reduction in error rates on the [ImageNet Large Scale Visual Recognition Challenge (ILSVRC)](https://www.image-net.org/challenges/LSVRC/) classification task over the years. Starting from the baseline models in 2010 and 2011, the introduction of AlexNet in 2012 marked a substantial improvement, reducing the error rate from 25.8% to 16.4%. Subsequent models like ZFNet, VGGNet, GoogleNet, and ResNet continued this trend, with ResNet achieving a remarkable error rate of 3.57% by 2015. This progression highlights how algorithmic benchmarks not only measure current capabilities but also drive continuous advancements in AI performance.

```{r}
#| label: fig-imagenet-challenge
#| fig-cap: ImageNet accuracy improvements over the years.
#| echo: false

# Load necessary library
library(ggplot2)

# Create the data frame
imagenet_data <- data.frame(
  Year = c(2010, 2011, 2012, 2013, 2014, 2014, 2015),
  Model = c("Baseline", "Baseline", "AlexNet", "ZFNet", "VGGNet", "GoogleNet", "ResNet"),
  Error = c(28.2, 25.8, 16.4, 11.7, 7.3, 6.7, 3.57)
)

# Plot the data
ggplot(imagenet_data, aes(x = Year, y = Error, label = Model)) +
  geom_line(color = "blue", linewidth = 1) +
  geom_point(color = "red", size = 3) +
  #geom_text(vjust = -0.5, hjust = 0.5) +
  geom_text(hjust=c(-0.2, -0.2, -0.1, -0.1, 0.1, -0.2, 0.5),  # Left-right
            vjust=c(-0.7, -0.4, -1.0, -0.7, -1.0, 0.1, -1.2), # up-down
            size=3) +
  scale_y_continuous(limits = c(0, 30)) +
  labs(x = "Year",
       y = "Top-5 Error (%)") +
  theme_minimal()
```

### System Benchmarks {#sec-benchmarking-ai-system-benchmarks-a3ce}

AI computations, particularly in machine learning, place extraordinary demands on computational resources. The underlying hardware infrastructure, encompassing general-purpose CPUs, graphics processing units (GPUs), tensor processing units (TPUs), and application-specific integrated circuits (ASICs), fundamentally determines the speed, efficiency, and scalability of AI solutions. System benchmarks establish standardized methodologies for evaluating hardware performance across diverse AI workloads, measuring critical metrics including computational throughput, memory bandwidth, power efficiency, and scaling characteristics [@reddi2020mlperf; @mattson2020mlperf].

::: {.callout-note title="Definition of Machine Learning System Benchmarks"}

**ML System benchmarks** refer to the evaluation of _computational infrastructure_ used to execute AI workloads, assessing _performance, efficiency, and scalability_ under standardized conditions. These benchmarks measure _throughput, latency, and resource utilization_ to ensure _objective comparisons_ across different system configurations. System benchmarks provide _insights into workload efficiency_, guiding _infrastructure selection, system optimization,_ and _advancements in computational architectures_.

:::

These benchmarks fulfill two essential functions in the AI ecosystem. First, they enable developers and organizations to make informed decisions when selecting hardware platforms for their AI applications by providing comprehensive comparative performance data across system configurations. Critical evaluation factors include training speed, inference latency, energy efficiency, and cost-effectiveness. Second, hardware manufacturers rely on these benchmarks to quantify generational improvements and guide the development of specialized AI accelerators, driving continuous advancement in computational capabilities.

System benchmarks evaluate performance across multiple scales, ranging from single-chip configurations to large distributed systems, and diverse AI workloads including both training and inference tasks. This comprehensive evaluation approach ensures that benchmarks accurately reflect real-world deployment scenarios and deliver actionable insights that inform both hardware selection decisions and system architecture design. For example, @fig-imagenet-gpus illustrates the correlation between ImageNet classification error rates and GPU adoption from 2010 to 2014. These results clearly highlight how improved hardware capabilities, combined with algorithmic advances, drove significant progress in computer vision performance.

```{r}
#| label: fig-imagenet-gpus
#| fig-cap: ImageNet accuracy improvements and use of GPUs since the dawn of AlexNet in 2012.
#| echo: false

# Load necessary library
library(ggplot2)

# Create the data frame
imagenet_data <- data.frame(
  Year = c(2010, 2011, 2012, 2013, 2014),
  Error = c(28.2, 25.8, 16.4, 11.7, 7.3), # Top-5 error rate
  GPU_Entries = c(0, 0, 4, 60, 110) # Number of entries using GPUs
)

ggplot(imagenet_data, aes(x = Year)) +
  geom_line(aes(y = Error, color = "Error Rate"), linewidth = 1) +
  geom_point(aes(y = Error, color = "Error Rate"), size = 3, color = "red") +
  geom_bar(aes(y = GPU_Entries / 4, fill = "GPU Entries"),  # Divide by 4 for proportional scaling
           stat = "identity", width = 0.5, alpha = 0.7) +
  scale_y_continuous(
    name = "Top-5 Error Rate (%)", limits = c(0, 30),
    sec.axis = sec_axis(~.*4, name = "# of Entries Using GPUs")  # Match scaling for the right axis
  ) +
  labs(
    title = "ImageNet Classification Error and GPU Entries",
    x = "Year",
  ) +
  scale_color_manual(values = c("Error Rate" = "blue")) +
  scale_fill_manual(values = c("GPU Entries" = "green")) +
  theme_minimal() +
  theme(
    axis.title.y.left = element_text(color = "blue",size=10),
    axis.title.y.right = element_text(color = "green",size=10),
    legend.position = "none",
    plot.title = element_text(size=10, hjust=0.57)
  )
```

### Data Benchmarks {#sec-benchmarking-ai-data-benchmarks-2dd8}

Data quality, scale, and diversity fundamentally shape machine learning system performance, directly influencing how effectively algorithms learn and generalize to new situations. Data benchmarks establish standardized datasets and evaluation methodologies that enable consistent comparison of different approaches. These frameworks assess critical aspects of data quality, including domain coverage, potential biases, and resilience to real-world variations in input data [@gebru2021datasheets].

::: {.callout-note title="Definition of Machine Learning Data Benchmarks"}

**ML Data benchmarks** refer to the evaluation of _datasets and data quality_ in machine learning, assessing _coverage, bias, and robustness_ under standardized conditions. These benchmarks measure _data representativeness, consistency, and impact on model performance_ to ensure _objective comparisons_ across different AI approaches. Data benchmarks provide _insights into data reliability_, guiding _dataset selection, bias mitigation,_ and _improvements in data-driven AI systems_.

:::

Data benchmarks serve an essential function in understanding AI system behavior under diverse data conditions. Through systematic evaluation, they help identify common failure modes, expose gaps in data coverage, and reveal underlying biases that could impact model behavior in deployment. By providing common frameworks for data evaluation, these benchmarks enable the AI community to systematically improve data quality and address potential issues before deploying systems in production environments. This proactive approach to data quality assessment has become increasingly critical as AI systems take on more complex and consequential tasks across different domains.

### Community Consensus {#sec-benchmarking-ai-community-consensus-fbb9}

The proliferation of benchmarks spanning performance, energy efficiency, and domain-specific applications creates a fundamental challenge: establishing industry-wide standards. While early computing benchmarks primarily measured processor speed and memory bandwidth, modern benchmarks evaluate sophisticated aspects of system performance, from power consumption profiles to application-specific capabilities. This evolution in scope and complexity necessitates comprehensive validation and consensus from the computing community, particularly in rapidly evolving fields like machine learning where performance must be evaluated across multiple interdependent dimensions.

The lasting impact of a benchmark depends fundamentally on its acceptance by the research community, where technical excellence alone proves insufficient. Benchmarks developed without broad community input often fail to gain traction, frequently missing metrics that leading research groups consider essential. Successful benchmarks emerge through collaborative development involving academic institutions, industry partners, and domain experts. This inclusive approach ensures benchmarks evaluate capabilities most crucial for advancing the field, while balancing theoretical and practical considerations.

Benchmarks developed through extensive collaboration among respected institutions carry the authority necessary to drive widespread adoption, while those perceived as advancing particular corporate interests face skepticism and limited acceptance. The success of ImageNet demonstrates how sustained community engagement through workshops and challenges establishes long-term viability. This community-driven development creates a foundation for formal standardization, where organizations like IEEE and ISO transform these benchmarks into official standards.

The standardization process provides crucial infrastructure for benchmark formalization and adoption. [IEEE working groups](https://standards.ieee.org/develop/wg/) transform community-developed benchmarking methodologies into formal industry standards, establishing precise specifications for measurement and reporting. The [IEEE 2416-2019](https://standards.ieee.org/ieee/2416/7065/) standard for system power modeling[^fn-ieee-2416] exemplifies this process, codifying best practices developed through community consensus. Similarly, [ISO/IEC technical committees](https://www.iso.org/committee/45020.html) develop international standards for benchmark validation and certification, ensuring consistent evaluation across global research and industry communities. These organizations bridge the gap between community-driven innovation and formal standardization, providing frameworks that enable reliable comparison of results across different institutions and geographic regions.

[^fn-ieee-2416]: **IEEE 2416-2019**: A standard defining methodologies for parameterized power modeling, enabling system-level power analysis and optimization in electronic design, including AI hardware.

Successful community benchmarks establish clear governance structures for managing their evolution. Through rigorous version control systems and detailed change documentation, benchmarks maintain backward compatibility while incorporating new advances. This governance includes formal processes for proposing, reviewing, and implementing changes, ensuring that benchmarks remain relevant while maintaining stability. Modern benchmarks increasingly emphasize reproducibility requirements, incorporating automated verification systems and standardized evaluation environments.

Open access accelerates benchmark adoption and ensures consistent implementation. Projects that provide open-source reference implementations, comprehensive documentation, validation suites, and containerized evaluation environments reduce barriers to entry. This standardization enables research groups to evaluate solutions using uniform methods and metrics. Without such coordinated implementation frameworks, organizations might interpret benchmarks inconsistently, compromising result reproducibility and meaningful comparison across studies.

The most successful benchmarks strike a careful balance between academic rigor and industry practicality. Academic involvement ensures theoretical soundness and comprehensive evaluation methodology, while industry participation grounds benchmarks in practical constraints and real-world applications. This balance proves particularly crucial in machine learning benchmarks, where theoretical advances must translate to practical improvements in deployed systems [@patterson2021carbon].

Community consensus establishes enduring benchmark relevance, while fragmentation impedes scientific progress. Through collaborative development and transparent operation, benchmarks evolve into authoritative standards for measuring advancement. The most successful benchmarks in energy efficiency and domain-specific applications share this foundation of community development and governance, demonstrating how collective expertise and shared purpose create lasting impact in rapidly advancing fields.

## Benchmark Components {#sec-benchmarking-ai-benchmark-components-77e9}

An AI benchmark provides a structured framework for evaluating artificial intelligence systems. While individual benchmarks vary in their specific focus, they share common components that enable systematic evaluation and comparison of AI models.

@fig-benchmark-components illustrates the structured workflow of a benchmark implementation, showcasing how components like task definition, dataset selection, model selection, and evaluation interconnect to form a complete evaluation pipeline. This visualization highlights how each phase builds upon the previous one, ensuring systematic and reproducible AI performance assessment.

![Example of benchmark components.](images/png/benchmarking_components.png){#fig-benchmark-components }

### Problem Definition {#sec-benchmarking-ai-problem-definition-ed9a}

A benchmark implementation begins with a formal specification of the machine learning task and its evaluation criteria. In machine learning, tasks represent well-defined problems that AI systems must solve. Consider an anomaly detection system that processes audio signals to identify deviations from normal operation patterns, as shown in @fig-benchmark-components. This industrial monitoring application exemplifies how formal task specifications translate into practical implementations.

The formal definition of a benchmark task encompasses both the computational problem and its evaluation framework. While the specific tasks vary by domain, well-established categories have emerged across fields. Natural language processing tasks, for example, include machine translation, question answering [@hirschberg2015advances], and text classification. Computer vision similarly employs standardized tasks such as object detection, image segmentation, and facial recognition [@everingham2010pascal].

Every benchmark task specification must define three fundamental elements. The input specification determines what data the system processes. In @fig-benchmark-components, this consists of audio waveform data. The output specification describes the required system response, such as the binary classification of normal versus anomalous patterns. The performance specification establishes quantitative requirements for accuracy, processing speed, and resource utilization.

Task design directly impacts the benchmark's ability to evaluate AI systems effectively. The audio anomaly detection example illustrates this relationship through its specific requirements: processing continuous signal data, adapting to varying noise conditions, and operating within strict time constraints. These practical constraints create a detailed framework for assessing model performance, ensuring evaluations reflect real-world operational demands.

The implementation of a benchmark proceeds systematically from this task definition. Each subsequent phase - from dataset selection through deployment - builds upon these initial specifications, ensuring that evaluations maintain consistency while addressing the defined requirements across different approaches and implementations.

### Standardized Datasets {#sec-benchmarking-ai-standardized-datasets-a1d6}

Building upon the problem definition, standardized datasets provide the foundation for training and evaluating models. These carefully curated collections ensure all models undergo testing under identical conditions, enabling direct comparisons across different approaches and architectures. @fig-benchmark-components demonstrates this through an audio anomaly detection example, where waveform data serves as the standardized input for evaluating detection performance.

In computer vision, datasets such as [ImageNet](http://www.image-net.org/) [@deng2009imagenet], [COCO](https://cocodataset.org/) [@lin2014microsoft], and [CIFAR-10](https://www.cs.toronto.edu/~kriz/cifar.html) [@krizhevsky2009learning] serve as reference standards. For natural language processing, collections such as [SQuAD](https://rajpurkar.github.io/SQuAD-explorer/) [@rajpurkar2016squad], [GLUE](https://gluebenchmark.com/) [@wang2018glue], and [WikiText](https://www.salesforce.com/blog/the-wikitext-long-term-dependency-language-modeling-dataset/) [@merity2016pointer] fulfill similar functions. These datasets encompass a range of complexities and edge cases to thoroughly evaluate machine learning systems.

The strategic selection of datasets, shown early in the workflow of @fig-benchmark-components, shapes all subsequent implementation steps and determines the benchmark's effectiveness. In the audio anomaly detection example, the dataset must include representative waveform samples of normal operation alongside examples of various anomalous conditions. Notable examples include datasets like ToyADMOS for industrial manufacturing anomalies and Google Speech Commands for general sound recognition. Regardless of the specific dataset chosen, the data volume must suffice for both model training and validation, while incorporating real-world signal characteristics and noise patterns that reflect deployment conditions.

The selection of benchmark datasets fundamentally shapes experimental outcomes and model evaluation. Effective datasets must balance two key requirements: accurately representing real-world challenges while maintaining sufficient complexity to differentiate model performance meaningfully. While research often utilizes simplified datasets like ToyADMOS [@koizumi2019toyadmos], these controlled environments, though valuable for methodological development, may not fully capture real-world deployment complexities. Benchmark development frequently necessitates combining multiple datasets due to access limitations on proprietary industrial data. As machine learning capabilities advance, benchmark datasets must similarly evolve to maintain their utility in evaluating contemporary systems and emerging challenges.

### Model Selection {#sec-benchmarking-ai-model-selection-3b14}

The benchmark process advances systematically from initial task definition to model architecture selection and implementation. This critical phase establishes performance baselines and determines the optimal modeling approach. @fig-benchmark-components illustrates this progression through the model selection stage and subsequent training code development.

Baseline models serve as the reference points for evaluating novel approaches. These span from basic implementations, including linear regression for continuous predictions and logistic regression for classification tasks, to advanced architectures with proven success in comparable domains. In natural language processing applications, transformer-based models like BERT have emerged as standard benchmarks for comparative analysis.

Selecting the right baseline model requires careful evaluation of architectures against benchmark requirements. This selection process directly informs the development of training code, which forms the cornerstone of benchmark reproducibility. The training implementation must thoroughly document all aspects of the model pipeline, from data preprocessing through training procedures, enabling precise replication of model behavior across research teams.

Model development follows two primary optimization paths: training and inference. During training optimization, efforts concentrate on achieving target accuracy metrics while operating within computational constraints. The training implementation must demonstrate consistent achievement of performance thresholds under specified conditions.

The inference optimization path addresses deployment considerations, particularly the transition from development to production environments. A key example involves precision reduction through quantization, progressing from FP32 to INT8 representations to enhance deployment efficiency. This process demands careful calibration to maintain model accuracy while reducing resource requirements. The benchmark must detail both the quantization methodology and verification procedures that confirm preserved performance.

The intersection of these optimization paths with real-world constraints shapes deployment strategy. Comprehensive benchmarks must therefore specify requirements for both training and inference scenarios, ensuring models maintain consistent performance from development through deployment. This crucial connection between development and production metrics naturally leads to the establishment of evaluation criteria.

The optimization process must balance four key objectives: model accuracy, computational speed, memory utilization, and energy efficiency. This complex optimization landscape necessitates robust evaluation metrics that can effectively quantify performance across all dimensions. As models transition from development to deployment, these metrics serve as critical tools for guiding optimization decisions and validating performance enhancements.

### Evaluation Metrics {#sec-benchmarking-ai-evaluation-metrics-7a69}

While model selection establishes the architectural framework, evaluation metrics provide the quantitative measures needed to assess machine learning model performance. These metrics establish objective standards for comparing different approaches, enabling researchers and practitioners to gauge solution effectiveness. The selection of appropriate metrics represents a fundamental aspect of benchmark design, as they must align with task objectives while providing meaningful insights into model behavior across both training and deployment scenarios.

Task-specific metrics quantify a model's performance on its intended function. Classification tasks employ metrics including accuracy (overall correct predictions), precision (positive prediction accuracy), recall (positive case detection rate), and F1 score (precision-recall harmonic mean) [@sokolova2009systematic]. Regression problems utilize error measurements like Mean Squared Error (MSE) and Mean Absolute Error (MAE) to assess prediction accuracy. Domain-specific applications often require specialized metrics - for example, machine translation uses the BLEU score to evaluate the semantic and syntactic similarity between machine-generated and human reference translations [@papineni2002bleu].

As models transition from research to production deployment, implementation metrics become equally important. Model size, measured in parameters or memory footprint, affects deployment feasibility across different hardware platforms. Processing latency, typically measured in milliseconds per inference, determines whether the model meets real-time requirements. Energy consumption, measured in watts or joules per inference, indicates operational efficiency. These practical considerations reflect the growing need for solutions that balance accuracy with computational efficiency.

The selection of appropriate metrics requires careful consideration of task requirements and deployment constraints. A single metric rarely captures all relevant aspects of performance. For instance, in anomaly detection systems, high accuracy alone may not indicate good performance if the model generates frequent false alarms. Similarly, a fast model with poor accuracy fails to provide practical value.

@fig-benchmark-components demonstrates this multi-metric evaluation approach. The anomaly detection system reports performance across multiple dimensions: model size (270 Kparameters), processing speed (10.4 ms/inference), and detection accuracy (0.86 AUC). This combination of metrics ensures the model meets both technical and operational requirements in real-world deployment scenarios.

### Benchmark Harness {#sec-benchmarking-ai-benchmark-harness-bc2f}

Evaluation metrics provide the measurement framework, while a benchmark harness implements the systematic infrastructure for evaluating model performance under controlled conditions. This critical component ensures reproducible testing by managing how inputs are delivered to the system under test and how measurements are collected, effectively transforming theoretical metrics into quantifiable measurements.

The harness design should align with the intended deployment scenario and usage patterns. For server deployments, the harness implements request patterns that simulate real-world traffic, typically generating inputs using a Poisson distribution to model random but statistically consistent server workloads. The harness manages concurrent requests and varying load intensities to evaluate system behavior under different operational conditions.

For embedded and mobile applications, the harness generates input patterns that reflect actual deployment conditions. This might involve sequential image injection for mobile vision applications or synchronized multi-sensor streams for autonomous systems. Such precise input generation and timing control ensures the system experiences realistic operational patterns, revealing performance characteristics that would emerge in actual device deployment.

The harness must also accommodate different throughput models. Batch processing scenarios require the ability to evaluate system performance on large volumes of parallel inputs, while real-time applications need precise timing control for sequential processing. @fig-benchmark-components illustrates this in the embedded implementation phase, where the harness must support precise measurement of inference time and energy consumption per operation.

Reproducibility demands that the harness maintain consistent testing conditions across different evaluation runs. This includes controlling environmental factors such as background processes, thermal conditions, and power states that might affect performance measurements. The harness must also provide mechanisms for collecting and logging performance metrics without significantly impacting the system under test.

### System Specifications {#sec-benchmarking-ai-system-specifications-1e97}

Beyond the benchmark harness that controls test execution, system specifications are fundamental components of machine learning benchmarks that directly impact model performance, training time, and experimental reproducibility. These specifications encompass the complete computational environment, ensuring that benchmarking results can be properly contextualized, compared, and reproduced by other researchers.

Hardware specifications typically include:

1. Processor type and speed (e.g., CPU model, clock rate)
2. GPUs, or TPUs, including model, memory capacity, and quantity if used for distributed training
3. Memory capacity and type (e.g., RAM size, DDR4)
4. Storage type and capacity (e.g., SSD, HDD)
5. Network configuration, if relevant for distributed computing

Software specifications generally include:

1. Operating system and version
2. Programming language and version
3. Machine learning frameworks and libraries (e.g., TensorFlow, PyTorch) with version numbers
4. Compiler information and optimization flags
5. Custom software or scripts used in the benchmark process
6. Environment management tools and configuration (e.g., Docker containers, virtual environments)

The precise documentation of these specifications is essential for experimental validity and reproducibility. This documentation enables other researchers to replicate the benchmark environment with high fidelity, provides critical context for interpreting performance metrics, and facilitates understanding of resource requirements and scaling characteristics across different models and tasks.

In many cases, benchmarks may include results from multiple hardware configurations to provide a more comprehensive view of model performance across different computational environments. This approach is particularly valuable as it highlights the trade-offs between model complexity, computational resources, and performance.

As the field evolves, hardware and software specifications increasingly incorporate detailed energy consumption metrics and computational efficiency measures, such as FLOPS/watt and total power usage over training time. This expansion reflects growing concerns about the environmental impact of large-scale machine learning models and supports the development of more sustainable AI practices. Comprehensive specification documentation thus serves multiple purposes: enabling reproducibility, supporting fair comparisons, and advancing both the technical and environmental aspects of machine learning research.

### Run Rules {#sec-benchmarking-ai-run-rules-4c81}

Run rules establish the procedural framework that ensures benchmark results can be reliably replicated by researchers and practitioners, complementing the technical environment defined by system specifications. These guidelines are fundamental for validating research claims, building upon existing work, and advancing machine learning. Central to reproducibility in AI benchmarks is the management of controlled randomness—the systematic handling of stochastic processes such as weight initialization and data shuffling that ensures consistent, verifiable results.

Comprehensive documentation of hyperparameters forms a critical component of reproducibility. Hyperparameters are configuration settings that govern the learning process independently of the training data, including learning rates, batch sizes, and network architectures. Given that minor hyperparameter adjustments can significantly impact model performance, their precise documentation is essential. Additionally, benchmarks mandate the preservation and sharing of training and evaluation datasets. When direct data sharing is restricted by privacy or licensing constraints, benchmarks must provide detailed specifications for data preprocessing and selection criteria, enabling researchers to construct comparable datasets or understand the characteristics of the original experimental data.

Code provenance and availability constitute another vital aspect of reproducibility guidelines. Contemporary benchmarks typically require researchers to publish implementation code in version-controlled repositories, encompassing not only the model implementation but also comprehensive scripts for data preprocessing, training, and evaluation. Advanced benchmarks often provide containerized environments that encapsulate all dependencies and configurations. Furthermore, detailed experimental logging is mandatory, including systematic recording of training metrics, model checkpoints, and documentation of any experimental adjustments.

These reproducibility guidelines serve multiple crucial functions: they enhance transparency, enable rigorous peer review, and accelerate scientific progress in AI research. By following these protocols, the research community can effectively verify results, iterate on successful approaches, and identify methodological limitations. In the rapidly evolving landscape of machine learning, these robust reproducibility practices form the foundation for reliable and progressive research.

### Result Interpretation {#sec-benchmarking-ai-result-interpretation-62db}

Building upon the foundation established by run rules, result interpretation guidelines provide the essential framework for understanding and contextualizing benchmark outcomes. These guidelines help researchers and practitioners draw meaningful conclusions from benchmark results, ensuring fair and informative comparisons between different models or approaches. A fundamental aspect is understanding the statistical significance of performance differences. Benchmarks typically specify protocols for conducting statistical tests and reporting confidence intervals, enabling practitioners to distinguish between meaningful improvements and variations attributable to random factors.

Result interpretation requires careful consideration of real-world applications. While a 1% improvement in accuracy might be crucial for medical diagnostics or financial systems, other applications might prioritize inference speed or model efficiency over marginal accuracy gains. Understanding these context-specific requirements is essential for meaningful interpretation of benchmark results. Users must also recognize inherent benchmark limitations, as no single evaluation framework can encompass all possible use cases. Common limitations include dataset biases, task-specific characteristics, and constraints of evaluation metrics.

Modern benchmarks often necessitate multi-dimensional analysis across various performance metrics. For instance, when a model demonstrates superior accuracy but requires substantially more computational resources, interpretation guidelines help practitioners evaluate these trade-offs based on their specific constraints and requirements. The guidelines also address the critical issue of benchmark overfitting, where models might be excessively optimized for specific benchmark tasks at the expense of real-world generalization. To mitigate this risk, guidelines often recommend evaluating model performance on related but distinct tasks and considering practical deployment scenarios.

These comprehensive interpretation frameworks ensure that benchmarks serve their intended purpose: providing standardized performance measurements while enabling nuanced understanding of model capabilities. This balanced approach supports evidence-based decision-making in both research contexts and practical machine learning applications.

### Example Benchmark {#sec-benchmarking-ai-example-benchmark-5ed2}

A benchmark run evaluates system performance by synthesizing multiple components under controlled conditions to produce reproducible measurements. @fig-benchmark-components illustrates this integration through an audio anomaly detection system. It shows how performance metrics are systematically measured and reported within a framework that encompasses problem definition, datasets, model selection, evaluation criteria, and standardized run rules.

The benchmark measures several key performance dimensions. For computational resources, the system reports a model size of 270 Kparameters and requires 10.4 milliseconds per inference. For task effectiveness, it achieves a detection accuracy of 0.86 AUC (Area Under Curve) in distinguishing normal from anomalous audio patterns. For operational efficiency, it consumes 516 µJ of energy per inference.

The relative importance of these metrics varies by deployment context. Energy consumption per inference is critical for battery-powered devices but less consequential for systems with constant power supply. Model size constraints differ significantly between cloud deployments with abundant resources and embedded devices with limited memory. Processing speed requirements depend on whether the system must operate in real-time or can process data in batches.

The benchmark reveals inherent trade-offs between performance metrics in machine learning systems. For instance, reducing the model size from 270 Kparameters might improve processing speed and energy efficiency but could decrease the 0.86 AUC detection accuracy. @fig-benchmark-components illustrates how these interconnected metrics contribute to overall system performance in the deployment phase.

Whether these measurements constitute a "passing" benchmark depends on the specific requirements of the intended application. The benchmark framework provides the structure and methodology for consistent evaluation, while the acceptance criteria must align with deployment constraints and performance requirements.

## Benchmarking Granularity {#sec-benchmarking-ai-benchmarking-granularity-8676}

While benchmarking components individually provides detailed insights into model selection, dataset efficiency, and evaluation metrics, a complete assessment of machine learning systems requires analyzing performance across different levels of abstraction. Benchmarks can range from fine-grained evaluations of individual tensor operations to holistic end-to-end measurements of full AI pipelines.

System level benchmarking provides a structured and systematic approach to assessing a ML system's performance across various dimensions. Given the complexity of ML systems, we can dissect their performance through different levels of granularity and obtain a comprehensive view of the system's efficiency, identify potential bottlenecks, and pinpoint areas for improvement. To this end, various types of benchmarks have evolved over the years and continue to persist.

@fig-granularity shows the different layers of granularity of an ML system. At the application level, end-to-end benchmarks assess the overall system performance, considering factors like data preprocessing, model training, and inference. While at the model layer, benchmarks focus on assessing the efficiency and accuracy of specific models. This includes evaluating how well models generalize to new data and their computational efficiency during training and inference. Furthermore, benchmarking can extend to hardware and software infrastructure, examining the performance of individual components like GPUs or TPUs.

![ML system granularity.](images/png/end2end.png){#fig-granularity}

### Micro Benchmarks {#sec-benchmarking-ai-micro-benchmarks-cd5e}

Micro-benchmarks are specialized evaluation tools that assess distinct components or specific operations within a broader machine learning process. These benchmarks isolate individual tasks to provide detailed insights into the computational demands of particular system elements, from neural network layers to optimization techniques to activation functions. For example, micro-benchmarks might measure the time required to execute a convolutional layer in a deep learning model or evaluate the speed of data preprocessing operations that prepare training data.

A key area of micro-benchmarking focuses on tensor operations, which are the computational foundation of deep learning. Libraries like [cuDNN](https://developer.nvidia.com/cudnn) by NVIDIA provide benchmarks for measuring fundamental computations such as convolutions and matrix multiplications across different hardware configurations. These measurements help developers understand how their hardware handles the core mathematical operations that dominate ML workloads.

Micro-benchmarks also examine activation functions and neural network layers in isolation. This includes measuring the performance of various activation functions like ReLU, Sigmoid, and Tanh under controlled conditions, as well as evaluating the computational efficiency of distinct neural network components such as LSTM cells or Transformer blocks when processing standardized inputs.

[DeepBench](https://github.com/baidu-research/DeepBench), developed by Baidu, was one of the first to demonstrate the value of comprehensive micro-benchmarking. It evaluates these fundamental operations across different hardware platforms, providing detailed performance data that helps developers optimize their deep learning implementations. By isolating and measuring individual operations, DeepBench enables precise comparison of hardware platforms and identification of potential performance bottlenecks.

### Macro Benchmarks {#sec-benchmarking-ai-macro-benchmarks-eb7e}

While micro-benchmarks examine individual operations like tensor computations and layer performance, macro benchmarks evaluate complete machine learning models. This shift from component-level to model-level assessment provides insights into how architectural choices and component interactions affect overall model behavior. For instance, while micro-benchmarks might show optimal performance for individual convolutional layers, macro-benchmarks reveal how these layers work together within a complete convolutional neural network.

Macro-benchmarks measure multiple performance dimensions that emerge only at the model level. These include prediction accuracy, which shows how well the model generalizes to new data; memory consumption patterns across different batch sizes and sequence lengths; throughput under varying computational loads; and latency across different hardware configurations. Understanding these metrics helps developers make informed decisions about model architecture, optimization strategies, and deployment configurations.

The assessment of complete models occurs under standardized conditions using established datasets and tasks. For example, computer vision models might be evaluated on [ImageNet](https://www.image-net.org/), measuring both computational efficiency and prediction accuracy. Natural language processing models might be assessed on translation tasks, examining how they balance quality and speed across different language pairs.

Several industry-standard benchmarks enable consistent model evaluation across platforms. [MLPerf Inference](https://github.com/mlcommons/inference) provides comprehensive testing suites adapted for different computational environments [@reddi2020mlperf]. [MLPerf Mobile](https://github.com/mlcommons/mobile_app_open) focuses on mobile device constraints [@janapa2022mlperf], while [MLPerf Tiny](https://github.com/mlcommons/tiny) addresses microcontroller deployments [@banbury2021mlperf]. For embedded systems, [EEMBC's MLMark](https://github.com/eembc/mlmark)[^fn-eembc] emphasizes both performance and power efficiency. The [AI-Benchmark](https://ai-benchmark.com/) suite specializes in mobile platforms, evaluating models across diverse tasks from image recognition to face parsing.

[^fn-eembc]: **EEMBC (Embedded Microprocessor Benchmark Consortium)**: A nonprofit industry group that develops benchmarks for embedded systems, including MLMark for evaluating machine learning workloads.

### End-to-End Benchmarks {#sec-benchmarking-ai-endtoend-benchmarks-cb75}

End-to-end benchmarks provide an all-inclusive evaluation that extends beyond the boundaries of the ML model itself. Rather than focusing solely on a machine learning model's computational efficiency or accuracy, these benchmarks encompass the entire pipeline of an AI system. This includes initial ETL (Extract-Transform-Load) or ELT (Extract-Load-Transform) data processing, the core model's performance, post-processing of results, and critical infrastructure components like storage and network systems.

Data processing is the foundation of all AI systems, transforming raw data into a format suitable for model training or inference. In ETL pipelines, data undergoes extraction from source systems, transformation through cleaning and feature engineering, and loading into model-ready formats. These preprocessing steps' efficiency, scalability, and accuracy significantly impact overall system performance. End-to-end benchmarks must assess standardized datasets through these pipelines to ensure data preparation doesn't become a bottleneck.

The post-processing phase plays an equally important role. This involves interpreting the model's raw outputs, converting scores into meaningful categories, filtering results based on predefined tasks, or integrating with other systems. For instance, a computer vision system might need to post-process detection boundaries, apply confidence thresholds, and format results for downstream applications. In real-world deployments, this phase proves crucial for delivering actionable insights.

Beyond core AI operations, infrastructure components heavily influence overall performance and user experience. Storage solutions, whether cloud-based, on-premises, or hybrid, can significantly impact data retrieval and storage times, especially with vast AI datasets. Network interactions, vital for distributed systems, can become performance bottlenecks if not optimized. End-to-end benchmarks must evaluate these components under specified environmental conditions to ensure reproducible measurements of the entire system.

To date, there are no public, end-to-end benchmarks that fully account for data storage, network, and compute performance. While MLPerf Training and Inference approach end-to-end evaluation, they primarily focus on model performance rather than real-world deployment scenarios. Nonetheless, they provide valuable baseline metrics for assessing AI system capabilities.

Given the inherent specificity of end-to-end benchmarking, organizations typically perform these evaluations internally by instrumenting production deployments. This allows engineers to develop result interpretation guidelines based on realistic workloads, but given the sensitivity and specificity of the information, these benchmarks rarely appear in public settings.

### Trade-offs {#sec-benchmarking-ai-tradeoffs-6217}

As shown in @tbl-benchmark-comparison, different challenges emerge at different stages of an AI system's lifecycle. Each benchmarking approach provides unique insights: micro-benchmarks help engineers optimize specific components like GPU kernel implementations or data loading operations, macro-benchmarks guide model architecture decisions and algorithm selection, while end-to-end benchmarks reveal system-level bottlenecks in production environments.

+---------------------+-----------------------------------------------------------+--------------------------------------------------------+--------------------------------------------------------+
| Component           | Micro Benchmarks                                          | Macro Benchmarks                                       | End-to-End Benchmarks                                  |
+:====================+:==========================================================+:=======================================================+:=======================================================+
| Focus               | Individual operations                                     | Complete models                                        | Full system pipeline                                   |
+---------------------+-----------------------------------------------------------+--------------------------------------------------------+--------------------------------------------------------+
| Scope               | Tensor ops, layers, activations                           | Model architecture, training, inference                | ETL, model, infrastructure                             |
+---------------------+-----------------------------------------------------------+--------------------------------------------------------+--------------------------------------------------------+
| Example             | Conv layer performance on cuDNN                           | ResNet-50 on ImageNet                                  | Production recommendation system                       |
+---------------------+-----------------------------------------------------------+--------------------------------------------------------+--------------------------------------------------------+
| Advantages          | Precise bottleneck identification, Component optimization | Model architecture comparison, Standardized evaluation | Realistic performance assessment, System-wide insights |
+---------------------+-----------------------------------------------------------+--------------------------------------------------------+--------------------------------------------------------+
| Challenges          | May miss interaction effects                              | Limited infrastructure insights                        | Complex to standardize, Often proprietary              |
+---------------------+-----------------------------------------------------------+--------------------------------------------------------+--------------------------------------------------------+
| Typical Use         | Hardware selection, Operation optimization                | Model selection, Research comparison                   | Production system evaluation                           |
+---------------------+-----------------------------------------------------------+--------------------------------------------------------+--------------------------------------------------------+

: Comparison of benchmarking approaches across different dimensions. Each approach offers distinct advantages and focuses on different aspects of ML system evaluation. {#tbl-benchmark-comparison .striped .hover}

Component interaction often produces unexpected behaviors. For example, while micro-benchmarks might show excellent performance for individual convolutional layers, and macro-benchmarks might demonstrate strong accuracy for the complete model, end-to-end evaluation could reveal that data preprocessing creates unexpected bottlenecks during high-traffic periods. These system-level insights often remain hidden when components undergo isolated testing.

Component interaction often produces unexpected behaviors. For example, while micro-benchmarks might show excellent performance for individual convolutional layers, and macro-benchmarks might demonstrate strong accuracy for the complete model, end-to-end evaluation could reveal that data preprocessing creates unexpected bottlenecks during high-traffic periods. These system-level insights often remain hidden when components undergo isolated testing.

## Training Benchmarks {#sec-benchmarking-ai-training-benchmarks-c516}

Training benchmarks provide a systematic approach to evaluating the efficiency, scalability, and resource demands of the training phase. They allow practitioners to assess how different design choices, including model architectures, data loading mechanisms, hardware configurations, and distributed training strategies, impact performance. These benchmarks are particularly vital as machine learning systems grow in scale, requiring billions of parameters, terabytes of data, and distributed computing environments.

For instance, large-scale models like [OpenAI's GPT-3](https://arxiv.org/abs/2005.14165) [@brown2020language], which consists of 175 billion parameters trained on 45 terabytes of data, highlight the immense computational demands of training. Benchmarks enable systematic evaluation of the underlying systems to ensure that hardware and software configurations can meet these demands efficiently.

::: {.callout-note title="Definition of ML Training Benchmarks"}

**ML Training Benchmarks** are standardized tools used to evaluate the _performance_, _efficiency_, and _scalability_ of machine learning systems during the _training phase_. These benchmarks measure key _system-level metrics_, such as _time-to-accuracy_, _throughput_, _resource utilization_, and _energy consumption_. By providing a structured evaluation framework, training benchmarks enable _fair comparisons_ across _hardware platforms_, _software frameworks_, and _distributed computing setups_. They help identify _bottlenecks_ and optimize _training processes_ for _large-scale machine learning models_, ensuring that computational resources are used effectively.

:::

Efficient data storage and delivery during training also play a major role in the training process. For instance, in a machine learning model that predicts bounding boxes around objects in an image, thousands of images may be required. However, loading an entire image dataset into memory is typically infeasible, so practitioners rely on data loaders from ML frameworks. Successful model training depends on timely and efficient data delivery, making it essential to benchmark tools like data pipelines, preprocessing speed, and storage retrieval times to understand their impact on training performance.

Hardware selection is another key factor in training machine learning systems, as it can significantly impact training time. Training benchmarks evaluate CPU, GPU, memory, and network utilization during the training phase to guide system optimizations. Understanding how resources are used is essential: Are GPUs being fully leveraged? Is there unnecessary memory overhead? Benchmarks can uncover bottlenecks or inefficiencies in resource utilization, leading to cost savings and performance improvements.

In many cases, using a single hardware accelerator, such as a single GPU, is insufficient to meet the computational demands of large-scale model training. Machine learning models are often trained in data centers with multiple GPUs or TPUs, where distributed computing enables parallel processing across nodes. Training benchmarks assess how efficiently the system scales across multiple nodes, manages data sharding, and handles challenges like node failures or drop-offs during training.

To illustrate these benchmarking principles, we will reference [MLPerf Training](https://mlcommons.org/benchmarks/training/) throughout this section. Briefly, MLPerf is an industry-standard benchmark suite designed to evaluate machine learning system performance. It provides standardized tests for training and inference across a range of deep learning workloads, including image classification, language modeling, object detection, and recommendation systems.

### Motivation {#sec-benchmarking-ai-motivation-af6b}

From a systems perspective, training machine learning models is a computationally intensive process that requires careful optimization of resources. Training benchmarks serve as essential tools for evaluating system efficiency, identifying bottlenecks, and ensuring that machine learning systems can scale effectively. They provide a standardized approach to measuring how various system components, including hardware accelerators, memory, storage, and network infrastructure, affect training performance.

Training benchmarks enable researchers and engineers to push the state-of-the-art, optimize configurations, improve scalability, and reduce overall resource consumption by systematically evaluating these factors. As shown in @fig-mlperf-training-improve, the performance improvements in progressive versions of MLPerf Training benchmarks have consistently outpaced Moore's Law, which demonstrates that what gets measured gets improved. Using standardized benchmarking trends allows us to rigorously showcase the rapid evolution of ML computing.

![MLPerf Training performance trends. Source: @tschand2024mlperf.](images/png/mlperf_training_06-12-2024.png){#fig-mlperf-training-improve}

#### Importance of Training Benchmarks {#sec-benchmarking-ai-importance-training-benchmarks-14e6}

As machine learning models grow in complexity, training becomes increasingly demanding in terms of compute power, memory, and data storage. The ability to measure and compare training efficiency is critical to ensuring that systems can effectively handle large-scale workloads. Training benchmarks provide a structured methodology for assessing performance across different hardware platforms, software frameworks, and optimization techniques.

One of the fundamental challenges in training machine learning models is the efficient allocation of computational resources. Training a transformer-based model such as GPT-3, which consists of 175 billion parameters and requires processing terabytes of data, places an enormous burden on modern computing infrastructure. Without standardized benchmarks, it becomes difficult to determine whether a system is fully utilizing its resources or whether inefficiencies, including slow data loading, underutilized accelerators, and excessive memory overhead, are limiting performance.

Training benchmarks help uncover such inefficiencies by measuring key performance indicators, including system throughput, time-to-accuracy, and hardware utilization. These benchmarks allow practitioners to analyze whether GPUs, TPUs, and CPUs are being leveraged effectively or whether specific bottlenecks, such as memory bandwidth constraints or inefficient data pipelines, are reducing overall system performance. For example, a system using TF32[^fn-tf32] precision1 may achieve higher throughput than one using FP32, but if TF32 introduces numerical instability that increases the number of iterations required to reach the target accuracy, the overall training time may be longer. By providing insights into these factors, benchmarks support the design of more efficient training workflows that maximize hardware potential while minimizing unnecessary computation.

[^fn-tf32]: **TensorFloat-32 (TF32)**: Introduced in NVIDIA Ampere GPUs, provides higher throughput than FP32 but may introduce numerical stability issues affecting model convergence.

#### Hardware & Software Optimization {#sec-benchmarking-ai-hardware-software-optimization-b3c5}

The performance of machine learning training is heavily influenced by the choice of hardware and software. Training benchmarks guide system designers in selecting optimal configurations by measuring how different architectures, including GPUs, TPUs, and emerging AI accelerators, handle computational workloads. These benchmarks also evaluate how well deep learning frameworks, such as TensorFlow and PyTorch, optimize performance across different hardware setups.

For example, the MLPerf Training benchmark suite is widely used to compare the performance of different accelerator architectures on tasks such as image classification, natural language processing, and recommendation systems. By running standardized benchmarks across multiple hardware configurations, engineers can determine whether certain accelerators are better suited for specific training workloads. This information is particularly valuable in large-scale data centers and cloud computing environments, where selecting the right combination of hardware and software can lead to significant performance gains and cost savings.

Beyond hardware selection, training benchmarks also inform software optimizations. Machine learning frameworks implement various low-level optimizations, including mixed-precision training, memory-efficient data loading, and distributed training strategies, that can significantly impact system performance. Benchmarks help quantify the impact of these optimizations, ensuring that training systems are configured for maximum efficiency.

#### Scalability & Efficiency {#sec-benchmarking-ai-scalability-efficiency-77df}

As machine learning workloads continue to grow, efficient scaling across distributed computing environments has become a key concern. Many modern deep learning models are trained across multiple GPUs or TPUs, requiring efficient parallelization strategies to ensure that additional computing resources lead to meaningful performance improvements. Training benchmarks measure how well a system scales by evaluating system throughput, memory efficiency, and overall training time as additional computational resources are introduced.

Effective scaling is not always guaranteed. While adding more GPUs or TPUs should, in theory, reduce training time, issues such as communication overhead, data synchronization latency, and memory bottlenecks can limit scaling efficiency. Training benchmarks help identify these challenges by quantifying how performance scales with increasing hardware resources. A well-designed system should exhibit near-linear scaling, where doubling the number of GPUs results in a near-halving of training time. However, real-world inefficiencies often prevent perfect scaling, and benchmarks provide the necessary insights to optimize system design accordingly.

Another crucial factor in training efficiency is time-to-accuracy, which measures how quickly a model reaches a target accuracy level. Achieving faster convergence with fewer computational resources is a key goal in training optimization, and benchmarks help compare different training methodologies to determine which approaches strike the best balance between speed and accuracy. By leveraging training benchmarks, system designers can assess whether their infrastructure is capable of handling large-scale workloads efficiently while maintaining training stability and accuracy.

#### Cost & Energy Factors {#sec-benchmarking-ai-cost-energy-factors-82fd}

The computational cost of training large-scale models has risen sharply in recent years, making cost-efficiency a critical consideration. Training a model such as GPT-3 can require millions of dollars in cloud computing resources, making it imperative to evaluate cost-effectiveness across different hardware and software configurations. Training benchmarks provide a means to quantify the cost per training run by analyzing computational expenses, cloud pricing models, and energy consumption.

Beyond financial cost, energy efficiency has become an increasingly important metric. Large-scale training runs consume vast amounts of electricity, contributing to significant carbon emissions. Benchmarks help evaluate energy efficiency by measuring power consumption per unit of training progress, allowing organizations to identify sustainable approaches to AI development.

For example, MLPerf includes an energy benchmarking component that tracks the power consumption of various hardware accelerators during training. This allows researchers to compare different computing platforms not only in terms of raw performance but also in terms of their environmental impact. By integrating energy efficiency metrics into benchmarking studies, organizations can design AI systems that balance computational power with sustainability goals.

#### Fair ML Systems Comparison {#sec-benchmarking-ai-fair-ml-systems-comparison-fa96}

One of the primary functions of training benchmarks is to establish a standardized framework for comparing ML systems. Given the wide variety of hardware architectures, deep learning frameworks, and optimization techniques available today, ensuring fair and reproducible comparisons is essential.

Standardized benchmarks provide a common evaluation methodology, allowing researchers and practitioners to assess how different training systems perform under identical conditions. For example, MLPerf Training benchmarks enable vendor-neutral comparisons by defining strict evaluation criteria for deep learning tasks such as image classification, language modeling, and recommendation systems. This ensures that performance results are meaningful and not skewed by differences in dataset preprocessing, hyperparameter tuning, or implementation details.

Furthermore, reproducibility is a major concern in machine learning research. Training benchmarks help address this challenge by providing clearly defined methodologies for performance evaluation, ensuring that results can be consistently reproduced across different computing environments. By adhering to standardized benchmarks, researchers can make informed decisions when selecting hardware, software, and training methodologies, ultimately driving progress in AI systems development.

### Metrics {#sec-benchmarking-ai-metrics-fab9}

Evaluating the performance of machine learning training requires a set of well-defined metrics that go beyond conventional algorithmic measures. From a systems perspective, training benchmarks assess how efficiently and effectively a machine learning model can be trained to a predefined accuracy threshold. Metrics such as throughput, scalability, and energy efficiency are only meaningful in relation to whether the model successfully reaches its target accuracy. Without this constraint, optimizing for raw speed or resource utilization may lead to misleading conclusions.

Training benchmarks, such as MLPerf Training, define specific accuracy targets for different machine learning tasks, ensuring that performance measurements are made in a fair and reproducible manner. A system that trains a model quickly but fails to reach the required accuracy is not considered a valid benchmark result. Conversely, a system that achieves the best possible accuracy but takes an excessive amount of time or resources may not be practically useful. Effective benchmarking requires balancing speed, efficiency, and accuracy convergence.

#### Time and Throughput {#sec-benchmarking-ai-time-throughput-31dc}

One of the fundamental metrics for evaluating training efficiency is the time required to reach a predefined accuracy threshold. Training time ($T_{\text{train}}$) measures how long a model takes to converge to an acceptable performance level, reflecting the overall computational efficiency of the system. It is formally defined as:
$$
T_{\text{train}} = \arg\min_{t} \big\{ \text{accuracy}(t) \geq \text{target accuracy} \big\}
$$

This metric ensures that benchmarking focuses on how quickly and effectively a system can achieve meaningful results.

Throughput, often expressed as the number of training samples processed per second, provides an additional measure of system performance:
$$
T = \frac{N_{\text{samples}}}{T_{\text{train}}}
$$
where $N_{\text{samples}}$ is the total number of training samples processed. However, throughput alone does not guarantee meaningful results, as a model may process a large number of samples quickly without necessarily reaching the desired accuracy.

For example, in MLPerf Training, the benchmark for ResNet-50 may require reaching an accuracy target like 75.9% top-1 on the ImageNet dataset. A system that processes 10,000 images per second but fails to achieve this accuracy is not considered a valid benchmark result, while a system that processes fewer images per second but converges efficiently is preferable. This highlights why throughput must always be evaluated in relation to time-to-accuracy rather than as an independent performance measure.

#### Scalability & Parallelism {#sec-benchmarking-ai-scalability-parallelism-ef6d}

As machine learning models increase in size, training workloads often require distributed computing across multiple processors or accelerators. Scalability measures how effectively training performance improves as more computational resources are added. An ideal system should exhibit near-linear scaling, where doubling the number of GPUs or TPUs leads to a proportional reduction in training time. However, real-world performance is often constrained by factors such as communication overhead, memory bandwidth limitations, and inefficiencies in parallelization strategies.

When training large-scale models such as GPT-3, OpenAI employed thousands of GPUs in a distributed training setup. While increasing the number of GPUs provided more raw computational power, the performance improvements were not perfectly linear due to network communication overhead between nodes. Benchmarks such as MLPerf quantify how well a system scales across multiple GPUs, providing insights into where inefficiencies arise in distributed training.

Parallelism in training is categorized into data parallelism, model parallelism, and pipeline parallelism, each presenting distinct challenges. Data parallelism, the most commonly used strategy, involves splitting the training dataset across multiple compute nodes. The efficiency of this approach depends on synchronization mechanisms and gradient communication overhead. In contrast, model parallelism partitions the neural network itself, requiring efficient coordination between processors. Benchmarks evaluate how well a system manages these parallelism strategies without degrading accuracy convergence.

#### Resource Utilization {#sec-benchmarking-ai-resource-utilization-918d}

The efficiency of machine learning training depends not only on speed and scalability but also on how well available hardware resources are utilized. Compute utilization measures the extent to which processing units, such as GPUs or TPUs, are actively engaged during training. Low utilization may indicate bottlenecks in data movement, memory access, or inefficient workload scheduling.

For instance, when training BERT on a TPU cluster, researchers observed that input pipeline inefficiencies were limiting overall throughput. Although the TPUs had high raw compute power, the system was not keeping them fully utilized due to slow data retrieval from storage. By profiling the resource utilization, engineers identified the bottleneck and optimized the input pipeline using TFRecord and data prefetching, leading to improved performance.

Memory bandwidth is another critical factor, as deep learning models require frequent access to large volumes of data during training. If memory bandwidth becomes a limiting factor, increasing compute power alone will not improve training speed. Benchmarks assess how well models leverage available memory, ensuring that data transfer rates between storage, main memory, and processing units do not become performance bottlenecks.

I/O performance also plays a significant role in training efficiency, particularly when working with large datasets that cannot fit entirely in memory. Benchmarks evaluate the efficiency of data loading pipelines, including preprocessing operations, caching mechanisms, and storage retrieval speeds. Systems that fail to optimize data loading can experience significant slowdowns, regardless of computational power.

#### Energy Efficiency & Cost {#sec-benchmarking-ai-energy-efficiency-cost-960b}

Training large-scale machine learning models requires substantial computational resources, leading to significant energy consumption and financial costs. Energy efficiency metrics quantify the power usage of training workloads, helping identify systems that optimize computational efficiency while minimizing energy waste. The increasing focus on sustainability has led to the inclusion of energy-based benchmarks, such as those in MLPerf Training, which measure power consumption per training run.

Training GPT-3 was estimated to consume 1,287 MWh of electricity, which is comparable to the yearly energy usage of 100 US households. If a system can achieve the same accuracy with fewer training iterations, it directly reduces energy consumption. Energy-aware benchmarks help guide the development of hardware and training strategies that optimize power efficiency while maintaining accuracy targets.

Cost considerations extend beyond electricity usage to include hardware expenses, cloud computing costs, and infrastructure maintenance. Training benchmarks provide insights into the cost-effectiveness of different hardware and software configurations by measuring training time in relation to resource expenditure. Organizations can use these benchmarks to balance performance and budget constraints when selecting training infrastructure.

#### Fault Tolerance & Robustness {#sec-benchmarking-ai-fault-tolerance-robustness-707f}

Training workloads often run for extended periods, sometimes spanning days or weeks, making fault tolerance an essential consideration. A robust system must be capable of handling unexpected failures, including hardware malfunctions, network disruptions, and memory errors, without compromising accuracy convergence.

In large-scale cloud-based training, node failures are common due to hardware instability. If a GPU node in a distributed cluster fails, training must continue without corrupting the model. MLPerf Training includes evaluations of fault-tolerant training strategies, such as checkpointing, where models periodically save their progress. This ensures that failures do not require restarting the entire training process.

#### Reproducibility & Standardization {#sec-benchmarking-ai-reproducibility-standardization-79ac}

For benchmarks to be meaningful, results must be reproducible across different runs, hardware platforms, and software frameworks. Variability in training results can arise due to stochastic processes, hardware differences, and software optimizations. Ensuring reproducibility requires standardizing evaluation protocols, controlling for randomness in model initialization, and enforcing consistency in dataset processing.

MLPerf Training enforces strict reproducibility requirements, ensuring that accuracy results remain stable across multiple training runs. When NVIDIA submitted benchmark results for MLPerf, they had to demonstrate that their ResNet-50 ImageNet training time remained consistent across different GPUs. This ensures that benchmarks measure true system performance rather than noise from randomness.

### Training Performance Evaluation {#sec-benchmarking-ai-training-performance-evaluation-8754}

Evaluating the performance of machine learning training systems involves more than just measuring how fast a model can be trained. A comprehensive benchmarking approach considers multiple dimensions—each capturing a different aspect of system behavior. The specific metrics used depend on the goals of the evaluation, whether those are optimizing speed, improving resource efficiency, reducing energy consumption, or ensuring robustness and reproducibility.

@tbl-training-metrics provides an overview of the core categories and associated metrics commonly used to benchmark system-level training performance. These categories serve as a framework for understanding how training systems behave under different workloads and configurations.

+-------------------------------------+------------------------------------------------------------------------------------------------------------------------+-------------------------------------------------------------+
| Category                            | Key Metrics                                                                                                            | Example Benchmark Use                                       |
+:====================================+:=======================================================================================================================+:============================================================+
| Training Time and Throughput        | Time-to-accuracy (seconds, minutes, hours); Throughput (samples/sec)                                                   | Comparing training speed across different GPU architectures |
+-------------------------------------+------------------------------------------------------------------------------------------------------------------------+-------------------------------------------------------------+
| Scalability and Parallelism         | Scaling efficiency (% of ideal speedup); Communication overhead (latency, bandwidth)                                   | Analyzing distributed training performance for large models |
+-------------------------------------+------------------------------------------------------------------------------------------------------------------------+-------------------------------------------------------------+
| Resource Utilization                | Compute utilization (% GPU/TPU usage); Memory bandwidth (GB/s); I/O efficiency (data loading speed)                    | Optimizing data pipelines to improve GPU utilization        |
+-------------------------------------+------------------------------------------------------------------------------------------------------------------------+-------------------------------------------------------------+
| Energy Efficiency and Cost          | Energy consumption per run (MWh, kWh); Performance per watt (TOPS/W)                                                   | Evaluating energy-efficient training strategies             |
+-------------------------------------+------------------------------------------------------------------------------------------------------------------------+-------------------------------------------------------------+
| Fault Tolerance and Robustness      | Checkpoint overhead (time per save); Recovery success rate (%)                                                         | Assessing failure recovery in cloud-based training systems  |
+-------------------------------------+------------------------------------------------------------------------------------------------------------------------+-------------------------------------------------------------+
| Reproducibility and Standardization | Variance across runs (% difference in accuracy, training time); Framework consistency (TensorFlow vs. PyTorch vs. JAX) | Ensuring consistency in benchmark results across hardware   |
+-------------------------------------+------------------------------------------------------------------------------------------------------------------------+-------------------------------------------------------------+

: Training benchmark metrics and evaluation dimensions. {#tbl-training-metrics .striped .hover}

Training time and throughput are often the first metrics considered when evaluating system performance. Time-to-accuracy, the duration required for a model to achieve a specified accuracy level, is a practical and widely used benchmark. Throughput, typically measured in samples per second, provides insight into how efficiently data is processed during training. For example, when comparing a ResNet-50 model trained on NVIDIA A100 versus V100 GPUs, the A100 generally offers higher throughput and faster convergence. However, it is important to ensure that increased throughput does not come at the expense of convergence quality, especially when reduced numerical precision (e.g., TF32) is used to speed up computation.

As model sizes continue to grow, scalability becomes a critical performance dimension. Efficient use of multiple GPUs or TPUs is essential for training large models such as GPT-3 or T5. In this context, scaling efficiency and communication overhead are key metrics. A system might scale linearly up to 64 GPUs, but beyond that, performance gains may taper off due to increased synchronization and communication costs. Benchmarking tools that monitor interconnect bandwidth and gradient aggregation latency can reveal how well a system handles distributed training.

Resource utilization complements these measures by examining how effectively a system leverages its compute and memory resources. Metrics such as GPU utilization, memory bandwidth, and data loading efficiency help identify performance bottlenecks. For instance, a BERT pretraining task that exhibits only moderate GPU utilization may be constrained by an underperforming data pipeline. Optimizations like sharding input files or prefetching data into device memory can often resolve these inefficiencies.

In addition to raw performance, energy efficiency and cost have become increasingly important considerations. Training large models at scale can consume significant power, raising environmental and financial concerns. Metrics such as energy consumed per training run and performance per watt (e.g., TOPS/W) help evaluate the sustainability of different hardware and system configurations. For example, while two systems may reach the same accuracy in the same amount of time, the one that uses significantly less energy may be preferred for long-term deployment.

Fault tolerance and robustness address how well a system performs under non-ideal conditions, which are common in real-world deployments. Training jobs frequently encounter hardware failures, preemptions, or network instability. Metrics like checkpoint overhead and recovery success rate provide insight into the resilience of a training system. In practice, checkpointing can introduce non-trivial overhead—for example, pausing training every 30 minutes to write a full checkpoint may reduce overall throughput by 5-10%. Systems must strike a balance between failure recovery and performance impact.

Finally, reproducibility and standardization ensure that benchmark results are consistent, interpretable, and transferable. Even minor differences in software libraries, initialization seeds, or floating-point behavior can affect training outcomes. Comparing the same model across frameworks, such as comparing PyTorch with Automatic Mixed Precision to TensorFlow with XLA, can reveal variation in convergence rates or final accuracy. Reliable benchmarking requires careful control of these variables, along with repeated runs to assess statistical variance.

Together, these dimensions provide a holistic view of training performance. They help researchers, engineers, and system designers move beyond simplistic comparisons and toward a more nuanced understanding of how machine learning systems behave under realistic conditions. As training workloads continue to scale, such multidimensional evaluation will be essential for guiding hardware choices, software optimizations, and infrastructure design.

#### Training Benchmark Pitfalls {#sec-benchmarking-ai-training-benchmark-pitfalls-7552}

Despite the availability of well-defined benchmarking methodologies, certain misconceptions and flawed evaluation practices often lead to misleading conclusions. Understanding these pitfalls is important for interpreting benchmark results correctly.

##### Overemphasis on Raw Throughput {#sec-benchmarking-ai-overemphasis-raw-throughput-0625}

A common mistake in training benchmarks is assuming that higher throughput always translates to better training performance. It is possible to artificially increase throughput by using lower numerical precision, reducing synchronization, or even bypassing certain computations. However, these optimizations do not necessarily lead to faster convergence.

For example, a system using TF32 precision may achieve higher throughput than one using FP32, but if TF32 introduces numerical instability that increases the number of iterations required to reach the target accuracy, the overall training time may be longer. The correct way to evaluate throughput is in relation to time-to-accuracy, ensuring that speed optimizations do not come at the expense of convergence efficiency.

##### Isolated Single-Node Performance {#sec-benchmarking-ai-isolated-singlenode-performance-f189}

Benchmarking training performance on a single node without considering how well it scales in a distributed setting can lead to misleading conclusions. A GPU may demonstrate excellent throughput when used independently, but when deployed across hundreds of nodes, communication overhead and synchronization constraints may diminish these efficiency gains.

For instance, a system optimized for single-node performance may employ memory optimizations that do not generalize well to multi-node environments. Large-scale models such as GPT-3 require efficient gradient synchronization across multiple nodes, making it essential to assess scalability rather than relying solely on single-node performance metrics.

##### Ignoring Failures & Interference {#sec-benchmarking-ai-ignoring-failures-interference-24d6}

Many benchmarks assume an idealized training environment where hardware failures, memory corruption, network instability, or interference from other processes do not occur. However, real-world training jobs often experience unexpected failures and workload interference that require checkpointing, recovery mechanisms, and resource management.

A system optimized for ideal-case performance but lacking fault tolerance and interference handling may achieve impressive benchmark results under controlled conditions, but frequent failures, inefficient recovery, and resource contention could make it impractical for large-scale deployment. Effective benchmarking should consider checkpointing overhead, failure recovery efficiency, and the impact of interference from other processes rather than assuming perfect execution conditions.

##### Linear Scaling Assumption {#sec-benchmarking-ai-linear-scaling-assumption-c423}

When evaluating distributed training, it is often assumed that increasing the number of GPUs or TPUs will result in proportional speedups. In practice, communication bottlenecks, memory contention, and synchronization overheads lead to diminishing returns as more compute nodes are added.

For example, training a model across 1,000 GPUs does not necessarily provide 100 times the speed of training on 10 GPUs. At a certain scale, gradient communication costs become a limiting factor, offsetting the benefits of additional parallelism. Proper benchmarking should assess scalability efficiency rather than assuming idealized linear improvements.

##### Ignoring Reproducibility {#sec-benchmarking-ai-ignoring-reproducibility-4e83}

Benchmark results are often reported without verifying their reproducibility across different hardware and software frameworks. Even minor variations in floating-point arithmetic, memory layouts, or optimization strategies can introduce statistical differences in training time and accuracy.

For example, a benchmark run on TensorFlow with XLA optimizations may exhibit different convergence characteristics compared to the same model trained using PyTorch with Automatic Mixed Precision (AMP). Proper benchmarking requires evaluating results across multiple frameworks to ensure that software-specific optimizations do not distort performance comparisons.

#### Final Thoughts {#sec-benchmarking-ai-final-thoughts-586d}

Training benchmarks provide valuable insights into machine learning system performance, but their interpretation requires careful consideration of real-world constraints. High throughput does not necessarily mean faster training if it compromises accuracy convergence. Similarly, scaling efficiency must be evaluated holistically, taking into account both computational efficiency and communication overhead.

Avoiding common benchmarking pitfalls and employing structured evaluation methodologies allows machine learning practitioners to gain a deeper understanding of how to optimize training workflows, design efficient AI systems, and develop scalable machine learning infrastructure. As models continue to increase in complexity, benchmarking methodologies must evolve to reflect real-world challenges, ensuring that benchmarks remain meaningful and actionable in guiding AI system development.

## Inference Benchmarks {#sec-benchmarking-ai-inference-benchmarks-5e47}

Inference benchmarks provide a systematic approach to evaluating the efficiency, latency, and resource demands of the inference phase in machine learning systems. Unlike training, where the focus is on optimizing large-scale computations over extensive datasets, inference involves deploying trained models to make real-time or batch predictions efficiently. These benchmarks help assess how various factors, including model architectures, hardware configurations, quantization techniques, and runtime optimizations, impact inference performance.

As deep learning models grow in complexity and size, efficient inference becomes a key challenge, particularly for applications requiring real-time decision-making, such as autonomous driving, healthcare diagnostics, and conversational AI. For example, serving large-scale models like [OpenAI's GPT-4](https://arxiv.org/abs/2303.08774) involves handling billions of parameters while maintaining low latency. Inference benchmarks enable systematic evaluation of the underlying hardware and software stacks to ensure that models can be deployed efficiently across different environments, from cloud data centers to edge devices.

::: {.callout-note title="Definition of ML Inference Benchmarks"}

**ML Inference Benchmarks** are standardized tools used to evaluate the _performance_, _efficiency_, and _scalability_ of machine learning systems during the _inference phase_. These benchmarks measure key _system-level metrics_, such as _latency_, _throughput_, _energy consumption_, and _memory footprint_. By providing a structured evaluation framework, inference benchmarks enable _fair comparisons_ across _hardware platforms_, _software runtimes_, and _deployment configurations_. They help identify _bottlenecks_ and optimize _inference pipelines_ for _real-time and large-scale machine learning applications_, ensuring that computational resources are utilized effectively.

:::

Unlike training, which is often conducted in large-scale data centers with ample computational resources, inference must be optimized for diverse deployment scenarios, including mobile devices, IoT systems, and embedded processors. Efficient inference depends on multiple factors, such as optimized data pipelines, quantization, pruning, and hardware acceleration. Benchmarks help evaluate how well these optimizations improve real-world deployment performance.

Hardware selection plays an important role in inference efficiency. While GPUs and TPUs are widely used for training, inference workloads often require specialized accelerators like NPUs (Neural Processing Units), FPGAs, and dedicated inference chips such as Google's Edge TPU. Inference benchmarks evaluate the utilization and performance of these hardware components, helping practitioners choose the right configurations for their deployment needs.

Scaling inference workloads across cloud servers, edge platforms, mobile devices, and tinyML systems introduces additional challenges. As illustrated in @fig-power-differentials, there is a significant differential in power consumption among these systems, ranging from microwatts to megawatts. Inference benchmarks evaluate the trade-offs between latency, cost, and energy efficiency, thereby assisting organizations in making informed deployment decisions.

```{r}
#| echo: false
#| label: fig-power-differentials
#| fig-cap: Energy consumption by system type.

# Sample data to mimic the uploaded chart
power_data <- data.frame(
  SystemType = c("Tiny", "Edge", "Datacenter", "Training"),
  MinPower = c(5.6, 3.9, 266.9, 5.5),  # Minimum power values
  MaxPower = c(166.6, 1100, 6300, 498000)  # Maximum power values
)

# Convert MaxPower to kilowatts for readability
power_data$MaxPower_kW <- power_data$MaxPower / 1000
power_data$MinPower_kW <- power_data$MinPower / 1000

# Create the plot
library(ggplot2)

ggplot(power_data, aes(x = SystemType)) +
  # Line connecting MinPower and MaxPower
  geom_segment(aes(x = SystemType, xend = SystemType,
                   y = MinPower, yend = MaxPower),
               color = "gray", linewidth = 1) +
  # Points for MinPower
  geom_point(aes(y = MinPower, color = "Minimum Power"), size = 4) +
  # Points for MaxPower
  geom_point(aes(y = MaxPower, color = "Maximum Power"), size = 4) +
  # Logarithmic y-axis for wide range
  scale_y_log10(
    name = "Power Consumption (Log Scale)",
    labels = scales::comma_format(scale = 1)
  ) +
  labs(
    x = "System Type",
    color = "Power Type",
  ) +
  scale_color_manual(values = c("Minimum Power" = "darkblue", "Maximum Power" = "steelblue")) +
  theme_minimal() +
  theme(
    plot.title = element_text(hjust = 0.5, size = 14),
    legend.position = "top",
    axis.text.y = element_text(size = 10),
    axis.title.x = element_text(size = 10),
    axis.title.y = element_text(size = 10),
    legend.title = element_text(size = 10),
    legend.text = element_text(size = 9)
  )

```

As with training, we will reference MLPerf Inference throughout this section to illustrate benchmarking principles. MLPerf provides standardized inference tests across different workloads, including image classification, object detection, speech recognition, and language processing. A full discussion of MLPerf's methodology and structure is presented later in this chapter.

### Motivation {#sec-benchmarking-ai-motivation-fa6c}

Deploying machine learning models for inference introduces a unique set of challenges distinct from training. While training optimizes large-scale computation over extensive datasets, inference must deliver predictions efficiently and at scale in real-world environments. Inference benchmarks provide a systematic approach to evaluating system performance, identifying bottlenecks, and ensuring that models can operate effectively across diverse deployment scenarios.

Unlike training, which typically runs on dedicated high-performance hardware, inference must adapt to varying constraints. A model deployed in a cloud server might prioritize high-throughput batch processing, while the same model running on a mobile device must operate under strict latency and power constraints. On edge devices with limited compute and memory, optimizations such as quantization and pruning become critical. Benchmarks help assess these trade-offs, ensuring that inference systems maintain the right balance between accuracy, speed, and efficiency across different platforms.

Inference benchmarks help answer fundamental questions about model deployment. How quickly can a model generate predictions in real-world conditions? What are the trade-offs between inference speed and accuracy? Can an inference system handle increasing demand while maintaining low latency? By evaluating these factors, benchmarks guide optimizations in both hardware and software to improve overall efficiency [@reddi2020mlperf].

#### Importance of Inference Benchmarks {#sec-benchmarking-ai-importance-inference-benchmarks-3710}

Inference plays a critical role in AI applications, where performance directly affects usability and cost. Unlike training, which is often performed offline, inference typically operates in real-time or near real-time, making latency a primary concern. A self-driving car processing camera feeds must react within milliseconds, while a voice assistant generating responses should feel instantaneous to users.

Different applications impose varying constraints on inference. Some workloads require single-instance inference, where predictions must be made as quickly as possible for each individual input. This is crucial in real-time systems such as robotics, augmented reality, and conversational AI, where even small delays can impact responsiveness. Other workloads, such as large-scale recommendation systems or search engines, process massive batches of queries simultaneously, prioritizing throughput over per-query latency. Benchmarks allow engineers to evaluate both scenarios and ensure models are optimized for their intended use case.

A key difference between training and inference is that inference workloads often run continuously in production, meaning that small inefficiencies can compound over time. Unlike a training job that runs once and completes, an inference system deployed in the cloud may serve millions of queries daily, and a model running on a smartphone must manage battery consumption over extended use. Benchmarks provide a structured way to measure inference efficiency under these real-world constraints, helping developers make informed choices about model optimization, hardware selection, and deployment strategies.

#### Hardware & Software Optimization {#sec-benchmarking-ai-hardware-software-optimization-6999}

Efficient inference depends on both hardware acceleration and software optimizations. While GPUs and TPUs dominate training, inference is more diverse in its hardware needs. A cloud-based AI service might leverage powerful accelerators for large-scale workloads, whereas mobile devices rely on specialized inference chips like NPUs or optimized CPU execution. On embedded systems, where resources are constrained, achieving high performance requires careful memory and compute efficiency. Benchmarks help evaluate how well different hardware platforms handle inference workloads, guiding deployment decisions.

Software optimizations are just as important. Frameworks like TensorRT, ONNX Runtime, and TVM apply optimizations such as operator fusion, quantization, and kernel tuning to improve inference speed and reduce computational overhead. These optimizations can make a significant difference, especially in environments with limited resources. Benchmarks allow developers to measure the impact of such techniques on latency, throughput, and power efficiency, ensuring that optimizations translate into real-world improvements without degrading model accuracy.

#### Scalability & Efficiency {#sec-benchmarking-ai-scalability-efficiency-be05}

Inference workloads vary significantly in their scaling requirements. A cloud-based AI system handling millions of queries per second must ensure that increasing demand does not cause delays, while a mobile application running a model locally must execute quickly even under power constraints. Unlike training, which is typically performed on a fixed set of high-performance machines, inference must scale dynamically based on usage patterns and available computational resources.

Benchmarks evaluate how inference systems scale under different conditions. They measure how well performance holds up under increasing query loads, whether additional compute resources improve inference speed, and how efficiently models run across different deployment environments. Large-scale inference deployments often involve distributed inference servers, where multiple copies of a model process incoming requests in parallel. Benchmarks assess how efficiently this scaling occurs and whether additional resources lead to meaningful improvements in latency and throughput.

Another key factor in inference efficiency is cold-start performance—the time it takes for a model to load and begin processing queries. This is especially relevant for applications that do not run inference continuously but instead load models on demand. Benchmarks help determine whether a system can quickly transition from idle to active execution without significant overhead.

#### Cost & Energy Factors {#sec-benchmarking-ai-cost-energy-factors-c9a6}

Because inference workloads run continuously, operational cost and energy efficiency are critical factors. Unlike training, where compute costs are incurred once, inference costs accumulate over time as models are deployed in production. Running an inefficient model at scale can significantly increase cloud compute expenses, while an inefficient mobile inference system can drain battery life quickly. Benchmarks provide insights into cost per inference request, helping organizations optimize for both performance and affordability.

Energy efficiency is also a growing concern, particularly for mobile and edge AI applications. Many inference workloads run on battery-powered devices, where excessive computation can impact usability. A model running on a smartphone, for example, must be optimized to minimize power consumption while maintaining responsiveness. Benchmarks help evaluate inference efficiency per watt, ensuring that models can operate sustainably across different platforms.

#### Fair ML Systems Comparison {#sec-benchmarking-ai-fair-ml-systems-comparison-4f8b}

With many different hardware platforms and optimization techniques available, standardized benchmarking is essential for fair comparisons. Without well-defined benchmarks, it becomes difficult to determine whether performance gains come from genuine improvements or from optimizations that exploit specific hardware features. Inference benchmarks provide a consistent evaluation methodology, ensuring that comparisons are meaningful and reproducible.

For example, MLPerf Inference defines rigorous evaluation criteria for tasks such as image classification, object detection, and speech recognition, making it possible to compare different systems under controlled conditions. These standardized tests prevent misleading results caused by differences in dataset preprocessing, proprietary optimizations, or vendor-specific tuning. By enforcing reproducibility, benchmarks allow researchers and engineers to make informed decisions when selecting inference frameworks, hardware accelerators, and optimization techniques.

### Metrics {#sec-benchmarking-ai-metrics-3374}

Evaluating the performance of inference systems requires a distinct set of metrics from those used for training. While training benchmarks emphasize throughput, scalability, and time-to-accuracy, inference benchmarks must focus on latency, efficiency, and resource utilization in practical deployment settings. These metrics ensure that machine learning models perform well across different environments, from cloud data centers handling millions of requests to mobile and edge devices operating under strict power and memory constraints.

Unlike training, where the primary goal is to optimize learning speed, inference benchmarks evaluate how efficiently a trained model can process inputs and generate predictions at scale. The following sections describe the most important inference benchmarking metrics, explaining their relevance and how they are used to compare different systems.

#### Latency & Tail Latency {#sec-benchmarking-ai-latency-tail-latency-33f0}

Latency is one of the most critical performance metrics for inference, particularly in real-time applications where delays can negatively impact user experience or system safety. Latency refers to the time taken for an inference system to process an input and produce a prediction. While the average latency of a system is useful, it does not capture performance in high-demand scenarios where occasional delays can degrade reliability.

To account for this, benchmarks often measure tail latency, which reflects the worst-case delays in a system. These are typically reported as the 95th percentile (p95) or 99th percentile (p99) latency, meaning that 95% or 99% of inferences are completed within a given time. For applications such as autonomous driving or real-time trading, maintaining low tail latency is essential to avoid unpredictable delays that could lead to catastrophic outcomes.

#### Throughput & Batch Processing Efficiency {#sec-benchmarking-ai-throughput-batch-processing-efficiency-6338}

While latency measures the speed of individual inference requests, throughput measures how many inference requests a system can process per second. It is typically expressed in queries per second (QPS) or frames per second (FPS) for vision tasks. Some inference systems operate on a single-instance basis, where each input is processed independently as soon as it arrives. Other systems process multiple inputs in parallel using batch inference, which can significantly improve efficiency by leveraging hardware optimizations.

For example, cloud-based services handling millions of queries per second benefit from batch inference, where large groups of inputs are processed together to maximize computational efficiency. In contrast, applications like robotics, interactive AI, and augmented reality require low-latency single-instance inference, where the system must respond immediately to each new input.

Benchmarks must consider both single-instance and batch throughput to provide a comprehensive understanding of inference performance across different deployment scenarios.

#### Precision & Accuracy Trade-offs {#sec-benchmarking-ai-precision-accuracy-tradeoffs-952d}

Optimizing inference performance often involves reducing numerical precision, which can significantly accelerate computation while reducing memory and energy consumption. However, lower-precision calculations can introduce accuracy degradation, making it essential to benchmark the trade-offs between speed and predictive quality.

Inference benchmarks evaluate how well models perform under different numerical settings, such as FP32, FP16, and INT8. Many modern AI accelerators support mixed-precision inference, allowing systems to dynamically adjust numerical representation based on workload requirements. Quantization and pruning techniques further improve efficiency, but their impact on model accuracy varies depending on the task and dataset. Benchmarks help determine whether these optimizations are viable for deployment, ensuring that improvements in efficiency do not come at the cost of unacceptable accuracy loss.

#### Memory Footprint & Model Size {#sec-benchmarking-ai-memory-footprint-model-size-8fe0}

Beyond computational optimizations, memory footprint is another critical consideration for inference systems, particularly for devices with limited resources. Efficient inference depends not only on speed but also on memory usage. Unlike training, where large models can be distributed across powerful GPUs or TPUs, inference often requires models to run within strict memory budgets. The total model size determines how much storage is required for deployment, while RAM usage reflects the working memory needed during execution. Some models require large memory bandwidth to efficiently transfer data between processing units, which can become a bottleneck if the hardware lacks sufficient capacity.

Inference benchmarks evaluate these factors to ensure that models can be deployed effectively across a range of devices. A model that achieves high accuracy but exceeds memory constraints may be impractical for real-world use. To address this, compression techniques such as quantization, pruning, and knowledge distillation are often applied to reduce model size while maintaining accuracy. Benchmarks help assess whether these optimizations strike the right balance between memory efficiency and predictive performance.

#### Cold-Start & Model Load Time {#sec-benchmarking-ai-coldstart-model-load-time-d303}

Once memory requirements are optimized, cold-start performance[^fn-cold-start] becomes critical for ensuring inference systems are ready to respond quickly upon deployment. In many deployment scenarios, models are not always kept in memory but instead loaded on demand when needed. This can introduce significant delays, particularly in serverless AI[^fn-serverless-ai] environments, where resources are allocated dynamically based on incoming requests. Cold-start performance measures how quickly a system can transition from idle to active execution, ensuring that inference is available without excessive wait times.

[^fn-cold-start]: **Cold-Start Time**: The time required for a model to initialize and become ready to process the first inference request after being loaded from disk or a low-power state.

[^fn-serverless-ai]: **Serverless AI**: A deployment model where inference workloads are executed on demand, eliminating the need for dedicated compute resources but introducing cold-start latency challenges.

Model load time refers to the duration required to load a trained model into memory before it can process inputs. In some cases, particularly on resource-limited devices, models must be reloaded frequently to free up memory for other applications. The time taken for the first inference request is also an important consideration, as it reflects the total delay users experience when interacting with an AI-powered service. Benchmarks help quantify these delays, ensuring that inference systems can meet real-world responsiveness requirements.

#### Scalability & Dynamic Workload Handling {#sec-benchmarking-ai-scalability-dynamic-workload-handling-8d16}

While cold-start latency addresses initial responsiveness, scalability ensures that inference systems can handle fluctuating workloads and concurrent demands over time Inference workloads must scale effectively across different usage patterns. In cloud-based AI services, this means efficiently handling millions of concurrent users, while on mobile or embedded devices, it involves managing multiple AI models running simultaneously without overloading the system.

Scalability measures how well inference performance improves when additional computational resources are allocated. In some cases, adding more GPUs or TPUs increases throughput significantly, but in other scenarios, bottlenecks such as memory bandwidth limitations or network latency may limit scaling efficiency. Benchmarks also assess how well a system balances multiple concurrent models in real-world deployment, where different AI-powered features may need to run at the same time without interference.

For cloud-based AI, benchmarks evaluate how efficiently a system handles fluctuating demand, ensuring that inference servers can dynamically allocate resources without compromising latency. In mobile and embedded AI, efficient multi-model execution is essential for running multiple AI-powered features simultaneously without degrading system performance.

#### Power Consumption & Energy Efficiency {#sec-benchmarking-ai-power-consumption-energy-efficiency-ede1}

Since inference workloads run continuously in production, power consumption and energy efficiency are critical considerations. This is particularly important for mobile and edge devices, where battery life and thermal constraints limit available computational resources. Even in large-scale cloud environments, power efficiency directly impacts operational costs and sustainability goals.

The energy required for a single inference is often measured in joules per inference, reflecting how efficiently a system processes inputs while minimizing power draw. In cloud-based inference, efficiency is commonly expressed as queries per second per watt (QPS/W) to quantify how well a system balances performance and energy consumption. For mobile AI applications, optimizing inference power consumption extends battery life and allows models to run efficiently on resource-constrained devices. Reducing energy use also plays a key role in making large-scale AI systems more environmentally sustainable, ensuring that computational advancements align with energy-conscious deployment strategies. By balancing power consumption with performance, energy-efficient inference systems enable AI to scale sustainably across diverse applications, from data centers to edge devices.

### Inference Performance Evaluation {#sec-benchmarking-ai-inference-performance-evaluation-7640}

Evaluating inference performance is a critical step in understanding how well machine learning systems meet the demands of real-world applications. Unlike training, which is typically conducted offline, inference systems must process inputs and generate predictions efficiently across a wide range of deployment scenarios. Metrics such as latency, throughput, memory usage, and energy efficiency provide a structured way to measure system performance and identify areas for improvement.

@tbl-inference-metrics below summarizes the key metrics used to evaluate inference systems, highlighting their relevance to different contexts. While each metric offers unique insights, it is important to approach inference benchmarking holistically. Trade-offs between metrics, including speed versus accuracy and throughput versus power consumption, are common, and understanding these trade-offs is essential for effective system design.

+-----------------------------+----------------------------------------------------------------------+----------------------------------------------------------+
| Category                    | Key Metrics                                                          | Example Benchmark Use                                    |
+:============================+:=====================================================================+:=========================================================+
| Latency and Tail Latency    | Mean latency (ms/request); Tail latency (p95, p99, p99.9)            | Evaluating real-time performance for safety-critical AI  |
+-----------------------------+----------------------------------------------------------------------+----------------------------------------------------------+
| Throughput and Efficiency   | Queries per second (QPS); Frames per second (FPS); Batch throughput  | Comparing large-scale cloud inference systems            |
+-----------------------------+----------------------------------------------------------------------+----------------------------------------------------------+
| Numerical Precision Impact  | Accuracy degradation (FP32 vs. INT8); Speedup from reduced precision | Balancing accuracy vs. efficiency in optimized inference |
+-----------------------------+----------------------------------------------------------------------+----------------------------------------------------------+
| Memory Footprint            | Model size (MB/GB); RAM usage (MB); Memory bandwidth utilization     | Assessing feasibility for edge and mobile deployments    |
+-----------------------------+----------------------------------------------------------------------+----------------------------------------------------------+
| Cold-Start and Load Time    | Model load time (s); First inference latency (s)                     | Evaluating responsiveness in serverless AI               |
+-----------------------------+----------------------------------------------------------------------+----------------------------------------------------------+
| Scalability                 | Efficiency under load; Multi-model serving performance               | Measuring robustness for dynamic, high-demand systems    |
+-----------------------------+----------------------------------------------------------------------+----------------------------------------------------------+
| Power and Energy Efficiency | Power consumption (Watts); Performance per Watt (QPS/W)              | Optimizing energy use for mobile and sustainable AI      |
+-----------------------------+----------------------------------------------------------------------+----------------------------------------------------------+

: Inference benchmark metrics and evaluation dimensions. {#tbl-inference-metrics .striped .hover}

#### Inference Systems Considerations {#sec-benchmarking-ai-inference-systems-considerations-8198}

Inference systems face unique challenges depending on where and how they are deployed. Real-time applications, such as self-driving cars or voice assistants, require low latency to ensure timely responses, while large-scale cloud deployments focus on maximizing throughput to handle millions of queries. Edge devices, on the other hand, are constrained by memory and power, making efficiency critical.

One of the most important aspects of evaluating inference performance is understanding the trade-offs between metrics. For example, optimizing for high throughput might increase latency, making a system unsuitable for real-time applications. Similarly, reducing numerical precision improves power efficiency and speed but may lead to minor accuracy degradation. A thoughtful evaluation must balance these trade-offs to align with the intended application.

The deployment environment also plays a significant role in determining evaluation priorities. Cloud-based systems often prioritize scalability and adaptability to dynamic workloads, while mobile and edge systems require careful attention to memory usage and energy efficiency. These differing priorities mean that benchmarks must be tailored to the context of the system's use, rather than relying on one-size-fits-all evaluations.

Ultimately, evaluating inference performance requires a holistic approach. Focusing on a single metric, such as latency or energy efficiency, provides an incomplete picture. Instead, all relevant dimensions must be considered together to ensure that the system meets its functional, resource, and performance goals in a balanced way.

#### Inference Benchmark Pitfalls {#sec-benchmarking-ai-inference-benchmark-pitfalls-0451}

Even with well-defined metrics, benchmarking inference systems can be challenging. Missteps during the evaluation process often lead to misleading conclusions. Below are common pitfalls that students and practitioners should be aware of when analyzing inference performance.

##### Overemphasis on Average Latency {#sec-benchmarking-ai-overemphasis-average-latency-d5e1}

While average latency provides a baseline measure of response time, it fails to capture how a system performs under peak load. In real-world scenarios, worst-case latency, which is captured through metrics such as p95 or p99 tail latency, can significantly impact system reliability. For instance, a conversational AI system may fail to provide timely responses if occasional latency spikes exceed acceptable thresholds.

##### Ignoring Memory & Energy Constraints {#sec-benchmarking-ai-ignoring-memory-energy-constraints-ea99}

A model with excellent throughput or latency may be unsuitable for mobile or edge deployments if it requires excessive memory or power. For example, an inference system designed for cloud environments might fail to operate efficiently on a battery-powered device. Proper benchmarks must consider memory footprint and energy consumption to ensure practicality across deployment contexts.

##### Ignoring Cold-Start Performance {#sec-benchmarking-ai-ignoring-coldstart-performance-a4ea}

In serverless environments, where models are loaded on demand, cold-start latency is a critical factor. Ignoring the time it takes to initialize a model and process the first request can result in unrealistic expectations for responsiveness. Evaluating both model load time and first-inference latency ensures that systems are designed to meet real-world responsiveness requirements.

##### Isolated Metrics Evaluation {#sec-benchmarking-ai-isolated-metrics-evaluation-cf28}

Benchmarking inference systems often involves balancing competing metrics. For example, maximizing batch throughput might degrade latency, while aggressive quantization could reduce accuracy. Focusing on a single metric without considering its impact on others can lead to incomplete or misleading evaluations. Comprehensive benchmarks must account for these interactions.

##### Linear Scaling Assumption {#sec-benchmarking-ai-linear-scaling-assumption-f9ac}

Inference performance does not always scale proportionally with additional resources. Bottlenecks such as memory bandwidth, thermal limits, or communication overhead can limit the benefits of adding more GPUs or TPUs. Benchmarks that assume linear scaling behavior may overestimate system performance, particularly in distributed deployments.

##### Ignoring Application Requirements {#sec-benchmarking-ai-ignoring-application-requirements-4ec2}

Generic benchmarking results may fail to account for the specific needs of an application. For instance, a benchmark optimized for cloud inference might be irrelevant for edge devices, where energy and memory constraints dominate. Tailoring benchmarks to the deployment context ensures that results are meaningful and actionable.

#### Final Thoughts {#sec-benchmarking-ai-final-thoughts-4738}

Inference benchmarks are essential tools for understanding system performance, but their utility depends on careful and holistic evaluation. Metrics like latency, throughput, memory usage, and energy efficiency provide valuable insights, but their importance varies depending on the application and deployment context. Students should approach benchmarking as a process of balancing multiple priorities, rather than optimizing for a single metric.

Avoiding common pitfalls and considering the trade-offs between different metrics allows practitioners to design inference systems that are reliable, efficient, and suitable for real-world deployment. The ultimate goal of benchmarking is to guide system improvements that align with the demands of the intended application.

### MLPerf Inference Benchmarks {#sec-benchmarking-ai-mlperf-inference-benchmarks-85e7}

The MLPerf Inference benchmark, developed by [MLCommons](https://mlcommons.org/en/), provides a standardized framework for evaluating machine learning inference performance across a range of deployment environments. Initially, MLPerf started with a single inference benchmark, but as machine learning systems expanded into diverse applications, it became clear that a one-size-fits-all benchmark was insufficient. Different inference scenarios, including cloud-based AI services and resource-constrained embedded devices, demanded tailored evaluations. This realization led to the development of a family of MLPerf inference benchmarks, each designed to assess performance within a specific deployment setting.

#### MLPerf Inference {#sec-benchmarking-ai-mlperf-inference-7257}

[MLPerf Inference](https://mlcommons.org/en/inference-datacenter/) serves as the baseline benchmark, originally designed to evaluate large-scale inference systems. It primarily focuses on data center and cloud-based inference workloads, where high throughput, low latency, and efficient resource utilization are essential. The benchmark assesses performance across a range of deep learning models, including image classification, object detection, natural language processing, and recommendation systems. This version of MLPerf remains the gold standard for comparing AI accelerators, GPUs, TPUs, and CPUs in high-performance computing environments.

#### MLPerf Mobile {#sec-benchmarking-ai-mlperf-mobile-b4b5}

[MLPerf Mobile](https://mlcommons.org/en/mlperf-mobile/) extends MLPerf's evaluation framework to smartphones and other mobile devices. Unlike cloud-based inference, mobile inference operates under strict power and memory constraints, requiring models to be optimized for efficiency without sacrificing responsiveness. The benchmark measures latency and responsiveness for real-time AI tasks, such as camera-based scene detection, speech recognition, and augmented reality applications. MLPerf Mobile has become an industry standard for assessing AI performance on flagship smartphones and mobile AI chips, helping developers optimize models for on-device AI workloads.

#### MLPerf Client {#sec-benchmarking-ai-mlperf-client-1f92}

[MLPerf Client](https://mlcommons.org/en/inference-edge/) focuses on inference performance on consumer computing devices, such as laptops, desktops, and workstations. This benchmark addresses local AI workloads that run directly on personal devices, eliminating reliance on cloud inference. Tasks such as real-time video editing, speech-to-text transcription, and AI-enhanced productivity applications fall under this category. Unlike cloud-based benchmarks, MLPerf Client evaluates how AI workloads interact with general-purpose hardware, such as CPUs, discrete GPUs, and integrated Neural Processing Units (NPUs), making it relevant for consumer and enterprise AI applications.

#### MLPerf Tiny {#sec-benchmarking-ai-mlperf-tiny-7941}

[MLPerf Tiny](https://mlcommons.org/en/inference-tiny/) was created to benchmark embedded and ultra-low-power AI systems, such as IoT devices, wearables, and microcontrollers. Unlike other MLPerf benchmarks, which assess performance on powerful accelerators, MLPerf Tiny evaluates inference on devices with limited compute, memory, and power resources. This benchmark is particularly relevant for applications such as smart sensors, AI-driven automation, and real-time industrial monitoring, where models must run efficiently on hardware with minimal processing capabilities. MLPerf Tiny plays a crucial role in the advancement of AI at the edge, helping developers optimize models for constrained environments.

#### Continued Expansion {#sec-benchmarking-ai-continued-expansion-b07e}

The evolution of MLPerf Inference from a single benchmark to a spectrum of benchmarks reflects the diversity of AI deployment scenarios. Different environments, including cloud, mobile, desktop, and embedded environments, have unique constraints and requirements, and MLPerf provides a structured way to evaluate AI models accordingly.

MLPerf is an essential tool for:

- Understanding how inference performance varies across deployment settings.

- Learning which performance metrics are most relevant for different AI applications.
- Optimizing models and hardware choices based on real-world usage constraints.

Recognizing the necessity of tailored inference benchmarks deepens our understanding of AI deployment challenges and highlights the importance of benchmarking in developing efficient, scalable, and practical machine learning systems.

## Energy Efficiency Measurement {#sec-benchmarking-ai-energy-efficiency-measurement-a669}

As machine learning expands into diverse applications, concerns about its growing power consumption and ecological footprint have intensified. While performance benchmarks help optimize speed and accuracy, they do not always account for energy efficiency, which is an increasingly critical factor in real-world deployment. Efficient inference is particularly important in scenarios where power is a limited resource, such as mobile devices, embedded AI, and cloud-scale inference workloads. The need to optimize both performance and power consumption has led to the development of standardized energy efficiency benchmarks.

However, measuring power consumption in machine learning systems presents unique challenges. The energy demands of ML models vary dramatically across deployment environments, as shown in @tbl-power. This wide spectrum, spanning from TinyML devices consuming mere microwatts to data center racks requiring kilowatts, illustrates the fundamental challenge in creating standardized benchmarking methodologies [@henderson2020towards].

+----------+---------------------------------+-------------------+
| Category | Device Type                     | Power Consumption |
+:=========+:===============================:+:=================:+
| Tiny     | Neural Decision Processor (NDP) | 150 µW            |
+----------+---------------------------------+-------------------+
| Tiny     | M7 Microcontroller              | 25 mW             |
+----------+---------------------------------+-------------------+
| Mobile   | Raspberry Pi 4                  | 3.5 W             |
+----------+---------------------------------+-------------------+
| Mobile   | Smartphone                      | 4 W               |
+----------+---------------------------------+-------------------+
| Edge     | Smart Camera                    | 10-15 W           |
+----------+---------------------------------+-------------------+
| Edge     | Edge Server                     | 65-95 W           |
+----------+---------------------------------+-------------------+
| Cloud    | ML Server Node                  | 300-500 W         |
+----------+---------------------------------+-------------------+
| Cloud    | ML Server Rack                  | 4-10 kW           |
+----------+---------------------------------+-------------------+

: Power consumption across ML deployment scales {#tbl-power .striped .hover}

This dramatic range in power requirements, which spans over four orders of magnitude, presents significant challenges for measurement and benchmarking. Creating a unified methodology requires careful consideration of each scale's unique characteristics. For example, accurately measuring microwatt-level consumption in TinyML devices demands different instrumentation and techniques than monitoring kilowatt-scale server racks. Any comprehensive benchmarking framework must accommodate these vastly different scales while ensuring measurements remain consistent, fair, and reproducible across diverse hardware configurations.

### Power Measurement Boundaries {#sec-benchmarking-ai-power-measurement-boundaries-5d17}

@fig-power-diagram illustrates how power consumption is measured at different system scales, from TinyML devices to full-scale data center inference nodes. Each scenario highlights distinct measurement boundaries, shown in green, which indicate the components included in energy accounting. Components outside these boundaries, shown with red dashed outlines, are excluded from power measurements.

![MLPerf Power system measurement diagram. Source: @tschand2024mlperf.](images/png/power_component_diagram.png){#fig-power-diagram}

The diagram is organized into three categories, Tiny, Inference, and Training examples, each reflecting different measurement scopes based on system architecture and deployment environment. In TinyML systems, the entire low-power SoC, including compute, memory, and basic interconnects, typically falls within the measurement boundary. Inference nodes introduce more complexity, incorporating multiple SoCs, local storage, accelerators, and memory, while often excluding remote storage and off-chip components. Training deployments span multiple racks, where only selected elements, including compute nodes and network switches, are measured, while storage systems, cooling infrastructure, and parts of the interconnect fabric are often excluded.

System-level power measurement offers a more holistic view than measuring individual components in isolation. While component-level metrics (e.g., accelerator or processor power) are valuable for performance tuning, real-world ML workloads involve intricate interactions between compute units, memory systems, and supporting infrastructure. For instance, memory-bound inference tasks can consume up to 60% of total system power on data movement alone.

Shared infrastructure presents additional challenges. In data centers, resources such as cooling systems and power delivery are shared across workloads, complicating attribution of energy use to specific ML tasks. Cooling alone can account for 20-30% of total facility power consumption, making it a major factor in energy efficiency assessments [@barroso2022datacenter]. Even at the edge, components like memory and I/O interfaces may serve both ML and non-ML functions, further blurring measurement boundaries.

Modern hardware also introduces variability through dynamic power management. Features like dynamic voltage and frequency scaling (DVFS) can cause power consumption to vary by 30-50% for the same ML model, depending on system load and concurrent activity.

Finally, support infrastructure, with a particular emphasis on cooling, has a significant impact on total energy use in large-scale deployments. Data centers must maintain operational temperatures, typically between 20-25°C, to ensure system reliability. Cooling overhead is captured in the Power Usage Effectiveness (PUE) metric, which ranges from 1.1 in highly efficient facilities to over 2.0 in less optimized ones [@barroso2019datacenter]. Even edge devices require basic thermal management, with cooling accounting for 5-10% of overall power consumption.

### Performance vs Energy Efficiency {#sec-benchmarking-ai-performance-vs-energy-efficiency-826e}

A critical consideration in ML system design is the relationship between performance and energy efficiency. Maximizing raw performance often leads to diminishing returns in energy efficiency. For example, increasing processor frequency by 20% might yield only a 5% performance improvement while increasing power consumption by 50%. This non-linear relationship means that the most energy-efficient operating point is often not the highest performing one.

In many deployment scenarios, particularly in battery-powered devices, finding the optimal balance between performance and energy efficiency is crucial. For instance, reducing model precision from FP32 to INT8 might reduce accuracy by 1-2% but can improve energy efficiency by 3-4x. Similarly, batch processing can improve throughput efficiency at the cost of increased latency.

These tradeoffs span three key dimensions: accuracy, performance, and energy efficiency. Model quantization illustrates this relationship clearly, reducing numerical precision from FP32 to INT8 typically results in a small accuracy drop (1-2%), but it can improve both inference speed and energy efficiency by 3-4x. Similarly, techniques like pruning and model compression require carefully balancing accuracy losses against efficiency gains. Finding the optimal operating point among these three factors depends heavily on deployment requirements; mobile applications might prioritize energy efficiency, while cloud services might optimize for accuracy at the cost of higher power consumption.

As benchmarking methodologies continue to evolve, energy efficiency metrics will play an increasingly central role in AI optimization. Future advancements in sustainable AI benchmarking[^fn-sustainable-ai] will help researchers and engineers design systems that balance performance, power consumption, and environmental impact, ensuring that ML systems operate efficiently without unnecessary energy waste.

[^fn-sustainable-ai]: Reducing the environmental impact of machine learning by improving energy efficiency, using renewable energy sources, and designing models that require fewer computational resources.

### Standardized Power Measurement {#sec-benchmarking-ai-standardized-power-measurement-67d6}

While power measurement techniques, such as [SPEC Power](https://www.spec.org/power/), have long existed for general computing systems [@lange2009identifying], machine learning workloads present unique challenges that require specialized measurement approaches. Machine learnign systems exhibit distinct power consumption patterns characterized by phases of intense computation interspersed with data movement and preprocessing operations. These patterns vary significantly across different types of models and tasks. A large language model's power profile looks very different from that of a computer vision inference task.

Direct power measurement requires careful consideration of sampling rates and measurement windows. For example, transformer model inference creates short, intense power spikes during attention computations, requiring high-frequency sampling (> 1 KHz) to capture accurately. In contrast, CNN inference tends to show more consistent power draw patterns that can be captured with lower sampling rates. The measurement duration must also account for ML-specific behaviors like warm-up periods, where initial inferences may consume more power due to cache population and pipeline initialization.

Memory access patterns in ML workloads significantly impact power consumption measurements. While traditional compute benchmarks might focus primarily on processor power, ML systems often spend substantial energy moving data between memory hierarchies. For example, recommendation models like DLRM can spend more energy on memory access than computation. This requires measurement approaches that can capture both compute and memory subsystem power consumption.

Accelerator-specific considerations further complicate power measurement. Many ML systems employ specialized hardware like GPUs, TPUs, or NPUs. These accelerators often have their own power management schemes and can operate independently of the main system processor. Accurate measurement requires capturing power consumption across all relevant compute units while maintaining proper time synchronization. This is particularly challenging in heterogeneous systems that may dynamically switch between different compute resources based on workload characteristics or power constraints.

The scale and distribution of ML workloads also influences measurement methodology. In distributed training scenarios, power measurement must account for both local compute power and the energy cost of gradient synchronization across nodes. Similarly, edge ML deployments must consider both active inference power and the energy cost of model updates or data preprocessing.

Batch size and throughput considerations add another layer of complexity. Unlike traditional computing workloads, ML systems often process inputs in batches to improve computational efficiency. However, the relationship between batch size and power consumption is non-linear. While larger batches generally improve compute efficiency, they also increase memory pressure and peak power requirements. Measurement methodologies must therefore capture power consumption across different batch sizes to provide a complete efficiency profile.

System idle states require special attention in ML workloads, particularly in edge scenarios where systems operate intermittently, actively processing when new data arrives, then entering low-power states between inferences. A wake-word detection Tiny ML system, for instance, might only actively process audio for a small fraction of its operating time, making idle power consumption a critical factor in overall efficiency.

Temperature effects play a crucial role in ML system power measurement. Sustained ML workloads can cause significant temperature increases, triggering thermal throttling and changing power consumption patterns. This is especially relevant in edge devices where thermal constraints may limit sustained performance. Measurement methodologies must account for these thermal effects and their impact on power consumption, particularly during extended benchmarking runs.

### MLPerf Power Case Study {#sec-benchmarking-ai-mlperf-power-case-study-81eb}

MLPerf Power [@tschand2024mlperf] is a standard methodolgy for measuring energy efficiency in machine learning systems. This comprehensive benchmarking framework provides accurate assessment of power consumption across diverse ML deployments. At the datacenter level, it measures power usage in large-scale AI workloads, where energy consumption optimization directly impacts operational costs. For edge computing, it evaluates power efficiency in consumer devices like smartphones and laptops, where battery life constraints are paramount. In tiny inference scenarios, it assesses energy consumption for ultra-low-power AI systems, particularly IoT sensors and microcontrollers operating with strict power budgets.

The MLPerf Power methodology relies on standardized measurement protocols that adapt to various hardware architectures, ranging from general-purpose CPUs to specialized AI accelerators. This standardization ensures meaningful cross-platform comparisons while maintaining measurement integrity across different computing scales.

The benchmark has accumulated thousands of reproducible measurements submitted by industry organizations, which demonstrates their latest hardware capabilities and the sector-wide focus on energy-efficient AI technology. @fig-power-trends illustrates the evolution of energy efficiency across system scales through successive MLPerf versions.

The MLPerf Power methodology adapts to different hardware architectures, ranging from general-purpose CPUs to specialized AI accelerators, while maintaining a uniform measurement standard. This ensures that comparisons across platforms are meaningful and unbiased.

Across the versions and ML deployment scales of the MLPerf benchmark suite, industry organizations have submitted reproducible measurements on their most recent hardware to observe and quantify the industry-wide emphasis on optimizing AI technology for energy efficiency. @fig-power-trends shows the trends in energy efficiency from tiny to datacenter scale systems across MLPerf versions.

![Comparison of energy efficiency trends for MLPerf Power datacenter, edge, and tiny inference submissions across versions. Source: @tschand2024mlperf.](images/png/power_trends.png){#fig-power-trends}

Analysis of these trends reveals two significant patterns: first, a plateauing of energy efficiency improvements across all three scales for traditional ML workloads, and second, a dramatic increase in energy efficiency specifically for generative AI applications. This dichotomy suggests both the maturation of optimization techniques for conventional ML tasks and the rapid innovation occurring in the generative AI space. These trends underscore the dual challenges facing the field: developing novel approaches to break through efficiency plateaus while ensuring sustainable scaling practices for increasingly powerful generative AI models.

## Challenges & Limitations {#sec-benchmarking-ai-challenges-limitations-5fd3}

Benchmarking provides a structured framework for evaluating the performance of AI systems, but it comes with significant challenges. If these challenges are not properly addressed, they can undermine the credibility and usefulness of benchmarking results. One of the most fundamental issues is incomplete problem coverage. Many benchmarks, while useful for controlled comparisons, fail to capture the full diversity of real-world applications. For instance, common image classification datasets, such as [CIFAR-10](https://www.cs.toronto.edu/~kriz/cifar.html), contain a limited variety of images. As a result, models that perform well on these datasets may struggle when applied to more complex, real-world scenarios with greater variability in lighting, perspective, and object composition.

Another challenge is statistical insignificance, which arises when benchmark evaluations are conducted on too few data samples or trials. For example, testing an optical character recognition (OCR) system on a small dataset may not accurately reflect its performance on large-scale, noisy text documents. Without sufficient trials and diverse input distributions, benchmarking results may be misleading or fail to capture true system reliability.

Reproducibility is also a major concern. Benchmark results can vary significantly depending on factors such as hardware configurations, software versions, and system dependencies. Small differences in compilers, numerical precision, or library updates can lead to inconsistent performance measurements across different environments. To mitigate this issue, MLPerf addresses reproducibility by providing reference implementations, standardized test environments, and strict submission guidelines. Even with these efforts, achieving true consistency across diverse hardware platforms remains an ongoing challenge.

A more fundamental limitation of benchmarking is the risk of misalignment with real-world goals. Many benchmarks emphasize metrics such as speed, accuracy, and throughput, but practical AI deployments often require balancing multiple objectives, including power efficiency, cost, and robustness. A model that achieves state-of-the-art accuracy on a benchmark may be impractical for deployment if it consumes excessive energy or requires expensive hardware. Furthermore, benchmarks can quickly become outdated due to the rapid evolution of AI models and hardware. New techniques may emerge that render existing benchmarks less relevant, necessitating continuous updates to keep benchmarking methodologies aligned with state-of-the-art developments.

While these challenges affect all benchmarking efforts, the most pressing concern is the role of benchmark engineering, which introduces the risk of over-optimization for specific benchmark tasks rather than meaningful improvements in real-world performance.

### Environmental Conditions {#sec-benchmarking-ai-environmental-conditions-d6ae}

Environmental conditions in AI benchmarking refer to the physical and operational circumstances under which experiments are conducted. These conditions, while often overlooked, can significantly influence benchmark results and impact the reproducibility of experiments. Physical environmental factors include ambient temperature, humidity, air quality, and altitude. These elements can affect hardware performance in subtle but measurable ways. For instance, elevated temperatures may lead to thermal throttling[^fn-throttling] in processors, potentially reducing computational speed and affecting benchmark outcomes. Similarly, variations in altitude can impact cooling system efficiency and hard drive performance due to changes in air pressure.

[^fn-throttling]: **Thermal Throttling**: A mechanism in computer processors that reduces performance to prevent overheating, often triggered by excessive computational load or inadequate cooling.

Operational environmental factors encompass the broader system context in which benchmarks are executed. This includes background processes running on the system, network conditions, and power supply stability. The presence of other active programs or services can compete for computational resources, potentially altering the performance characteristics of the model under evaluation. To ensure the validity and reproducibility of benchmark results, it is essential to document and control these environmental conditions to the extent possible. This may involve conducting experiments in temperature-controlled environments, monitoring and reporting ambient conditions, standardizing the operational state of benchmark systems, and documenting any background processes or system loads.

In scenarios where controlling all environmental variables is impractical, such as in distributed or cloud-based benchmarking, it becomes essential to report these conditions in detail. This information allows other researchers to account for potential variations when interpreting or attempting to reproduce results. As machine learning models are increasingly deployed in diverse real-world environments, understanding the impact of environmental conditions on model performance becomes even more critical. This knowledge not only ensures more accurate benchmarking but also informs the development of robust models capable of consistent performance across varying operational conditions.

### Hardware Lottery {#sec-benchmarking-ai-hardware-lottery-8141}

A critical issue in benchmarking is what has been described as the hardware lottery, a concept introduced by [@hooker2021hardware]. The success of a machine learning model is often dictated not only by its architecture and training data but also by how well it aligns with the underlying hardware used for inference. Some models perform exceptionally well, not because they are inherently better, but because they are optimized for the parallel processing capabilities of GPUs or TPUs. Meanwhile, other promising architectures may be overlooked because they do not map efficiently to dominant hardware platforms.

This dependence on hardware compatibility introduces biases into benchmarking. A model that is highly efficient on a specific GPU may perform poorly on a CPU or a custom AI accelerator. For instance, @fig-hw-lottery compares the performance of models across different hardware platforms. The multi-hardware models show comparable results to "MobileNetV3 Large min" on both the CPU `uint8` and GPU configurations. However, these multi-hardware models demonstrate significant performance improvements over the MobileNetV3 Large baseline when run on the EdgeTPU and DSP hardware. This emphasizes the variable efficiency of multi-hardware models in specialized computing environments.

![Accuracy-latency trade-offs of multiple ML models and how they perform on various hardware. Source: @chu2021discovering.](images/png/hardware_lottery.png){#fig-hw-lottery}

Without careful benchmarking across diverse hardware configurations, the field risks favoring architectures that "win" the hardware lottery rather than selecting models based on their intrinsic strengths. This bias can shape research directions, influence funding allocation, and impact the design of next-generation AI systems. In extreme cases, it may even stifle innovation by discouraging exploration of alternative architectures that do not align with current hardware trends.

### Benchmark Engineering {#sec-benchmarking-ai-benchmark-engineering-d8cc}

While the hardware lottery is an unintended consequence of hardware trends, benchmark engineering is an intentional practice where models or systems are explicitly optimized to excel on specific benchmark tests. This practice can lead to misleading performance claims and results that do not generalize beyond the benchmarking environment.

Benchmark engineering occurs when AI developers fine-tune hyperparameters, preprocessing techniques, or model architectures specifically to maximize benchmark scores rather than improve real-world performance. For example, an object detection model might be carefully optimized to achieve record-low latency on a benchmark but fail when deployed in dynamic, real-world environments with varying lighting, motion blur, and occlusions. Similarly, a language model might be tuned to excel on benchmark datasets but struggle when processing conversational speech with informal phrasing and code-switching.

The pressure to achieve high benchmark scores is often driven by competition, marketing, and research recognition. Benchmarks are frequently used to rank AI models and systems, creating an incentive to optimize specifically for them. While this can drive technical advancements, it also risks prioritizing benchmark-specific optimizations at the expense of broader generalization.

### Bias & Over-Optimization {#sec-benchmarking-ai-bias-overoptimization-9bbf}

To ensure that benchmarks remain useful and fair, several strategies can be employed. Transparency is one of the most important factors in maintaining benchmarking integrity. Benchmark submissions should include detailed documentation on any optimizations applied, ensuring that improvements are clearly distinguished from benchmark-specific tuning. Researchers and developers should report both benchmark performance and real-world deployment results to provide a complete picture of a system's capabilities.

Another approach is to diversify and evolve benchmarking methodologies. Instead of relying on a single static benchmark, AI systems should be evaluated across multiple, continuously updated benchmarks that reflect real-world complexity. This reduces the risk of models being overfitted to a single test set and encourages general-purpose improvements rather than narrow optimizations.

Standardization and third-party verification can also help mitigate bias. By establishing industry-wide benchmarking standards and requiring independent third-party audits of results, the AI community can improve the reliability and credibility of benchmarking outcomes. Third-party verification ensures that reported results are reproducible across different settings and helps prevent unintentional benchmark gaming.

Another important strategy is application-specific testing. While benchmarks provide controlled evaluations, real-world deployment testing remains essential. AI models should be assessed not only on benchmark datasets but also in practical deployment environments. For instance, an autonomous driving model should be tested in a variety of weather conditions and urban settings rather than being judged solely on controlled benchmark datasets.

Finally, fairness across hardware platforms must be considered. Benchmarks should test AI models on multiple hardware configurations to ensure that performance is not being driven solely by compatibility with a specific platform. This helps reduce the risk of the hardware lottery and provides a more balanced evaluation of AI system efficiency.

### Benchmark Evolution {#sec-benchmarking-ai-benchmark-evolution-69c1}

One of the greatest challenges in benchmarking is that benchmarks are never static. As AI systems evolve, so must the benchmarks that evaluate them. What defines "good performance" today may be irrelevant tomorrow as models, hardware, and application requirements change. While benchmarks are essential for tracking progress, they can also quickly become outdated, leading to over-optimization for old metrics rather than real-world performance improvements.

This evolution is evident in the history of AI benchmarks. Early model benchmarks, for instance, focused heavily on image classification and object detection, as these were some of the first widely studied deep learning tasks. However, as AI expanded into natural language processing, recommendation systems, and generative AI, it became clear that these early benchmarks no longer reflected the most important challenges in the field. In response, new benchmarks emerged to measure language understanding [@wang2018glue; @wang2019superglue] and generative AI [@liang2022helm].

Benchmark evolution extends beyond the addition of new tasks to encompass new dimensions of performance measurement. While traditional AI benchmarks emphasized accuracy and throughput, modern applications demand evaluation across multiple criteria: fairness, robustness, scalability, and energy efficiency. @fig-sciml-graph illustrates this complexity through scientific applications, which span orders of magnitude in their performance requirements. For instance, Large Hadron Collider sensors must process data at rates approaching 10$^{14}$ bytes per second with nanosecond-scale computation times, while mobile applications operate at 10$^{4}$ bytes per second with longer computational windows. This range of requirements necessitates specialized benchmarks—for example, edge AI applications require benchmarks like MLPerf that specifically evaluate performance under resource constraints and scientific application domains need their own "Fast ML for Science" benchmarks [@duarte2022fastml].

![Data rate and computation time requirements of emerging scientific applications. Source: [@duarte2022fastmlsciencebenchmarksaccelerating].](images/png/sciml_graph.png){#fig-sciml-graph width="65%"}

The need for evolving benchmarks also presents a challenge: stability versus adaptability. On the one hand, benchmarks must remain stable for long enough to allow meaningful comparisons over time. If benchmarks change too frequently, it becomes difficult to track long-term progress and compare new results with historical performance. On the other hand, failing to update benchmarks leads to stagnation, where models are optimized for outdated tasks rather than advancing the field. Striking the right balance between benchmark longevity and adaptation is an ongoing challenge for the AI community.

Despite these difficulties, evolving benchmarks is essential for ensuring that AI progress remains meaningful. Without updates, benchmarks risk becoming detached from real-world needs, leading researchers and engineers to focus on optimizing models for artificial test cases rather than solving practical challenges. As AI continues to expand into new domains, benchmarking must keep pace, ensuring that performance evaluations remain relevant, fair, and aligned with real-world deployment scenarios.

### MLPerf's Role {#sec-benchmarking-ai-mlperfs-role-5183}

MLPerf has played a crucial role in improving benchmarking by reducing bias, increasing generalizability, and ensuring benchmarks evolve alongside AI advancements. One of its key contributions is the standardization of benchmarking environments. By providing reference implementations, clearly defined rules, and reproducible test environments, MLPerf ensures that performance results are consistent across different hardware and software platforms, reducing variability in benchmarking outcomes.

Recognizing that AI is deployed in a variety of real-world settings, MLPerf has also introduced different categories of inference benchmarks. The inclusion of MLPerf Inference, MLPerf Mobile, MLPerf Client, and MLPerf Tiny reflects an effort to evaluate models in the contexts where they will actually be deployed. This approach mitigates issues such as the hardware lottery by ensuring that AI systems are tested across diverse computational environments, rather than being over-optimized for a single hardware type.

Beyond providing a structured benchmarking framework, MLPerf is continuously evolving to keep pace with the rapid progress in AI. New tasks are incorporated into benchmarks to reflect emerging challenges, such as generative AI models and energy-efficient computing, ensuring that evaluations remain relevant and forward-looking. By regularly updating its benchmarking methodologies, MLPerf helps prevent benchmarks from becoming outdated or encouraging overfitting to legacy performance metrics.

By prioritizing fairness, transparency, and adaptability, MLPerf ensures that benchmarking remains a meaningful tool for guiding AI research and deployment. Instead of simply measuring raw speed or accuracy, MLPerf's evolving benchmarks aim to capture the complexities of real-world AI performance, ultimately fostering more reliable, efficient, and impactful AI systems.

## Beyond System Benchmarking {#sec-benchmarking-ai-beyond-system-benchmarking-e69a}

While this chapter has primarily focused on system benchmarking, AI performance is not determined by system efficiency alone. Machine learning models and datasets play an equally crucial role in shaping AI capabilities. Model benchmarking evaluates algorithmic performance, while data benchmarking ensures that training datasets are high-quality, unbiased, and representative of real-world distributions. Understanding these aspects is vital because AI systems are not just computational pipelines—they are deeply dependent on the models they execute and the data they are trained on.

### Model Benchmarking {#sec-benchmarking-ai-model-benchmarking-e9fb}

Model benchmarks measure how well different machine learning algorithms perform on specific tasks. Historically, benchmarks focused almost exclusively on accuracy, but as models have grown more complex, additional factors, including fairness, robustness, efficiency, and generalizability, have become equally important.

The evolution of machine learning has been largely driven by benchmark datasets. The MNIST dataset [@lecun1998gradient] was one of the earliest catalysts, advancing handwritten digit recognition, while the ImageNet dataset [@deng2009imagenet] sparked the deep learning revolution in image classification. More recently, datasets like COCO [@lin2014microsoft] for object detection and GPT-3's training corpus [@brown2020language] have pushed the boundaries of model capabilities even further.

However, model benchmarks face significant limitations, particularly in the era of Large Language Models (LLMs). Beyond the traditional challenge of models failing in real-world conditions, commonly referred to as the Sim2Real gap, a new form of benchmark optimization has emerged, analogous to but distinct from classical benchmark engineering in computer systems. In traditional systems evaluation, developers would explicitly optimize their code implementations to perform well on benchmark suites like SPEC or TPC, which we discussed earlier under "Benchmark Engineering". In the case of LLMs, this phenomenon manifests through data rather than code: benchmark datasets may become embedded in training data, either inadvertently through web-scale training or deliberately through dataset curation [@xu2024benchmarking]. This creates fundamental challenges for model evaluation, as high performance on benchmark tasks may reflect memorization rather than genuine capability. The key distinction lies in the mechanism: while systems benchmark engineering occurred through explicit code optimization, LLM benchmark adaptation can occur implicitly through data exposure during pre-training, raising new questions about the validity of current evaluation methodologies.

These challenges extend beyond just LLMs. Traditional machine learning systems continue to struggle with problems of overfitting and bias. The Gender Shades project [@buolamwini2018gender], for instance, revealed that commercial facial recognition models performed significantly worse on darker-skinned individuals, highlighting the critical importance of fairness in model evaluation. Such findings underscore the limitations of focusing solely on aggregate accuracy metrics.

Moving forward, we must fundamentally rethink its approach to benchmarking. This evolution requires developing evaluation frameworks that go beyond traditional metrics to assess multiple dimensions of model behavior—from generalization and robustness to fairness and efficiency. Key challenges include creating benchmarks that remain relevant as models advance, developing methodologies that can differentiate between genuine capabilities and artificial performance gains, and establishing standards for benchmark documentation and transparency. Success in these areas will help ensure that benchmark results provide meaningful insights about model capabilities rather than reflecting artifacts of training procedures or evaluation design.

### Data Benchmarking {#sec-benchmarking-ai-data-benchmarking-855c}

The evolution of artificial intelligence has traditionally focused on model-centric approaches, emphasizing architectural improvements and optimization techniques. However, contemporary AI development reveals that data quality, rather than model design alone, often determines performance boundaries. This recognition has elevated data benchmarking to a critical field that ensures AI models learn from datasets that are high-quality, diverse, and free from bias.

This evolution represents a fundamental shift from model-centric to data-centric AI approaches, as illustrated in @fig-model-vs-data. The traditional model-centric paradigm focuses on enhancing model architectures, refining algorithms, and improving computational efficiency while treating datasets as fixed components. In contrast, the emerging data-centric approach systematically improves dataset quality through better annotations, increased diversity, and bias reduction, while maintaining consistent model architectures and system configurations. Research increasingly demonstrates that methodical dataset enhancement can yield superior performance gains compared to model refinements alone, challenging the conventional emphasis on architectural innovation.

::: {#fig-model-vs-data fig-env="figure" fig-pos="htb"}
```{.tikz}

\begin{tikzpicture}[font=\usefont{T1}{phv}{m}{n}]

\tikzset{mycylinder/.style={cylinder, shape border rotate=90, aspect=1.3,
draw, fill=white, minimum width=25mm,minimum height=11mm,line width=1pt},
Line/.style={line width=1.0pt,black!50}
}

\begin{scope}[node distance=-0.15,local bounding box = DATA]
\node[mycylinder,fill=red!30] (A) {};
\node[mycylinder, above=of A,fill=red!50] (C) {};
\node[mycylinder, above=of C,fill=red!10] (B) {};
 \end{scope}

%Padlock
\begin{scope}[scale=0.3,shift={(1.3,8.5)}]
\draw[fill=black](0,0)--(2.7,0)--++(270:1.6)to[out=270,in=0](1.85,-2.45)
            --++(180:1.1)to[out=180,in=270](0,-1.3)--cycle;
\draw[draw=none,fill=white](1.32,-0.9)+(230:0.3)
           arc[start angle=230, end angle=-50, radius=0.3]--++(280:0.75)--++(180:0.62)--cycle;
\path[red](0.27,0)circle(1pt)coordinate(K1);
\path[red](0.57,0)circle(1pt)coordinate(K2);
\path[red](2.10,0)circle(1pt)coordinate(K3);
\path[red](2.4,0)circle(1pt)coordinate(K4);

\path[green](K1)--++(90:0.6)coordinate(KK1);
\path[green](K2)--++(90:0.5)coordinate(KK2);
\path[green](K4)--++(90:0.6)coordinate(KK4);
\path[green](K3)--++(90:0.5)coordinate(KK3);
\draw[fill=black](K1)--(KK1)to[out=90,in=90,distance=37](KK4)--(K4)
--(K3)--(KK3)to[out=90,in=90,distance=29](KK2)--(K2)--cycle;
\end{scope}

%CPU
\definecolor{CPU}{RGB}{0,120,176}
\begin{scope}[local bounding box = CPU,shift={(4.5,1.1)}]
\node[fill=CPU,minimum width=66, minimum height=66,
            rounded corners=8,outer sep=2pt] (C1) {};
\node[fill=white,minimum width=54, minimum height=54] (C2) {};
\node[fill=CPU!40,minimum width=44, minimum height=44] (C3) {CPU};

\foreach \x/\y in {0.11/1,0.26/2,0.41/3,0.56/4,0.71/5,0.85/6}{
\node[fill=CPU,minimum width=3, minimum height=15,
           inner sep=0pt,anchor=south](GO\y)at($(C1.north west)!\x!(C1.north east)$){};
}
\foreach \x/\y in {0.11/1,0.26/2,0.41/3,0.56/4,0.71/5,0.85/6}{
\node[fill=CPU,minimum width=3, minimum height=15,
           inner sep=0pt,anchor=north](DO\y)at($(C1.south west)!\x!(C1.south east)$){};
}
\foreach \x/\y in {0.11/1,0.26/2,0.41/3,0.56/4,0.71/5,0.85/6}{
\node[fill=CPU,minimum width=15, minimum height=3,
           inner sep=0pt,anchor=east](LE\y)at($(C1.north west)!\x!(C1.south west)$){};
}
\foreach \x/\y in {0.11/1,0.26/2,0.41/3,0.56/4,0.71/5,0.85/6}{
\node[fill=CPU,minimum width=15, minimum height=3,
           inner sep=0pt,anchor=west](DE\y)at($(C1.north east)!\x!(C1.south east)$){};
}
\end{scope}
\node[below=0.25of CPU](MO){Model};
\path[red](MO)-|coordinate(D)(DATA);
\node[]at(D){Data};
\draw[Line,-latex,shorten <=4pt,shorten >=4pt](DATA)--(CPU);
\draw[Line,-latex](CPU.east)--++(0:1)--++(90:2.6)-|
node[above,text=black](TXT){Systematically enhance the model}(CPU);
%
\scoped[on background layer]
\node[draw=BackLine,inner xsep=5mm,inner ysep=5mm,
yshift=2mm,
fill=BackColor,fit=(D)(DATA)(CPU)(TXT),line width=0.75pt](BB){};
\node[below=4pt of  BB.north,inner sep=0pt,xshift=3,
anchor=north,fill=BackColor]{\textbf{Model-centric AI}};
%%%%%%%%%%%%%%%%%
%right
%%%%%%%%%%%%%%%%%%%%
\begin{scope}[node distance=-0.15,shift={(13,0)},local bounding box = 2DATA]
\node[mycylinder,fill=red!30] (2A) {};
\node[mycylinder, above=of 2A,fill=red!50] (2C) {};
\node[mycylinder, above=of 2C,fill=red!10] (2B) {};
 \end{scope}

%CPU
\definecolor{CPU}{RGB}{0,120,176}
\begin{scope}[local bounding box = 2CPU,shift={(17.5,1.1)}]
\node[fill=CPU,minimum width=66, minimum height=66,
            rounded corners=8,outer sep=2pt] (2C1) {};
\node[fill=white,minimum width=54, minimum height=54] (2C2) {};
\node[fill=CPU!40,minimum width=44, minimum height=44] (2C3) {CPU};

\foreach \x/\y in {0.11/1,0.26/2,0.41/3,0.56/4,0.71/5,0.85/6}{
\node[fill=CPU,minimum width=3, minimum height=15,
           inner sep=0pt,anchor=south](2GO\y)at($(2C1.north west)!\x!(2C1.north east)$){};
}
\foreach \x/\y in {0.11/1,0.26/2,0.41/3,0.56/4,0.71/5,0.85/6}{
\node[fill=CPU,minimum width=3, minimum height=15,
           inner sep=0pt,anchor=north](2DO\y)at($(2C1.south west)!\x!(2C1.south east)$){};
}
\foreach \x/\y in {0.11/1,0.26/2,0.41/3,0.56/4,0.71/5,0.85/6}{
\node[fill=CPU,minimum width=15, minimum height=3,
           inner sep=0pt,anchor=east](2LE\y)at($(2C1.north west)!\x!(2C1.south west)$){};
}
\foreach \x/\y in {0.11/1,0.26/2,0.41/3,0.56/4,0.71/5,0.85/6}{
\node[fill=CPU,minimum width=15, minimum height=3,
           inner sep=0pt,anchor=west](2DE\y)at($(2C1.north east)!\x!(2C1.south east)$){};
}
\end{scope}
%Padlock
\begin{scope}[scale=0.3,shift={(60.3,8.5)}]
\draw[fill=black](0,0)--(2.7,0)--++(270:1.6)to[out=270,in=0](1.85,-2.45)
            --++(180:1.1)to[out=180,in=270](0,-1.3)--cycle;
\draw[draw=none,fill=white](1.32,-0.9)+(230:0.3)
           arc[start angle=230, end angle=-50, radius=0.3]--++(280:0.75)--++(180:0.62)--cycle;
\path[red](0.27,0)circle(1pt)coordinate(K1);
\path[red](0.57,0)circle(1pt)coordinate(K2);
\path[red](2.10,0)circle(1pt)coordinate(K3);
\path[red](2.4,0)circle(1pt)coordinate(K4);

\path[green](K1)--++(90:0.6)coordinate(KK1);
\path[green](K2)--++(90:0.5)coordinate(KK2);
\path[green](K4)--++(90:0.6)coordinate(KK4);
\path[green](K3)--++(90:0.5)coordinate(KK3);
\draw[fill=black](K1)--(KK1)to[out=90,in=90,distance=37](KK4)--(K4)
            --(K3)--(KK3)to[out=90,in=90,distance=29](KK2)--(K2)--cycle;
\end{scope}

\node[below=0.25of 2CPU](2MO){Model};
\path[red](2MO)-|coordinate(2D)(2DATA);
\node[]at(2D){Data};
\draw[Line,-latex,shorten <=4pt,shorten >=4pt](2DATA)--(2CPU);
\draw[Line,-latex](2CPU.east)--++(0:1)coordinate(DE)--++(90:2.6)-|
           node[above,text=black,pos=0.25](2TXT){Systematically enhance the data}(2DATA);
%
\scoped[on background layer]
\node[draw=GreenLine,inner xsep=5mm,inner ysep=5mm,
           yshift=2mm, fill=GreenL!50,fit=(2D)(2DATA)(2CPU)(2TXT)(DE),line width=0.75pt](2BB){};
\node[below=4pt of  2BB.north,inner sep=0pt,xshift=3,
           anchor=north]{\textbf{Data-centric AI}};
%%%%
\node[double arrow, fill=red!80!black!90, xshift=48,
           minimum width = 20pt, double arrow head extend=2pt,
           minimum height=30mm](DA) at(BB.east){};
\node[below=0.2of DA]{Complementary};
 \end{tikzpicture}

```
Comparison of model-centric and data-centric AI approaches. Model-centric AI focuses on improving architectures, while data-centric AI emphasizes enhancing dataset quality. Both approaches are complementary in optimizing AI performance.
:::

Data quality's primacy in AI development reflects a fundamental shift in understanding: superior datasets, not just sophisticated models, produce more reliable and robust AI systems. Initiatives like DataPerf and DataComp have emerged to systematically evaluate how dataset improvements affect model performance. For instance, DataComp [@gadre2024datacomp] demonstrated that models trained on a carefully curated 30% subset of data achieved better results than those trained on the complete dataset, challenging the assumption that more data automatically leads to better performance [@northcutt2021pervasive].

A significant challenge in data benchmarking emerges from dataset saturation. When models achieve near-perfect accuracy on benchmarks like ImageNet, it becomes crucial to distinguish whether performance gains represent genuine advances in AI capability or merely optimization to existing test sets. @fig-dataset-saturation illustrates this trend, showing AI systems surpassing human performance across various applications over the past decade.

![AI vs human performance. Source: @kiela2021dynabench](images/png/dynabench.png){#fig-dataset-saturation}

This saturation phenomenon raises fundamental methodological questions [@kiela2021dynabench]. The MNIST dataset provides an illustrative example: certain test images, though nearly illegible to humans, were assigned specific labels during the dataset's creation in 1994. When models correctly predict these labels, their apparent superhuman performance may actually reflect memorization of dataset artifacts rather than true digit recognition capabilities.

These challenges extend beyond individual domains. The provocative question "Are we done with ImageNet?" [@beyer2020we] highlights broader concerns about the limitations of static benchmarks. Models optimized for fixed datasets often struggle with distribution shifts—real-world changes that occur after training data collection. This limitation has driven the development of dynamic benchmarking approaches, such as Dynabench [@kiela2021dynabench], which continuously evolves test data based on model performance to maintain benchmark relevance.

Current data benchmarking efforts encompass several critical dimensions. Label quality assessment remains a central focus, as explored in DataPerf's debugging challenge. Initiatives like MSWC [@mazumder2021multilingual] for speech recognition address bias and representation in datasets. Out-of-distribution generalization receives particular attention through benchmarks like RxRx and WILDS [@koh2021wilds]. These diverse efforts reflect a growing recognition that advancing AI capabilities requires not just better models and systems, but fundamentally better approaches to data quality assessment and benchmark design.

### Benchmarking Trifecta {#sec-benchmarking-ai-benchmarking-trifecta-7da9}

AI benchmarking has traditionally evaluated systems, models, and data as separate entities. However, real-world AI performance emerges from the interplay between these three components. A fast system cannot compensate for a poorly trained model, and even the most powerful model is constrained by the quality of the data it learns from. This interdependence necessitates a holistic benchmarking approach that considers all three dimensions together.

As illustrated in @fig-benchmarking-trifecta, the future of benchmarking lies in an integrated framework that jointly evaluates system efficiency, model performance, and data quality. This approach enables researchers to identify optimization opportunities that remain invisible when these components are analyzed in isolation. For example, co-designing efficient AI models with hardware-aware optimizations and carefully curated datasets can lead to superior performance while reducing computational costs.

![Benchmarking trifecta.](images/png/benchmarking_trifecta.png){#fig-benchmarking-trifecta width=65%}

As AI continues to evolve, benchmarking methodologies must advance in tandem. Evaluating AI performance through the lens of systems, models, and data ensures that benchmarks drive improvements not just in accuracy, but also in efficiency, fairness, and robustness. This holistic perspective will be critical for developing AI that is not only powerful but also practical, scalable, and ethical.

## Summary {#sec-benchmarking-ai-summary-3acb}

*"What gets measured gets improved."* Benchmarking plays a foundational role in the advancement of AI, providing the essential measurements needed to track progress, identify limitations, and drive innovation. This chapter has explored the multifaceted nature of benchmarking, spanning systems, models, and data, and has highlighted its critical role in optimizing AI performance across different dimensions.

ML system benchmarks enable optimizations in speed, efficiency, and scalability, ensuring that hardware and infrastructure can support increasingly complex AI workloads. Model benchmarks provide standardized tasks and evaluation metrics beyond accuracy, driving progress in algorithmic innovation. Data benchmarks, meanwhile, reveal key issues related to data quality, bias, and representation, ensuring that AI models are built on fair and diverse datasets.

While these components, systems, models, and data, are often evaluated in isolation, future benchmarking efforts will likely adopt a more integrated approach. By measuring the interplay between system, model, and data benchmarks, AI researchers and engineers can uncover new insights into the co-design of data, algorithms, and infrastructure. This holistic perspective will be essential as AI applications grow more sophisticated and are deployed across increasingly diverse environments.

Benchmarking is not static—it must continuously evolve to capture new AI capabilities, address emerging challenges, and refine evaluation methodologies. As AI systems become more complex and influential, the need for rigorous, transparent, and socially beneficial benchmarking standards becomes even more pressing. Achieving this requires close collaboration between industry, academia, and standardization bodies to ensure that benchmarks remain relevant, unbiased, and aligned with real-world needs.

Ultimately, benchmarking serves as the compass that guides AI progress. By persistently measuring and openly sharing results, we can navigate toward AI systems that are performant, robust, and trustworthy. However, benchmarking must also be aligned with human-centered principles, ensuring that AI serves society in a fair and ethical manner. The future of benchmarking is already expanding into new frontiers, including the evaluation of AI safety, fairness, and generative AI models, which will shape the next generation of AI benchmarks. These topics, while beyond the scope of this chapter, will be explored further in the discussion on Generative AI.

<<<<<<< HEAD
For those interested in emerging trends in AI benchmarking, the article *[The Olympics of AI: Benchmarking Machine Learning Systems](https://medium.com/towards-data-science/the-olympics-of-ai-benchmarking-machine-learning-systems-c4b2051fbd2b)* provides a broader look at benchmarking efforts in robotics, extended reality, and neuromorphic computing. As benchmarking continues to evolve, it remains an essential tool for understanding, improving, and shaping the future of AI.

## Resources {#sec-benchmarking-ai-resources-75c0}

:::{.callout-note collapse="false" title="Slides"}

* [Why is benchmarking important?](https://docs.google.com/presentation/d/17udz3gxeYF3r3X1r4ePwu1I9H8ljb53W3ktFSmuDlGs/edit?usp=drive_link&resourcekey=0-Espn0a0x81kl2txL_jIWjw)

* [Embedded inference benchmarking.](https://docs.google.com/presentation/d/18PI_0xmcW1xwwfcjmj25PikqBM_92vQfOXFV4hah-6I/edit?resourcekey=0-KO3HQcDAsR--jgbKd5cp4w#slide=id.g94db9f9f78_0_2)

:::

:::{.callout-important collapse="false" title="Videos"}

* _Coming soon._
:::

:::{.callout-caution collapse="false" title="Exercises"}

* _Coming soon._

:::

::: { .quiz-end }
:::
=======
For those interested in emerging trends in AI benchmarking, the article *[The Olympics of AI: Benchmarking Machine Learning Systems](https://medium.com/towards-data-science/the-olympics-of-ai-benchmarking-machine-learning-systems-c4b2051fbd2b)* provides a broader look at benchmarking efforts in robotics, extended reality, and neuromorphic computing. As benchmarking continues to evolve, it remains an essential tool for understanding, improving, and shaping the future of AI.
>>>>>>> ba3bc16a
<|MERGE_RESOLUTION|>--- conflicted
+++ resolved
@@ -1286,32 +1286,7 @@
 
 Ultimately, benchmarking serves as the compass that guides AI progress. By persistently measuring and openly sharing results, we can navigate toward AI systems that are performant, robust, and trustworthy. However, benchmarking must also be aligned with human-centered principles, ensuring that AI serves society in a fair and ethical manner. The future of benchmarking is already expanding into new frontiers, including the evaluation of AI safety, fairness, and generative AI models, which will shape the next generation of AI benchmarks. These topics, while beyond the scope of this chapter, will be explored further in the discussion on Generative AI.
 
-<<<<<<< HEAD
 For those interested in emerging trends in AI benchmarking, the article *[The Olympics of AI: Benchmarking Machine Learning Systems](https://medium.com/towards-data-science/the-olympics-of-ai-benchmarking-machine-learning-systems-c4b2051fbd2b)* provides a broader look at benchmarking efforts in robotics, extended reality, and neuromorphic computing. As benchmarking continues to evolve, it remains an essential tool for understanding, improving, and shaping the future of AI.
-
-## Resources {#sec-benchmarking-ai-resources-75c0}
-
-:::{.callout-note collapse="false" title="Slides"}
-
-* [Why is benchmarking important?](https://docs.google.com/presentation/d/17udz3gxeYF3r3X1r4ePwu1I9H8ljb53W3ktFSmuDlGs/edit?usp=drive_link&resourcekey=0-Espn0a0x81kl2txL_jIWjw)
-
-* [Embedded inference benchmarking.](https://docs.google.com/presentation/d/18PI_0xmcW1xwwfcjmj25PikqBM_92vQfOXFV4hah-6I/edit?resourcekey=0-KO3HQcDAsR--jgbKd5cp4w#slide=id.g94db9f9f78_0_2)
-
-:::
-
-:::{.callout-important collapse="false" title="Videos"}
-
-* _Coming soon._
-:::
-
-:::{.callout-caution collapse="false" title="Exercises"}
-
-* _Coming soon._
-
-:::
 
 ::: { .quiz-end }
 :::
-=======
-For those interested in emerging trends in AI benchmarking, the article *[The Olympics of AI: Benchmarking Machine Learning Systems](https://medium.com/towards-data-science/the-olympics-of-ai-benchmarking-machine-learning-systems-c4b2051fbd2b)* provides a broader look at benchmarking efforts in robotics, extended reality, and neuromorphic computing. As benchmarking continues to evolve, it remains an essential tool for understanding, improving, and shaping the future of AI.
->>>>>>> ba3bc16a
