--- conflicted
+++ resolved
@@ -570,11 +570,7 @@
 
 ```{mermaid}
 %%| label: fig-training-pipeline
-<<<<<<< HEAD
 %%| fig-width: 100
-=======
-%%| fig-width: 100%
->>>>>>> a3e15f7c
 %%| fig-cap: |
 %%|   Training pipeline showing the three main components. The arrows indicate the flow of data and feedback between components.
 
@@ -1622,18 +1618,7 @@
 Pipeline parallelism extends layer-wise partitioning by introducing microbatching to minimize device idle time, as illustrated in @fig-pipline-parallelism. Instead of waiting for an entire batch to sequentially pass through all devices, the computation is divided into smaller segments called microbatches [harlap2018pipedream]. Each device, as represented by the rows in the drawing, processes its assigned model layers for different microbatches simultaneously. For example, the forward pass involves devices passing activations to the next stage (e.g., $F_{0,0}$ to $F_{1,0}$. The backward pass transfers gradients back through the pipeline (e.g., $B_{3,3}$ to $B_{2,3}$). This overlapping computation reduces idle time and increases throughput while maintaining the logical sequence of operations across devices.
 
 ::: {#fig-pipline-parallelism}
-<<<<<<< HEAD
 ```{.tikz}
-=======
-
-```{.tikz}
-%%| fig-width: 100%
-%%| fig-cap: |
-%%|   Example of pipeline parallelism.
-
-\begin{document}
-
->>>>>>> a3e15f7c
 \begin{tikzpicture}[
     every node/.style={font=\sffamily, draw, minimum width=1cm, minimum height=0.7cm, align=center, outer sep=0},
     fill0/.style={fill=red!20}, % Complementary to lightgray
@@ -1700,15 +1685,7 @@
 %\node[draw=none, minimum width=4cm, minimum height=1cm, align=center, right=1cm of F0_3] (Bubble) {Bubble};
 
 \end{tikzpicture}
-<<<<<<< HEAD
 ```
-=======
-
-\end{document}
-
-```
-
->>>>>>> a3e15f7c
 Example of pipeline parallelism.
 :::
 
