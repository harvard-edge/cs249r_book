--- conflicted
+++ resolved
@@ -101,17 +101,13 @@
 
 ### Characteristics
 
-<<<<<<< HEAD
-**Definition of Cloud ML**
+#### Centralized Infrastructure
 
 Cloud Machine Learning (Cloud ML) is a subfield of machine learning that leverages the power and scalability of **cloud**[^defn-cloud] computing infrastructure to develop, train, and deploy machine learning models. By utilizing the vast computational resources available in the cloud, Cloud ML enables the efficient handling of large-scale datasets and complex machine learning algorithms.
 
 [^defn-cloud]: The cloud refers to remote computing servers that offers the storage, compute, and services used by these ML models.
 
 **Centralized Infrastructure**
-=======
-#### Centralized Infrastructure
->>>>>>> f037841d
 
 One of the key characteristics of Cloud ML is its centralized infrastructure. @fig-cloudml-example illustrates this concept with an example from Google's Cloud TPU[^defn-tpu] data center. Cloud service providers offer a **virtual platform**[^defn-virplat] that consists of high-capacity servers, expansive storage solutions, and robust networking architectures, all housed in data centers distributed across the globe. As shown in the figure, these centralized facilities can be massive in scale, housing rows upon rows of specialized hardware. This centralized setup allows for the pooling and efficient management of computational resources, making it easier to scale machine learning projects as needed.[^ci-lim]
 
@@ -298,7 +294,9 @@
 
 #### Optimized Frameworks
 
-Mobile ML is supported by specialized frameworks and tools designed specifically for mobile deployment, such as TensorFlow Lite for Android devices and Core ML for iOS devices. These frameworks are optimized for mobile hardware and provide efficient model compression and quantization techniques to ensure smooth performance within mobile resource constraints.
+Mobile ML is supported by specialized frameworks and tools designed specifically for mobile deployment, such as TensorFlow Lite for Android devices and Core ML for iOS devices. These frameworks are optimized for mobile hardware and provide efficient model compression[^compress] and quantization techniques to ensure smooth performance within mobile resource constraints.
+
+[^compress]: Model compressions decreases the size of a ML model in order to reduce computational power and storage. Popular techniques include pruning, quantization, and knowledge distillation.
 
 ### Benefits
 
@@ -401,13 +399,7 @@
 
 #### Model Optimization and Compression
 
-<<<<<<< HEAD
-A central challenge in TinyML is model optimization and compression[^compress]. Creating machine learning models that can operate effectively within the limited memory and computational power of microcontrollers requires innovative approaches to model design. Developers often face the challenge of striking a delicate balance and optimizing models to maintain effectiveness while fitting within stringent resource constraints.
-
-[^compress]: Model compressions decreases the size of a ML model in order to reduce computational power and storage. Popular techniques include pruning, quantization, and knowledge distillation.
-=======
 A central challenge in Tiny ML is model optimization and compression. Creating machine learning models that can operate effectively within the limited memory and computational power of microcontrollers requires innovative approaches to model design. Developers often face the challenge of striking a delicate balance and optimizing models to maintain effectiveness while fitting within stringent resource constraints.
->>>>>>> f037841d
 
 ### Example Use Cases
 
