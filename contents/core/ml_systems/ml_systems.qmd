---
bibliography: ml_systems.bib
---

# ML Systems {#sec-ml_systems}

::: {.content-visible when-format="html"}
Resources: [Slides](#sec-ml-systems-resource), [Videos](#sec-ml-systems-resource), [Exercises](#sec-ml-systems-resource)
:::

![*DALL·E 3 Prompt: Illustration in a rectangular format depicting the merger of embedded systems with Embedded AI. The left half of the image portrays traditional embedded systems, including microcontrollers and processors, detailed and precise. The right half showcases the world of artificial intelligence, with abstract representations of machine learning models, neurons, and data flow. The two halves are distinctly separated, emphasizing the individual significance of embedded tech and AI, but they come together in harmony at the center.*](images/png/cover_ml_systems.png)

## Purpose {.unnumbered}

_How do the diverse environments where machine learning operates shape the fundamental nature of these systems, and what drives their widespread deployment across computing platforms?_

The deployment of machine learning systems across varied computing environments reveals essential insights into the relationship between theoretical principles and practical implementation. Each computing environment – from large-scale distributed systems to resource-constrained devices – introduces distinct requirements that influence both system architecture and algorithmic approaches. Understanding these relationships reveals core engineering principles that govern the design of machine learning systems. This understanding provides a foundation for examining how theoretical concepts translate into practical implementations, and how system designs adapt to meet diverse computational, memory, and energy constraints.

:::{.callout-tip}

## Learning Objectives

- Understand the key characteristics and differences between Cloud ML, Edge ML, Mobile ML, and Tiny ML systems.

- Analyze the benefits and challenges associated with each ML paradigm.

- Explore real-world applications and use cases for Cloud ML, Edge ML, Mobile ML, and Tiny ML.

- Compare the performance aspects of each ML approach, including latency, privacy, and resource utilization.

- Examine the evolving landscape of ML systems and potential future developments.
:::

## Overview

Modern machine learning systems span a spectrum of deployment options, each with its own set of characteristics and use cases. At one end, we have cloud-based ML, which leverages powerful centralized computing resources for complex, data-intensive tasks. Moving along the spectrum, we encounter edge ML, which brings computation closer to the data source for reduced latency and improved privacy. Mobile ML further extends these capabilities to smartphones and tablets, while at the far end, we find Tiny ML, which enables machine learning on extremely low-power devices with severe memory and processing constraints.

This spectrum of deployment can be visualized like Earth's geological features, each operating at different scales in our computational landscape. Cloud ML systems operate like continents, processing vast amounts of data across interconnected centers; Edge ML exists where these continental powers meet the sea, creating dynamic coastlines where computation flows into local waters; Mobile ML moves through these waters like ocean currents, carrying computing power across the digital seas; and where these currents meet the physical world, TinyML systems rise like islands, each a precise point of intelligence in the vast computational ocean.

@fig-cloud-edge-TinyML-comparison illustrates the spectrum of distributed intelligence across these approaches, providing a visual comparison of their characteristics. We will examine the unique characteristics, advantages, and challenges of each approach, as depicted in the figure. Additionally, we will discuss the emerging trends and technologies that are shaping the future of machine learning deployment, considering how they might influence the balance between these three paradigms.

![Cloud vs. Edge vs. Mobile vs. Tiny ML: The Spectrum of Distributed Intelligence. Source: ABI Research -- Tiny ML.](images/png/cloud-edge-tiny.png){#fig-cloud-edge-TinyML-comparison}

To better understand the dramatic differences between these ML deployment options, @tbl-representative-systems provides examples of representative hardware platforms for each category. These examples illustrate the vast range of computational resources, power requirements, and cost considerations across the ML systems spectrum. As we explore each paradigm in detail, you can refer back to these concrete examples to better understand the practical implications of each approach.

+---------------+-----------------------+--------------------------------------+----------------+------------------+-----------+-------------+--------------------------------+
| Category      | Example Device        | Processor                            | Memory         | Storage          | Power     | Price Range | Example Models/Tasks           |
+===============+:======================+:=====================================+:===============+:=================+:==========+:============+:===============================+
| Cloud ML      | NVIDIA DGX A100       | 8x NVIDIA A100 GPUs (40GB/80GB)      | 1TB System RAM | 15TB NVMe SSD    | 6.5kW     | $200K+      | Large language models (GPT-3), |
|               |                       |                                      |                |                  |           |             | real-time video processing     |
+---------------+-----------------------+--------------------------------------+----------------+------------------+-----------+-------------+--------------------------------+
|               | Google TPU v4 Pod     | 4096 TPU v4 chips                    | 128TB+         | Networked        | ~MW       | Pay-per-use | Training foundation models,    |
|               |                       |                                      |                | storage          |           |             | large-scale ML research        |
+---------------+-----------------------+--------------------------------------+----------------+------------------+-----------+-------------+--------------------------------+
| Edge ML       | NVIDIA Jetson AGX     | 12-core Arm® Cortex®-A78AE,          | 32GB LPDDR5    | 64GB eMMC        | 15-60W    | $899        | Computer vision, robotics,     |
|               | Orin                  | NVIDIA Ampere GPU                    |                |                  |           |             | autonomous systems             |
+---------------+-----------------------+--------------------------------------+----------------+------------------+-----------+-------------+--------------------------------+
|               | Intel NUC 12 Pro      | Intel Core i7-1260P, Intel Iris Xe   | 32GB DDR4      | 1TB SSD          | 28W       | $750        | Edge AI servers,               |
|               |                       |                                      |                |                  |           |             | industrial automation          |
+---------------+-----------------------+--------------------------------------+----------------+------------------+-----------+-------------+--------------------------------+
| Mobile ML     | iPhone 15 Pro         | A17 Pro (6-core CPU, 6-core GPU)     | 8GB RAM        | 128GB-1TB        | 3-5W      | $999+       | Face ID, computational         |
|               |                       |                                      |                |                  |           |             | photography, voice recognition |
+---------------+-----------------------+--------------------------------------+----------------+------------------+-----------+-------------+--------------------------------+
| Tiny ML       | Arduino Nano 33       | Arm Cortex-M4 @ 64MHz                | 256KB RAM      | 1MB Flash        | 0.02-0.04W| $35         | Gesture recognition,           |
|               | BLE Sense             |                                      |                |                  |           |             | voice detection                |
+---------------+-----------------------+--------------------------------------+----------------+------------------+-----------+-------------+--------------------------------+
|               | ESP32-CAM             | Dual-core @ 240MHz                   | 520KB RAM      | 4MB Flash        | 0.05-0.25W| $10         | Image classification,          |
|               |                       |                                      |                |                  |           |             | motion detection               |
+---------------+-----------------------+--------------------------------------+----------------+------------------+-----------+-------------+--------------------------------+

: Representative hardware platforms across the ML systems spectrum, showing typical specifications and capabilities for each category. {#tbl-representative-systems .hover .striped}

The evolution of machine learning systems can be seen as a progression from centralized to increasingly distributed and specialized computing paradigms:

**Cloud ML:** Initially, ML was predominantly cloud-based. Powerful, scalable servers in data centers are used to train and run large ML models. This approach leverages vast computational resources and storage capacities, enabling the development of complex models trained on massive datasets. Cloud ML excels at tasks requiring extensive processing power, distributed training of large models, and is ideal for applications where real-time responsiveness isn't critical. Popular platforms like AWS SageMaker, Google Cloud AI, and Azure ML offer flexible, scalable solutions for model development, training, and deployment. Cloud ML can handle models with billions of parameters, training on petabytes of data, but may incur latencies of 100-500 ms for online inference due to network delays.

**Edge ML:** As the need for real-time, low-latency processing grew, Edge ML emerged. This paradigm brings inference capabilities closer to the data source, typically on edge devices such as industrial gateways, smart cameras, autonomous vehicles, or IoT hubs. Edge ML reduces latency (often to less than 50ms), enhances privacy by keeping data local, and can operate with intermittent cloud connectivity. It's particularly useful for applications requiring quick responses or handling sensitive data in industrial or enterprise settings. Frameworks like NVIDIA Jetson or Google's Edge TPU enable powerful ML capabilities on edge devices. Edge ML plays a crucial role in IoT ecosystems, enabling real-time decision making and reducing bandwidth usage by processing data locally.

**Mobile ML:** Building on edge computing concepts, Mobile ML focuses on leveraging the computational capabilities of smartphones and tablets. This approach enables personalized, responsive applications while reducing reliance on constant network connectivity. Mobile ML offers a balance between the power of edge computing and the ubiquity of personal devices. It utilizes on-device sensors (e.g., cameras, GPS, accelerometers) for unique ML applications. Frameworks like TensorFlow Lite and Core ML allow developers to deploy optimized models on mobile devices, with inference times often under 30ms for common tasks. Mobile ML enhances privacy by keeping personal data on the device and can operate offline, but must balance model performance with device resource constraints (typically 4-8 GB RAM, 100-200 GB storage).

**Tiny ML:** The latest development in this progression is Tiny ML, which enables ML models to run on extremely resource-constrained microcontrollers and small embedded systems. Tiny ML allows for on-device inference without relying on connectivity to the cloud, edge, or even the processing power of mobile devices. This approach is crucial for applications where size, power consumption, and cost are critical factors. Tiny ML devices typically operate with less than 1 MB of RAM and flash memory, consuming only milliwatts of power, enabling battery life of months or years. Applications include wake word detection, gesture recognition, and predictive maintenance in industrial settings. Platforms like Arduino Nano 33 BLE Sense and STM32 microcontrollers, coupled with frameworks like TensorFlow Lite for Microcontrollers, enable ML on these tiny devices. However, Tiny ML requires significant model optimization and quantization to fit within these constraints.

Each of these paradigms has its own strengths and is suited to different use cases:

- Cloud ML remains essential for tasks requiring massive computational power or large-scale data analysis.
- Edge ML is ideal for applications needing low-latency responses or local data processing in industrial or enterprise environments.
- Mobile ML is suited for personalized, responsive applications on smartphones and tablets.
- Tiny ML enables AI capabilities in small, power-efficient devices, expanding the reach of ML to new domains.

This progression reflects a broader trend in computing towards more distributed, localized, and specialized processing. The evolution is driven by the need for faster response times, improved privacy, reduced bandwidth usage, and the ability to operate in environments with limited or no connectivity, while also catering to the specific capabilities and constraints of different types of devices.

@fig-vMLsizes illustrates the key differences between Cloud ML, Edge ML, Mobile ML, and Tiny ML in terms of hardware, latency, connectivity, power requirements, and model complexity. As we move from Cloud to Edge to Tiny ML, we see a dramatic reduction in available resources, which presents significant challenges for deploying sophisticated machine learning models. This resource disparity becomes particularly apparent when attempting to deploy deep learning models on microcontrollers, the primary hardware platform for Tiny ML. These tiny devices have severely constrained memory and storage capacities, which are often insufficient for conventional deep learning models. We will learn to put these things into perspective in this chapter.

![From cloud GPUs to microcontrollers: Navigating the memory and storage landscape across computing devices. Source: [@lin2023tiny]](./images/jpg/cloud_mobile_tiny_sizes.jpg){#fig-vMLsizes}

## Cloud ML

The vast computational demands of modern machine learning often require the scalability and power of centralized cloud infrastructures. Cloud Machine Learning (Cloud ML) handles tasks such as large-scale data processing, collaborative model development, and advanced analytics. Cloud data centers leverage distributed architectures, offering specialized resources to train complex models and support diverse applications, from recommendation systems to natural language processing.

::: {.callout-note}
### Definition of Cloud ML

**Cloud Machine Learning (Cloud ML)** refers to the deployment of machine learning models on *centralized computing infrastructures*, such as data centers. These systems operate in the *kilowatt to megawatt* power range and utilize *specialized computing systems* to handle *large-scale datasets* and train *complex models*. Cloud ML offers *scalability* and *computational capacity*, making it well-suited for tasks requiring extensive resources and collaboration. However, it depends on *consistent connectivity* and may introduce *latency* for real-time applications.
:::

@fig-cloud-ml provides an overview of Cloud ML's capabilities, which we will discuss in greater detail throughout this section.

![Section overview for Cloud ML.](images/png/cloudml.png){#fig-cloud-ml}

### Characteristics

#### Centralized Infrastructure

One of the key characteristics of Cloud ML is its centralized infrastructure. @fig-cloudml-example illustrates this concept with an example from Google's Cloud TPU data center. Cloud service providers offer a virtual platform that consists of high-capacity servers, expansive storage solutions, and robust networking architectures, all housed in data centers distributed across the globe. As shown in the figure, these centralized facilities can be massive in scale, housing rows upon rows of specialized hardware. This centralized setup allows for the pooling and efficient management of computational resources, making it easier to scale machine learning projects as needed.

![Cloud TPU data center at Google. Source: [Google.](https://blog.google/technology/ai/google-gemini-ai/#scalable-efficient)](images/png/cloud_ml_tpu.png){#fig-cloudml-example}

#### Scalable Data Processing and Model Training

Cloud ML excels in its ability to process and analyze massive volumes of data. The centralized infrastructure is designed to handle complex computations and [model training](../training/training.qmd) tasks that require significant computational power. By leveraging the scalability of the cloud, machine learning models can be trained on vast amounts of data, leading to improved learning capabilities and predictive performance.

#### Flexible Deployment and Accessibility

Another advantage of Cloud ML is the flexibility it offers in terms of deployment and accessibility. Once a machine learning model is trained and validated, it can be easily deployed and made accessible to users through cloud-based services. This allows for seamless integration of machine learning capabilities into various applications and services, regardless of the user's location or device.

#### Collaboration and Resource Sharing

Cloud ML promotes collaboration and resource sharing among teams and organizations. The centralized nature of the cloud infrastructure enables multiple users to access and work on the same machine learning projects simultaneously. This collaborative approach facilitates knowledge sharing, accelerates the development process, and optimizes resource utilization.

#### Cost-Effectiveness and Scalability

By leveraging the pay-as-you-go pricing model offered by cloud service providers, Cloud ML allows organizations to avoid the upfront costs associated with building and maintaining their own machine learning infrastructure. The ability to scale resources up or down based on demand ensures cost-effectiveness and flexibility in managing machine learning projects.

Cloud ML has revolutionized the way machine learning is approached, making it more accessible, scalable, and efficient. It has opened up new possibilities for organizations to harness the power of machine learning without the need for significant investments in hardware and infrastructure.

### Benefits

Cloud ML offers several significant benefits that make it a powerful choice for machine learning projects:

#### Immense Computational Power

One of the key advantages of Cloud ML is its ability to provide vast computational resources. The cloud infrastructure is designed to handle complex algorithms and process large datasets efficiently. This is particularly beneficial for machine learning models that require significant computational power, such as deep learning networks or models trained on massive datasets. By leveraging the cloud's computational capabilities, organizations can overcome the limitations of local hardware setups and scale their machine learning projects to meet demanding requirements.

#### Dynamic Scalability

Cloud ML offers dynamic scalability, allowing organizations to easily adapt to changing computational needs. As the volume of data grows or the complexity of machine learning models increases, the cloud infrastructure can seamlessly scale up or down to accommodate these changes. This flexibility ensures consistent performance and enables organizations to handle varying workloads without the need for extensive hardware investments. With Cloud ML, resources can be allocated on-demand, providing a cost-effective and efficient solution for managing machine learning projects.

#### Access to Advanced Tools and Algorithms

Cloud ML platforms provide access to a wide range of advanced tools and algorithms specifically designed for machine learning. These tools often include pre-built libraries, frameworks, and APIs that simplify the development and deployment of machine learning models. Developers can leverage these resources to accelerate the building, training, and optimization of sophisticated models. By utilizing the latest advancements in machine learning algorithms and techniques, organizations can stay at the forefront of innovation and achieve better results in their machine learning projects.

#### Collaborative Environment

Cloud ML fosters a collaborative environment that enables teams to work together seamlessly. The centralized nature of the cloud infrastructure allows multiple users to access and contribute to the same machine learning projects simultaneously. This collaborative approach facilitates knowledge sharing, promotes cross-functional collaboration, and accelerates the development and iteration of machine learning models. Teams can easily share code, datasets, and results, enabling efficient collaboration and driving innovation across the organization.

#### Cost-Effectiveness

Adopting Cloud ML can be a cost-effective solution for organizations, especially compared to building and maintaining an on-premises machine learning infrastructure. Cloud service providers offer flexible pricing models, such as pay-as-you-go or subscription-based plans, allowing organizations to pay only for the resources they consume. This eliminates the need for upfront capital investments in hardware and infrastructure, reducing the overall cost of implementing machine learning projects. Additionally, the scalability of Cloud ML ensures that organizations can optimize their resource usage and avoid over provisioning, further enhancing cost-efficiency.

The benefits of Cloud ML, including its immense computational power, dynamic scalability, access to advanced tools and algorithms, collaborative environment, and cost-effectiveness, make it a compelling choice for organizations looking to harness the potential of machine learning. By leveraging the capabilities of the cloud, organizations can accelerate their machine learning initiatives, drive innovation, and gain a competitive edge in today's data-driven landscape.

### Challenges

While Cloud ML offers numerous benefits, it also comes with certain challenges that organizations need to consider:

#### Latency Issues

One of the main challenges of Cloud ML is the potential for latency issues, especially in applications that require real-time responses. Since data needs to be sent from the data source to centralized cloud servers for processing and then back to the application, there can be delays introduced by network transmission. This latency can be a significant drawback in time-sensitive scenarios, such as autonomous vehicles, real-time fraud detection, or industrial control systems, where immediate decision-making is critical. Developers need to carefully design their systems to minimize latency and ensure acceptable response times.

#### Data Privacy and Security Concerns

Centralizing data processing and storage in the cloud can raise concerns about data privacy and security. When sensitive data is transmitted and stored in remote data centers, it becomes vulnerable to potential cyber-attacks and unauthorized access. Cloud data centers can become attractive targets for hackers seeking to exploit vulnerabilities and gain access to valuable information. Organizations need to invest in robust security measures, such as encryption, access controls, and continuous monitoring, to protect their data in the cloud. Compliance with data privacy regulations, such as GDPR or HIPAA, also becomes a critical consideration when handling sensitive data in the cloud.

#### Cost Considerations

As data processing needs grow, the costs associated with using cloud services can escalate. While Cloud ML offers scalability and flexibility, organizations dealing with large data volumes may face increasing costs as they consume more cloud resources. The pay-as-you-go pricing model of cloud services means that costs can quickly add up, especially for compute-intensive tasks like model training and inference. Organizations need to carefully monitor and optimize their cloud usage to ensure cost-effectiveness. They may need to consider strategies such as data compression, efficient algorithm design, and resource allocation optimization to minimize costs while still achieving desired performance.

#### Dependency on Internet Connectivity

Cloud ML relies on stable and reliable internet connectivity to function effectively. Since data needs to be transmitted to and from the cloud, any disruptions or limitations in network connectivity can impact the performance and availability of the machine learning system. This dependency on internet connectivity can be a challenge in scenarios where network access is limited, unreliable, or expensive. Organizations need to ensure robust network infrastructure and consider failover mechanisms or offline capabilities to mitigate the impact of connectivity issues.

#### Vendor Lock-In

When adopting Cloud ML, organizations often become dependent on the specific tools, APIs, and services provided by their chosen cloud vendor. This vendor lock-in can make it difficult to switch providers or migrate to different platforms in the future. Organizations may face challenges in terms of portability, interoperability, and cost when considering a change in their cloud ML provider. It is important to carefully evaluate vendor offerings, consider long-term strategic goals, and plan for potential migration scenarios to minimize the risks associated with vendor lock-in.

Addressing these challenges requires careful planning, architectural design, and risk mitigation strategies. Organizations need to weigh the benefits of Cloud ML against the potential challenges and make informed decisions based on their specific requirements, data sensitivity, and business objectives. By proactively addressing these challenges, organizations can effectively leverage the power of Cloud ML while ensuring data privacy, security, cost-effectiveness, and overall system reliability.

### Example Use Cases

Cloud ML has found widespread adoption across various domains, revolutionizing the way businesses operate and users interact with technology. Let's explore some notable examples of Cloud ML in action:

#### Virtual Assistants

Cloud ML plays a crucial role in powering virtual assistants like Siri and Alexa. These systems leverage the immense computational capabilities of the cloud to process and analyze voice inputs in real-time. By harnessing the power of natural language processing and machine learning algorithms, virtual assistants can understand user queries, extract relevant information, and generate intelligent and personalized responses. The cloud's scalability and processing power enable these assistants to handle a vast number of user interactions simultaneously, providing a seamless and responsive user experience.

#### Recommendation Systems

Cloud ML forms the backbone of advanced recommendation systems used by platforms like Netflix and Amazon. These systems use the cloud's ability to process and analyze massive datasets to uncover patterns, preferences, and user behavior. By leveraging collaborative filtering and other machine learning techniques, recommendation systems can offer personalized content or product suggestions tailored to each user's interests. The cloud's scalability allows these systems to continuously update and refine their recommendations based on the ever-growing amount of user data, enhancing user engagement and satisfaction.

#### Fraud Detection

In the financial industry, Cloud ML has revolutionized fraud detection systems. By leveraging the cloud's computational power, these systems can analyze vast amounts of transactional data in real-time to identify potential fraudulent activities. Machine learning algorithms trained on historical fraud patterns can detect anomalies and suspicious behavior, enabling financial institutions to take proactive measures to prevent fraud and minimize financial losses. The cloud's ability to process and store large volumes of data makes it an ideal platform for implementing robust and scalable fraud detection systems.

#### Personalized User Experiences

Cloud ML is deeply integrated into our online experiences, shaping the way we interact with digital platforms. From personalized ads on social media feeds to predictive text features in email services, Cloud ML powers smart algorithms that enhance user engagement and convenience. It enables e-commerce sites to recommend products based on a user's browsing and purchase history, fine-tunes search engines to deliver accurate and relevant results, and automates the tagging and categorization of photos on platforms like Facebook. By leveraging the cloud's computational resources, these systems can continuously learn and adapt to user preferences, providing a more intuitive and personalized user experience.

#### Security and Anomaly Detection

Cloud ML plays a role in bolstering user security by powering anomaly detection systems. These systems continuously monitor user activities and system logs to identify unusual patterns or suspicious behavior. By analyzing vast amounts of data in real-time, Cloud ML algorithms can detect potential cyber threats, such as unauthorized access attempts, malware infections, or data breaches. The cloud's scalability and processing power enable these systems to handle the increasing complexity and volume of security data, providing a proactive approach to protecting users and systems from potential threats.

## Edge ML

As machine learning applications grow, so does the need for faster, localized decision-making. Edge Machine Learning (Edge ML) shifts computation away from centralized servers, processing data closer to its source. This paradigm is critical for time-sensitive applications, such as autonomous systems, industrial IoT, and smart infrastructure, where minimizing latency and preserving data privacy are paramount. Edge devices, like gateways and IoT hubs, enable these systems to function efficiently while reducing dependence on cloud infrastructures.

::: {.callout-note}
### Definition of Edge ML

**Edge Machine Learning (Edge ML)** describes the deployment of machine learning models at or near the *edge of the network*[^fn-edge-network]. These systems operate in the *tens to hundreds of watts* range and rely on *localized hardware* optimized for *real-time processing*. Edge ML minimizes *latency* and enhances *privacy* by processing data locally, but its primary limitation lies in *restricted computational resources*.
:::

[^fn-edge-network]: The "edge of the network" refers to devices or systems positioned between centralized cloud infrastructures and end-user devices, such as gateways, IoT hubs, or industrial sensors.

@fig-edge-ml provides an overview of this section.

![Section overview for Edge ML.](images/png/edgeml.png){#fig-edge-ml}

### Characteristics

#### Decentralized Data Processing

In Edge ML, data processing happens in a decentralized fashion, as illustrated in @fig-edgeml-example. Instead of sending data to remote servers, the data is processed locally on devices like smartphones, tablets, or Internet of Things (IoT) devices. The figure showcases various examples of these edge devices, including wearables, industrial sensors, and smart home appliances. This local processing allows devices to make quick decisions based on the data they collect without relying heavily on a central server's resources.

![Edge ML Examples. Source: Edge Impulse.](images/jpg/edge_ml_iot.jpg){#fig-edgeml-example}

#### Local Data Storage and Computation

Local data storage and computation are key features of Edge ML. This setup ensures that data can be stored and analyzed directly on the devices, thereby maintaining the privacy of the data and reducing the need for constant internet connectivity. Moreover, this often leads to more efficient computation, as data doesn't have to travel long distances, and computations are performed with a more nuanced understanding of the local context, which can sometimes result in more insightful analyses.

### Benefits

#### Reduced Latency

One of Edge ML's main advantages is the significant latency reduction compared to Cloud ML. This reduced latency can be a critical benefit in situations where milliseconds count, such as in autonomous vehicles, where quick decision-making can mean the difference between safety and an accident.

#### Enhanced Data Privacy

Edge ML also offers improved data privacy, as data is primarily stored and processed locally. This minimizes the risk of data breaches that are more common in centralized data storage solutions. Sensitive information can be kept more secure, as it's not sent over networks that could be intercepted.

#### Lower Bandwidth Usage

Operating closer to the data source means less data must be sent over networks, reducing bandwidth usage. This can result in cost savings and efficiency gains, especially in environments where bandwidth is limited or costly.

### Challenges

#### Limited Computational Resources Compared to Cloud ML

However, Edge ML has its challenges. One of the main concerns is the limited computational resources compared to cloud-based solutions. Endpoint devices may have a different processing power or storage capacity than cloud servers, limiting the complexity of the machine learning models that can be deployed.

#### Complexity in Managing Edge Nodes

Managing a network of edge nodes can introduce complexity, especially regarding coordination, updates, and maintenance. Ensuring all nodes operate seamlessly and are up-to-date with the latest algorithms and security protocols can be a logistical challenge.

#### Security Concerns at the Edge Nodes

While Edge ML offers enhanced data privacy, edge nodes can sometimes be more vulnerable to physical and cyber-attacks. Developing robust security protocols that protect data at each node without compromising the system's efficiency remains a significant challenge in deploying Edge ML solutions.

### Example Use Cases

Edge ML has many applications, from autonomous vehicles and smart homes to industrial Internet of Things (IoT). These examples were chosen to highlight scenarios where real-time data processing, reduced latency, and enhanced privacy are not just beneficial but often critical to the operation and success of these technologies. They demonstrate the role that Edge ML can play in driving advancements in various sectors, fostering innovation, and paving the way for more intelligent, responsive, and adaptive systems.

#### Autonomous Vehicles

Autonomous vehicles stand as a prime example of Edge ML's potential. These vehicles rely heavily on real-time data processing to navigate and make decisions. Localized machine learning models assist in quickly analyzing data from various sensors to make immediate driving decisions, ensuring safety and smooth operation.

#### Smart Homes and Buildings

Edge ML plays a crucial role in efficiently managing various systems in smart homes and buildings, from lighting and heating to security. By processing data locally, these systems can operate more responsively and harmoniously with the occupants' habits and preferences, creating a more comfortable living environment.

#### Industrial IoT

The Industrial IoT leverages Edge ML to monitor and control complex industrial processes. Here, machine learning models can analyze data from numerous sensors in real-time, enabling predictive maintenance, optimizing operations, and enhancing safety measures. This revolution in industrial automation and efficiency is transforming manufacturing and production across various sectors.

The applicability of Edge ML is vast and not limited to these examples. Various other sectors, including healthcare, agriculture, and urban planning, are exploring and integrating Edge ML to develop innovative solutions responsive to real-world needs and challenges, heralding a new era of smart, interconnected systems.

## Mobile ML

Machine learning is increasingly being integrated into portable devices like smartphones and tablets, empowering users with real-time, personalized capabilities. Mobile Machine Learning (Mobile ML) supports applications like voice recognition, computational photography, and health monitoring, all while maintaining data privacy through on-device computation. These battery-powered devices are optimized for responsiveness and can operate offline, making them indispensable in everyday consumer technologies.

::: {.callout-note}
### Definition of Mobile ML

**Mobile Machine Learning (Mobile ML)** enables machine learning models to run directly on *portable, battery-powered devices* like smartphones and tablets. Operating within the *single-digit to tens of watts* range, Mobile ML leverages *on-device computation* to provide *personalized and responsive applications*. This paradigm preserves *privacy* and ensures *offline functionality*, though it must balance *performance* with *battery and storage limitations*.
:::

### Characteristics

#### On-Device Processing

Mobile ML utilizes the processing power of mobile devices' System-on-Chip (SoC) architectures, including specialized Neural Processing Units (NPUs) and AI accelerators. This enables efficient execution of ML models directly on the device, allowing for real-time processing of data from device sensors like cameras, microphones, and motion sensors without constant cloud connectivity.

#### Optimized Frameworks

Mobile ML is supported by specialized frameworks and tools designed specifically for mobile deployment, such as TensorFlow Lite for Android devices and Core ML for iOS devices. These frameworks are optimized for mobile hardware and provide efficient model compression and quantization techniques to ensure smooth performance within mobile resource constraints.

### Benefits

#### Real-Time Processing

Mobile ML enables real-time processing of data directly on mobile devices, eliminating the need for constant server communication. This results in faster response times for applications requiring immediate feedback, such as real-time translation, face detection, or gesture recognition.

#### Privacy Preservation

By processing data locally on the device, Mobile ML helps maintain user privacy. Sensitive information doesn't need to leave the device, reducing the risk of data breaches and addressing privacy concerns, particularly important for applications handling personal data.

#### Offline Functionality

Mobile ML applications can function without constant internet connectivity, making them reliable in areas with poor network coverage or when users are offline. This ensures consistent performance and user experience regardless of network conditions.

### Challenges

#### Resource Constraints

Despite modern mobile devices being powerful, they still face resource constraints compared to cloud servers. Mobile ML must operate within limited RAM, storage, and processing power, requiring careful optimization of models and efficient resource management.

#### Battery Life Impact

ML operations can be computationally intensive, potentially impacting device battery life. Developers must balance model complexity and performance with power consumption to ensure reasonable battery life for users.

#### Model Size Limitations

Mobile devices have limited storage space, necessitating careful consideration of model size. This often requires model compression and quantization techniques, which can affect model accuracy and performance.

### Example Use Cases

#### Computer Vision Applications

Mobile ML has revolutionized how we use cameras on mobile devices, enabling sophisticated computer vision applications that process visual data in real-time. Modern smartphone cameras now incorporate ML models that can detect faces, analyze scenes, and apply complex filters instantaneously. These models work directly on the camera feed to enable features like portrait mode photography, where ML algorithms separate foreground subjects from backgrounds. Document scanning applications use ML to detect paper edges, correct perspective, and enhance text readability, while augmented reality applications use ML-powered object detection to accurately place virtual objects in the real world.

#### Natural Language Processing

Natural language processing on mobile devices has transformed how we interact with our phones and communicate with others. Speech recognition models run directly on device, enabling voice assistants to respond quickly to commands even without internet connectivity. Real-time translation applications can now translate conversations and text without sending data to the cloud, preserving privacy and working reliably regardless of network conditions. Mobile keyboards have become increasingly intelligent, using ML to predict not just the next word but entire phrases based on the user's writing style and context, while maintaining all learning and personalization locally on the device.

#### Health and Fitness Monitoring

Mobile ML has enabled smartphones and tablets to become sophisticated health monitoring devices. Through clever use of existing sensors combined with ML models, mobile devices can now track physical activity, analyze sleep patterns, and monitor vital signs. For example, cameras can measure heart rate by detecting subtle color changes in the user's skin, while accelerometers and ML models work together to recognize specific exercises and analyze workout form. These applications process sensitive health data directly on the device, ensuring privacy while providing users with real-time feedback and personalized health insights.

#### Personalization and User Experience

Perhaps the most pervasive but least visible application of Mobile ML lies in how it personalizes and enhances the overall user experience. ML models continuously analyze how users interact with their devices to optimize everything from battery usage to interface layouts. These models learn individual usage patterns to predict which apps users are likely to open next, preload content they might want to see, and adjust system settings like screen brightness and audio levels based on environmental conditions and user preferences. This creates a deeply personalized experience that adapts to each user's needs while maintaining privacy by keeping all learning and adaptation on the device itself.

These applications demonstrate how Mobile ML bridges the gap between cloud-based solutions and edge computing, providing efficient, privacy-conscious, and user-friendly machine learning capabilities on personal mobile devices. The continuous advancement in mobile hardware capabilities and optimization techniques continues to expand the possibilities for Mobile ML applications.

## Tiny ML

Tiny Machine Learning (Tiny ML) brings intelligence to the smallest devices, from microcontrollers to embedded sensors, enabling real-time computation in resource-constrained environments. These systems power applications such as predictive maintenance, environmental monitoring, and simple gesture recognition. Tiny ML devices are optimized for energy efficiency, often running for months or years on limited power sources, such as coin-cell batteries, while delivering actionable insights in remote or disconnected environments.

::: {.callout-note}
### Definition of Tiny ML

**Tiny Machine Learning (Tiny ML)** refers to the execution of machine learning models on *ultra-constrained devices*, such as microcontrollers and sensors. These devices operate in the *milliwatt to sub-watt* power range, prioritizing *energy efficiency* and *compactness*. Tiny ML enables *localized decision-making* in resource-constrained environments, excelling in applications where *extended operation on limited power sources* is required. However, it is limited by *severely restricted computational resources*.
:::

@fig-tiny-ml encapsulates the key aspects of Tiny ML discussed in this section. 

![Section overview for Tiny ML.](images/png/tinyml.png){#fig-tiny-ml}

### Characteristics

#### On-Device Machine Learning

In Tiny ML, the focus, much like in Mobile ML, is on on-device machine learning. This means that machine learning models are deployed and trained on the device, eliminating the need for external servers or cloud infrastructures. This allows Tiny ML to enable intelligent decision-making right where the data is generated, making real-time insights and actions possible, even in settings where connectivity is limited or unavailable.

#### Low Power and Resource-Constrained Environments

Tiny ML excels in low-power and resource-constrained settings. These environments require highly optimized solutions that function within the available resources. @fig-TinyML-example showcases an example Tiny ML device kit, illustrating the compact nature of these systems. These devices can typically fit in the palm of your hand or, in some cases, are even as small as a fingernail. Tiny ML meets the need for efficiency through specialized algorithms and models designed to deliver decent performance while consuming minimal energy, thus ensuring extended operational periods, even in battery-powered devices like those shown.

![Examples of Tiny ML device kits. Source: [Widening Access to Applied Machine Learning with Tiny ML.](https://arxiv.org/pdf/2106.04008.pdf)](images/jpg/tiny_ml.jpg){#fig-TinyML-example}

::: {#exr-TinyML .callout-caution collapse="true"}

### Tiny ML with Arduino

Get ready to bring machine learning to the smallest of devices! In the embedded machine learning world, Tiny ML is where resource constraints meet ingenuity. This Colab notebook will walk you through building a gesture recognition model designed on an Arduino board. You'll learn how to train a small but effective neural network, optimize it for minimal memory usage, and deploy it to your microcontroller. If you're excited about making everyday objects smarter, this is where it begins!

\vspace{1ex}

[![](https://colab.research.google.com/assets/colab-badge.png)](https://colab.research.google.com/github/arduino/ArduinoTensorFlowLiteTutorials/blob/master/GestureToEmoji/arduino_TinyML_workshop.ipynb)
:::

### Benefits

#### Extremely Low Latency

One of the standout benefits of Tiny ML is its ability to offer ultra-low latency. Since computation occurs directly on the device, the time required to send data to external servers and receive a response is eliminated. This is crucial in applications requiring immediate decision-making, enabling quick responses to changing conditions.

#### High Data Security

Tiny ML inherently enhances data security. Because data processing and analysis happen on the device, the risk of data interception during transmission is virtually eliminated. This localized approach to data management ensures that sensitive information stays on the device, strengthening user data security.

#### Energy Efficiency

Tiny ML operates within an energy-efficient framework, a necessity given its resource-constrained environments. By employing lean algorithms and optimized computational methods, Tiny ML ensures that devices can execute complex tasks without rapidly depleting battery life, making it a sustainable option for long-term deployments.

### Challenges

#### Limited Computational Capabilities

However, the shift to Tiny ML comes with its set of hurdles. The primary limitation is the devices' constrained computational capabilities. The need to operate within such limits means that deployed models must be simplified, which could affect the accuracy and sophistication of the solutions.

#### Complex Development Cycle

Tiny ML also introduces a complicated development cycle. Crafting lightweight and effective models demands a deep understanding of machine learning principles and expertise in embedded systems. This complexity calls for a collaborative development approach, where multi-domain expertise is essential for success.

#### Model Optimization and Compression

A central challenge in Tiny ML is model optimization and compression. Creating machine learning models that can operate effectively within the limited memory and computational power of microcontrollers requires innovative approaches to model design. Developers often face the challenge of striking a delicate balance and optimizing models to maintain effectiveness while fitting within stringent resource constraints.

### Example Use Cases

#### Wearable Devices

In wearables, Tiny ML opens the door to smarter, more responsive gadgets. From fitness trackers offering real-time workout feedback to smart glasses processing visual data on the fly, Tiny ML transforms how we engage with wearable tech, delivering personalized experiences directly from the device.

#### Predictive Maintenance

In industrial settings, Tiny ML plays a significant role in predictive maintenance. By deploying Tiny ML algorithms on sensors that monitor equipment health, companies can preemptively identify potential issues, reducing downtime and preventing costly breakdowns. On-site data analysis ensures quick responses, potentially stopping minor issues from becoming major problems.

#### Anomaly Detection

Tiny ML can be employed to create anomaly detection models that identify unusual data patterns. For instance, a smart factory could use Tiny ML to monitor industrial processes and spot anomalies, helping prevent accidents and improve product quality. Similarly, a security company could use Tiny ML to monitor network traffic for unusual patterns, aiding in detecting and preventing cyber-attacks. Tiny ML could monitor patient data for anomalies in healthcare, aiding early disease detection and better patient treatment.

#### Environmental Monitoring

In environmental monitoring, Tiny ML enables real-time data analysis from various field-deployed sensors. These could range from city air quality monitoring to wildlife tracking in protected areas. Through Tiny ML, data can be processed locally, allowing for quick responses to changing conditions and providing a nuanced understanding of environmental patterns, crucial for informed decision-making.

In summary, Tiny ML serves as a trailblazer in the evolution of machine learning, fostering innovation across various fields by bringing intelligence directly to the edge. Its potential to transform our interaction with technology and the world is immense, promising a future where devices are connected, intelligent, and capable of making real-time decisions and responses.

## Hybrid ML

<<<<<<< HEAD
Systems architects rarely confine themselves to a single approach, instead combining various paradigms to create more nuanced solutions. These "Hybrid ML" approaches leverage the complementary strengths we've analyzed---from cloud's computational power to tiny's efficiency---while mitigating their individual limitations. Architects create new architectural patterns that balance competing demands for performance, privacy, and resource efficiency, opening up possibilities for more sophisticated ML applications that better meet complex real-world requirements.
=======
The increasingly complex demands of modern applications often require a blend of machine learning approaches. Hybrid Machine Learning (Hybrid ML) combines the computational power of the cloud, the efficiency of edge and mobile devices, and the compact capabilities of Tiny ML. This approach enables architects to create systems that balance performance, privacy, and resource efficiency, addressing real-world challenges with innovative, distributed solutions.

::: {.callout-note}
### Definition of Hybrid ML

**Hybrid Machine Learning (Hybrid ML)** refers to the integration of multiple ML paradigms—such as Cloud, Edge, Mobile, and Tiny ML—to form a unified, distributed system. These systems leverage the *complementary strengths* of each paradigm while addressing their *individual limitations*. Hybrid ML supports *scalability, adaptability,* and *privacy-preserving capabilities,* enabling sophisticated ML applications for diverse scenarios. By combining centralized and decentralized computing, Hybrid ML facilitates efficient resource utilization while meeting the demands of complex real-world requirements.
:::
>>>>>>> 6a6decc4

### Design Patterns

Design patterns in Hybrid ML represent reusable solutions to common challenges faced when integrating multiple ML paradigms (cloud, edge, mobile, and tiny). These patterns guide system architects in combining the strengths of different approaches—such as the computational power of the cloud and the efficiency of edge devices—while mitigating their individual limitations. By following these patterns, architects can address key trade-offs in performance, latency, privacy, and resource efficiency.

Hybrid ML design patterns serve as blueprints, enabling the creation of scalable, efficient, and adaptive systems tailored to diverse real-world applications. Each pattern reflects a specific strategy for organizing and deploying ML workloads across different tiers of a distributed system, ensuring optimal use of available resources while meeting application-specific requirements.

#### Train-Serve Split

One of the most common hybrid patterns is the train-serve split, where model training occurs in the cloud but inference happens on edge, mobile, or tiny devices. This pattern takes advantage of the cloud's vast computational resources for the training phase while benefiting from the low latency and privacy advantages of on-device inference. For example, smart home devices often use models trained on large datasets in the cloud but run inference locally to ensure quick response times and protect user privacy. In practice, this might involve training models on powerful systems like the NVIDIA DGX A100, leveraging its 8 A100 GPUs and terabyte-scale memory, before deploying optimized versions to edge devices like the NVIDIA Jetson AGX Orin for efficient inference. Similarly, mobile vision models for computational photography are typically trained on powerful cloud infrastructure but deployed to run efficiently on phone hardware.

#### Hierarchical Processing

Hierarchical processing creates a multi-tier system where data and intelligence flow between different levels of the ML stack. In industrial IoT applications, tiny sensors might perform basic anomaly detection, edge devices aggregate and analyze data from multiple sensors, and cloud systems handle complex analytics and model updates. For instance, we might see ESP32-CAM devices performing basic image classification at the sensor level with their minimal 520KB RAM, feeding data up to Jetson AGX Orin devices for more sophisticated computer vision tasks, and ultimately connecting to cloud infrastructure for complex analytics and model updates.

This hierarchy allows each tier to handle tasks appropriate to its capa&shy;bil&shy;ities---Tiny ML devices handle immediate, simple decisions; edge devices manage local coordination; and cloud systems tackle complex analytics and learning tasks. Smart city installations often use this pattern, with street-level sensors feeding data to neighborhood-level edge processors, which in turn connect to city-wide cloud analytics.

#### Progressive Deployment

Progressive deployment strategies adapt models for different computational tiers, creating a cascade of increasingly lightweight versions. A model might start as a large, complex version in the cloud, then be progressively compressed and optimized for edge servers, mobile devices, and finally tiny sensors. Voice assistant systems often employ this pattern---full natural language processing runs in the cloud, while simplified wake-word detection runs on-device. This allows the system to balance capability and resource constraints across the ML stack.

#### Federated Learning

Federated learning represents a sophisticated hybrid approach where model training is distributed across many edge or mobile devices while maintaining privacy. Devices learn from local data and share model updates, rather than raw data, with cloud servers that aggregate these updates into an improved global model. This pattern is particularly powerful for applications like keyboard prediction on mobile devices or healthcare analytics, where privacy is paramount but benefits from collective learning are valuable. The cloud coordinates the learning process without directly accessing sensitive data, while devices benefit from the collective intelligence of the network.

#### Collaborative Learning

Collaborative learning enables peer-to-peer learning between devices at the same tier, often complementing hierarchical structures. Autonomous vehicle fleets, for example, might share learning about road conditions or traffic patterns directly between vehicles while also communicating with cloud infrastructure. This horizontal collaboration allows systems to share time-sensitive information and learn from each other's experiences without always routing through central servers.

### Real-world Integration

Design patterns establish a foundation for organizing and optimizing ML workloads across distributed systems. However, the practical application of these patterns often requires combining multiple paradigms into integrated workflows. Thus, in practice, ML systems rarely operate in isolation. Instead, they form interconnected networks where each paradigm—Cloud, Edge, Mobile, and Tiny ML—plays a specific role while communicating with other parts of the system. These interconnected networks follow integration patterns that assign specific roles to Cloud, Edge, Mobile, and Tiny ML systems based on their unique strengths and limitations. Recall that cloud systems excel at training and analytics but require significant infrastructure. Edge systems provide local processing power and reduced latency. Mobile devices offer personal computing capabilities and user interaction. Tiny ML enables intelligence in the smallest devices and sensors.

![Example interaction patterns between ML paradigms, showing data flows, model deployment, and processing relationships across Cloud, Edge, Mobile, and Tiny ML systems.](./images/png/hybrid.png){#fig-hybrid}

@fig-hybrid illustrates these key interactions through specific connection types: "Deploy" paths show how models flow from cloud training to various devices, "Data" and "Results" show information flow from sensors through processing stages, "Analyze" shows how processed information reaches cloud analytics, and "Sync" demonstrates device coordination. Notice how data generally flows upward from sensors through processing layers to cloud analytics, while model deployments flow downward from cloud training to various inference points. The interactions aren't strictly hierarchical---mobile devices might communicate directly with both cloud services and tiny sensors, while edge systems can assist mobile devices with complex processing tasks.

To understand how these labeled interactions manifest in real applications, let's explore several common scenarios using @fig-hybrid:

- **Model Deployment Scenario:** A company develops a computer vision model for defect detection. Following the "Deploy" paths shown in @fig-hybrid, the cloud-trained model is distributed to edge servers in factories, quality control tablets on the production floor, and tiny cameras embedded in the production line. This showcases how a single ML solution can be distributed across different computational tiers for optimal performance.

- **Data Flow and Analysis Scenario:** In a smart agriculture system, soil sensors (Tiny ML) collect moisture and nutrient data, following the "Data" path to Tiny ML inference. The "Results" flow to edge processors in local stations, which process this information and use the "Analyze" path to send insights to the cloud for farm-wide analytics, while also sharing results with farmers' mobile apps. This demonstrates the hierarchical flow shown in @fig-hybrid from sensors through processing to cloud analytics.

- **Edge-Mobile Assistance Scenario:** When a mobile app needs to perform complex image processing that exceeds the phone's capabilities, it utilizes the "Assist" connection shown in @fig-hybrid. The edge system helps process the heavier computational tasks, sending back results to enhance the mobile app's performance. This shows how different ML tiers can cooperate to handle demanding tasks.

- **Tiny ML-Mobile Integration Scenario:** A fitness tracker uses Tiny ML to continuously monitor activity patterns and vital signs. Using the "Sync" pathway shown in @fig-hybrid, it synchronizes this processed data with the user's smartphone, which combines it with other health data before sending consolidated updates via the "Analyze" path to the cloud for long-term health analysis. This illustrates the common pattern of tiny devices using mobile devices as gateways to larger networks.

- **Multi-Layer Processing Scenario:** In a smart retail environment, tiny sensors monitor inventory levels, using "Data" and "Results" paths to send inference results to both edge systems for immediate stock management and mobile devices for staff notifications. Following the "Analyze" path, the edge systems process this data alongside other store metrics, while the cloud analyzes trends across all store locations. This demonstrates how the interactions shown in @fig-hybrid enable ML tiers to work together in a complete solution.

These real-world patterns demonstrate how different ML paradigms naturally complement each other in practice. While each approach has its own strengths, their true power emerges when they work together as an integrated system. By understanding these patterns, system architects can better design solutions that effectively leverage the capabilities of each ML tier while managing their respective constraints.

## Shared Principles

The design and integration patterns illustrate how ML paradigms---Cloud, Edge, Mobile, and Tiny--interact to address real-world challenges. While each paradigm is tailored to specific roles, their interactions reveal recurring principles that guide effective system design. These shared principles provide a unifying framework for understanding both individual ML paradigms and their hybrid combinations. As we explore these principles, a deeper system design perspective emerges, showing how different ML implementations—optimized for distinct contexts—converge around core concepts. This convergence forms the foundation for systematically understanding ML systems, despite their diversity and breadth.

@fig-ml-systems-convergence illustrates this convergence, highlighting the relationships that underpin practical system design and implementation. Grasping these principles is invaluable not only for working with individual ML systems but also for developing hybrid solutions that leverage their strengths, mitigate their limitations, and create cohesive, efficient ML workflows.

![Core principles converge across different ML system implementations, from cloud to tiny deployments, sharing common foundations in data pipelines, resource management, and system architecture.](./images/png/convergence.png){#fig-ml-systems-convergence}

The figure shows three key layers that help us understand how ML systems relate to each other. At the top, we see the diverse implementations that we have explored throughout this chapter. Cloud ML operates in data centers, focusing on training at scale with vast computational resources. Edge ML emphasizes local processing with inference capabilities closer to data sources. Mobile ML leverages personal devices for user-centric applications. Tiny ML brings intelligence to highly constrained embedded systems and sensors.

Despite their distinct characteristics, the arrows in the figure show how all these implementations connect to the same core system principles. This reflects an important reality in ML systems---while they may operate at dramatically different scales, from cloud systems processing petabytes to tiny devices handling kilobytes, they all must solve similar fundamental challenges in terms of:

- Managing data pipelines from collection through processing to deployment
- Balancing resource utilization across compute, memory, energy, and network
- Implementing system architectures that effectively integrate models, hardware, and software

These core principles then lead to shared system considerations around optimization, operations, and trustworthiness. This progression helps explain why techniques developed for one scale of ML system often transfer effectively to others. The underlying problems---efficiently processing data, managing resources, and ensuring reliable operation---remain consistent even as the specific solutions vary based on scale and context.

Understanding this convergence becomes particularly valuable as we move towards hybrid ML systems. When we recognize that different ML implementations share fundamental principles, combining them effectively becomes more intuitive. We can better appreciate why, for example, a cloud-trained model can be effectively deployed to edge devices, or why mobile and tiny ML systems can complement each other in IoT applications.

### Implementations Layer

The top layer of @fig-ml-systems-convergence represents the diverse landscape of ML systems we've explored throughout this chapter. Each implementation addresses specific needs and operational contexts, yet all contribute to the broader ecosystem of ML deployment options.

Cloud ML, centered in data centers, provides the foundation for large-scale training and complex model serving. With access to vast computational resources like the NVIDIA DGX A100 systems we saw in @tbl-representative-systems, cloud implementations excel at handling massive datasets and training sophisticated models. This makes them particularly suited for tasks requiring extensive computational power, such as training foundation models or processing large-scale analytics.

Edge ML shifts the focus to local processing, prioritizing inference capabilities closer to data sources. Using devices like the NVIDIA Jetson AGX Orin, edge implementations balance computational power with reduced latency and improved privacy. This approach proves especially valuable in scenarios requiring quick decisions based on local data, such as industrial automation or real-time video analytics.

Mobile ML leverages the capabilities of personal devices, particularly smartphones and tablets. With specialized hardware like Apple's A17 Pro chip, mobile implementations enable sophisticated ML capabilities while maintaining user privacy and providing offline functionality. This paradigm has revolutionized applications from computational photography to on-device speech recognition.

Tiny ML represents the frontier of embedded ML, bringing intelligence to highly constrained devices. Operating on microcontrollers like the Arduino Nano 33 BLE Sense[^fn-arduino], tiny implementations must carefully balance functionality with severe resource constraints. Despite these limitations, Tiny ML enables ML capabilities in scenarios where power efficiency and size constraints are paramount.

[^fn-arduino]: The Arduino Nano 33 BLE Sense, introduced in 2019, is a microcontroller specifically designed for Tiny ML applications, featuring sensors and Bluetooth connectivity to facilitate on-device intelligence.  

### System Principles Layer

The middle layer reveals the fundamental principles that unite all ML systems, regardless of their implementation scale. These core principles remain consistent even as their specific manifestations vary dramatically across different deployments.

Data Pipeline principles govern how systems handle information flow, from initial collection through processing to final deployment. In cloud systems, this might mean processing petabytes of data through distributed pipelines. For tiny systems, it could involve carefully managing sensor data streams within limited memory. Despite these scale differences, all systems must address the same fundamental challenges of data ingestion, transformation, and utilization.

Resource Management emerges as a universal challenge across all implementations. Whether managing thousands of GPUs in a data center or optimizing battery life on a microcontroller, all systems must balance competing demands for computation, memory, energy, and network resources. The quantities involved may differ by orders of magnitude, but the core principles of resource allocation and optimization remain remarkably consistent.

System Architecture principles guide how ML systems integrate models, hardware, and software components. Cloud architectures might focus on distributed computing and scalability, while tiny systems emphasize efficient memory mapping and interrupt handling. Yet all must solve fundamental problems of component integration, data flow optimization, and processing coordination.

### System Considerations Layer

The bottom layer of @fig-ml-systems-convergence illustrates how fundamental principles manifest in practical system-wide considerations. These considerations span all ML implementations, though their specific challenges and solutions vary based on scale and context.

Optimization and Efficiency shape how ML systems balance performance with resource utilization. In cloud environments, this often means optimizing model training across GPU clusters while managing energy consumption in data centers. Edge systems focus on reducing model size and accelerating inference without compromising accuracy. Mobile implementations must balance model performance with battery life and thermal constraints. Tiny ML pushes optimization to its limits, requiring extensive model compression and quantization to fit within severely constrained environments. Despite these different emphases, all implementations grapple with the core challenge of maximizing performance within their available resources.

Operational Aspects affect how ML systems are deployed, monitored, and maintained in production environments. Cloud systems must handle continuous deployment across distributed infrastructure while monitoring model performance at scale. Edge implementations need robust update mechanisms and health monitoring across potentially thousands of devices. Mobile systems require seamless app updates and performance monitoring without disrupting user experience. Tiny ML faces unique challenges in deploying updates to embedded devices while ensuring continuous operation. Across all scales, the fundamental problems of deployment, monitoring, and maintenance remain consistent, even as solutions vary.

Trustworthy AI considerations ensure ML systems operate reliably, securely, and with appropriate privacy protections. Cloud implementations must secure massive amounts of data while ensuring model predictions remain reliable at scale. Edge systems need to protect local data processing while maintaining model accuracy in diverse environments. Mobile ML must preserve user privacy while delivering consistent performance. Tiny ML systems, despite their size, must still ensure secure operation and reliable inference. These trustworthiness considerations cut across all implementations, reflecting the critical importance of building ML systems that users can depend on.

The progression through these layers---from diverse implementations through core principles to shared considerations---reveals why ML systems can be studied as a unified field despite their apparent differences. While specific solutions may vary dramatically based on scale and context, the fundamental challenges remain remarkably consistent. This understanding becomes particularly valuable as we move toward increasingly sophisticated hybrid systems that combine multiple implementation approaches.

The convergence of fundamental principles across ML implementations helps explain why hybrid approaches work so effectively in practice. As we saw in our discussion of hybrid ML, different implementations naturally complement each other precisely because they share these core foundations. Whether we're looking at train-serve splits that leverage cloud resources for training and edge devices for inference, or hierarchical processing that combines Tiny ML sensors with edge aggregation and cloud analytics, the shared principles enable seamless integration across scales.

### From Principles to Practice

This convergence also suggests why techniques and insights often transfer well between different scales of ML systems. A deep understanding of data pipelines in cloud environments can inform how we structure data flow in embedded systems. Resource management strategies developed for mobile devices might inspire new approaches to cloud optimization. System architecture patterns that prove effective at one scale often adapt surprisingly well to others.

Understanding these fundamental principles and shared considerations provides a foundation for comparing different ML implementations more effectively. While each approach has its distinct characteristics and optimal use cases, they all build upon the same core elements. As we move into our detailed comparison in the next section, keeping these shared foundations in mind will help us better appreciate both the differences and similarities between various ML system implementations.


## ML System Comparison

Building on the shared principles explored earlier, we can synthesize our understanding by examining how the various ML system approaches compare across different dimensions. This synthesis highlights the trade-offs system designers often face when choosing deployment options and how these decisions align with core principles like resource management, data pipelines, and system architecture.

The relationship between computational resources and deployment location forms one of the most fundamental comparisons across ML systems. As we move from cloud deployments to tiny devices, we observe a dramatic reduction in available computing power, storage, and energy consumption. Cloud ML systems, with their data center infrastructure, can leverage virtually unlimited resources, processing data at the scale of petabytes and training models with billions of parameters. Edge ML systems, while more constrained, still offer significant computational capability through specialized hardware like edge GPUs and neural processing units. Mobile ML represents a middle ground, balancing computational power with energy efficiency on devices like smartphones and tablets. At the far end of the spectrum, TinyML operates under severe resource constraints, often limited to kilobytes of memory and milliwatts of power consumption.

The operational characteristics of these systems reveal another important dimension of comparison. @tbl-big_vs_tiny provides a comprehensive view of how these systems differ across various operational aspects. Latency, for instance, shows a clear pattern: cloud systems typically incur delays of 100-1000ms due to network communication, while edge systems reduce this to 10-100ms by processing data locally. Mobile ML achieves even lower latencies of 5-50ms for many tasks, and TinyML systems can respond in 1-10ms for simple inferences. This latency gradient illustrates how moving computation closer to the data source can improve real-time processing capabilities.

+--------------------------+----------------------------------------------------------+----------------------------------------------------------+-----------------------------------------------------------+----------------------------------------------------------+
| Aspect                   | Cloud ML                                                 | Edge ML                                                  | Mobile ML                                                 | Tiny ML                                                   |
+:=========================+:=========================================================+:=========================================================+:==========================================================+:=========================================================+
| Processing Location      | Centralized cloud servers (Data Centers)                 | Local edge devices (gateways, servers)                   | Smartphones and tablets                                   | Ultra-low-power microcontrollers and embedded systems    |
+--------------------------+----------------------------------------------------------+----------------------------------------------------------+-----------------------------------------------------------+----------------------------------------------------------+
| Latency                  | High (100ms-1000ms+)                                     | Moderate (10-100ms)                                      | Low-Moderate (5-50ms)                                     | Very Low (1-10ms)                                        |
+--------------------------+----------------------------------------------------------+----------------------------------------------------------+-----------------------------------------------------------+----------------------------------------------------------+
| Data Privacy             | Basic-Moderate (Data leaves device)                      | High (Data stays in local network)                       | High (Data stays on phone)                                | Very High (Data never leaves sensor)                     |
+--------------------------+----------------------------------------------------------+----------------------------------------------------------+-----------------------------------------------------------+----------------------------------------------------------+
| Compute Power            | Very High (Multiple GPUs/TPUs)                           | High (Edge GPUs)                                         | Moderate (Mobile NPUs/GPUs)                               | Very Low (MCU/tiny processors)                           |
+--------------------------+----------------------------------------------------------+----------------------------------------------------------+-----------------------------------------------------------+----------------------------------------------------------+
| Energy Consumption       | Very High (kW-MW range)                                  | High (100s W)                                            | Moderate (1-10W)                                          | Very Low (mW range)                                      |
+--------------------------+----------------------------------------------------------+----------------------------------------------------------+-----------------------------------------------------------+----------------------------------------------------------+
| Scalability              | Excellent (virtually unlimited)                          | Good (limited by edge hardware)                          | Moderate (per-device scaling)                             | Limited (fixed hardware)                                 |
+--------------------------+----------------------------------------------------------+----------------------------------------------------------+-----------------------------------------------------------+----------------------------------------------------------+
| Cost                     | High ($1000s+/month)                                     | Moderate ($100s-1000s)                                   | Low ($0-10s)                                              | Very Low ($1-10s)                                        |
+--------------------------+----------------------------------------------------------+----------------------------------------------------------+-----------------------------------------------------------+----------------------------------------------------------+
| Connectivity Required    | Constant high-bandwidth                                  | Intermittent                                             | Optional                                                  | None                                                     |
+--------------------------+----------------------------------------------------------+----------------------------------------------------------+-----------------------------------------------------------+----------------------------------------------------------+
| Real-time Processing     | Dependent on network                                     | Good                                                     | Very Good                                                 | Excellent                                                |
+--------------------------+----------------------------------------------------------+----------------------------------------------------------+-----------------------------------------------------------+----------------------------------------------------------+
| Storage Capacity         | Unlimited (petabytes+)                                   | Large (terabytes)                                        | Moderate (gigabytes)                                      | Very Limited (kilobytes-megabytes)                       |
+--------------------------+----------------------------------------------------------+----------------------------------------------------------+-----------------------------------------------------------+----------------------------------------------------------+
| Primary Use Cases        | Big Data Analytics, Training, Complex AI Models          | Smart Manufacturing, Video Analytics, IoT Hubs           | AR/VR Apps, Mobile Gaming, Photo/Video Processing         | Sensor Processing, Gesture Detection, Keyword Spotting   |
+--------------------------+----------------------------------------------------------+----------------------------------------------------------+-----------------------------------------------------------+----------------------------------------------------------+
| Development Complexity   | High (cloud expertise needed)                            | Moderate-High (edge+networking)                          | Moderate (mobile SDKs)                                    | High (embedded expertise)                                |
+--------------------------+----------------------------------------------------------+----------------------------------------------------------+-----------------------------------------------------------+----------------------------------------------------------+
| Deployment Speed         | Fast                                                     | Moderate                                                 | Fast                                                      | Slow                                                     |
+--------------------------+----------------------------------------------------------+----------------------------------------------------------+-----------------------------------------------------------+----------------------------------------------------------+
| Hardware Requirements    | Cloud infrastructure                                     | Edge servers/gateways                                    | Modern smartphones                                        | MCUs/embedded systems                                    |
+--------------------------+----------------------------------------------------------+----------------------------------------------------------+-----------------------------------------------------------+----------------------------------------------------------+
| Framework Support        | All ML frameworks                                        | Most frameworks                                          | Mobile-optimized (TFLite, CoreML)                         | Tiny ML frameworks                                        |
+--------------------------+----------------------------------------------------------+----------------------------------------------------------+-----------------------------------------------------------+----------------------------------------------------------+
| Model Size Limits        | None                                                     | Several GB                                               | 10s-100s MB                                               | Bytes-KB range                                           |
+--------------------------+----------------------------------------------------------+----------------------------------------------------------+-----------------------------------------------------------+----------------------------------------------------------+
| Battery Impact           | N/A                                                      | N/A                                                      | Moderate                                                  | Minimal                                                  |
+--------------------------+----------------------------------------------------------+----------------------------------------------------------+-----------------------------------------------------------+----------------------------------------------------------+
| Offline Capability       | None                                                     | Good                                                     | Excellent                                                 | Complete                                                 |
+--------------------------+----------------------------------------------------------+----------------------------------------------------------+-----------------------------------------------------------+----------------------------------------------------------+

: Comparison of feature aspects across Cloud ML, Edge ML, and Tiny ML. {#tbl-big_vs_tiny .hover .striped}

Privacy and data handling represent another crucial axis of comparison. Cloud ML requires data to leave the device, potentially raising privacy concerns despite robust security measures. Edge ML improves privacy by keeping data within local networks, while Mobile ML further enhances this by processing sensitive information directly on personal devices. TinyML offers the strongest privacy guarantees, as data never leaves the sensor or microcontroller where it's collected.

Development complexity and deployment considerations also vary significantly across these paradigms. Cloud ML benefits from mature development tools and frameworks but requires expertise in cloud infrastructure. Edge ML demands knowledge of both ML and networking protocols, while Mobile ML developers must understand mobile-specific optimizations and platform constraints. TinyML development, though targeting simpler devices, often requires specialized knowledge of embedded systems and careful optimization to work within severe resource constraints.

Cost structures differ markedly as well. Cloud ML typically involves ongoing operational costs for computation and storage, often running into thousands of dollars monthly for large-scale deployments. Edge ML requires significant upfront investment in edge devices but may reduce ongoing costs. Mobile ML leverages existing consumer devices, minimizing additional hardware costs, while TinyML solutions can be deployed for just a few dollars per device, though development costs may be higher.

These comparisons reveal that each paradigm has distinct advantages and limitations. Cloud ML excels at complex, data-intensive tasks but requires constant connectivity. Edge ML offers a balance of computational power and local processing. Mobile ML provides personalized intelligence on ubiquitous devices. TinyML enables ML in previously inaccessible contexts but requires careful optimization. Understanding these trade-offs is crucial for selecting the appropriate deployment strategy for specific applications and constraints.

## ML Deployment Decision Framework

We have examined the diverse paradigms of machine learning systems—Cloud ML, Edge ML, Mobile ML, and Tiny ML—each with its own characteristics, trade-offs, and use cases. Selecting an optimal deployment strategy requires careful consideration of multiple factors.

To facilitate this decision-making process, we present a structured framework in @fig-mlsys-playbook-flowchart. This framework distills the chapter's key insights into a systematic approach for determining the most suitable deployment paradigm based on specific requirements and constraints.

![A decision flowchart for selecting the most suitable ML deployment paradigm.](images/png/mlsys_playbook.png){#fig-mlsys-playbook-flowchart}

The framework is organized into five fundamental layers of consideration:

- **Privacy**: Determines whether processing can occur in the cloud or must remain local to safeguard sensitive data.
- **Latency**: Evaluates the required decision-making speed, particularly for real-time or near-real-time processing needs.
- **Reliability**: Assesses network stability and its impact on deployment feasibility.
- **Compute Needs**: Identifies whether high-performance infrastructure is required or if lightweight processing suffices.
- **Cost and Energy Efficiency**: Balances resource availability with financial and energy constraints, particularly crucial for low-power or budget-sensitive applications.

As designers progress through these layers, each decision point narrows the viable options, ultimately guiding them toward one of the four deployment paradigms. This systematic approach proves valuable across various scenarios. For instance, privacy-sensitive healthcare applications might prioritize local processing over cloud solutions, while high-performance recommendation engines typically favor cloud infrastructure. Similarly, applications requiring real-time responses often gravitate toward edge or mobile-based deployment.

While not exhaustive, this framework provides a practical roadmap for navigating deployment decisions. By following this structured approach, system designers can evaluate trade-offs and align their deployment choices with technical, financial, and operational priorities, even as they address the unique challenges of each application.

## Conclusion

This chapter has explored the diverse landscape of machine learning systems, highlighting their unique characteristics, benefits, challenges, and applications. Cloud ML leverages immense computational resources, excelling in large-scale data processing and model training but facing limitations such as latency and privacy concerns. Edge ML bridges this gap by enabling localized processing, reducing latency, and enhancing privacy. Mobile ML builds on these strengths, harnessing the ubiquity of smartphones to provide responsive, user-centric applications. At the smallest scale, Tiny ML extends the reach of machine learning to resource-constrained devices, opening new domains of application.

Together, these paradigms reflect an ongoing progression in machine learning, moving from centralized systems in the cloud to increasingly distributed and specialized deployments across edge, mobile, and tiny devices. This evolution marks a shift toward systems that are finely tuned to specific deployment contexts, balancing computational power, energy efficiency, and real-time responsiveness. As these paradigms mature, hybrid approaches are emerging, blending their strengths to unlock new possibilities—from cloud-based training paired with edge inference to federated learning and hierarchical processing.

Despite their variety, ML systems can be distilled into a core set of unifying principles that span resource management, data pipelines, and system architecture. These principles provide a structured framework for understanding and designing ML systems at any scale. By focusing on these shared fundamentals and mastering their design and optimization, we can navigate the complexity of the ML landscape with clarity and confidence. As we continue to advance, these principles will act as a compass, guiding our exploration and innovation within the ever-evolving field of machine learning systems. Regardless of how diverse or complex these systems become, a strong grasp of these foundational concepts will remain essential to unlocking their full potential.

## Resources {#sec-ml-systems-resource}

Here is a curated list of resources to support students and instructors in their learning and teaching journeys. We are continuously working on expanding this collection and will be adding new exercises soon.

::: {.callout-note collapse="false"}

#### Slides

These slides are a valuable tool for instructors to deliver lectures and for students to review the material at their own pace. We encourage students and instructors to leverage these slides to improve their understanding and facilitate effective knowledge transfer.

- [Embedded Systems Overview.](https://docs.google.com/presentation/d/1Lgrn7bddHYxyrOmk0JfSVmEBimRePqI7WSliUKRPK9E/edit?resourcekey=0-c5JvfDeqHIdV9A5RMAMAyw#slide=id.g94db9f9f78_0_8)

- [Embedded Computer Hardware.](https://docs.google.com/presentation/d/1hDCFcOrZ08kZPhY4DA3gVikGUo47HwNyvqNrLW-t-Tg/edit?resourcekey=0-J6ix5AYvZMGbFFOa7ae4Hw#slide=id.g94db9f9f78_0_8)

- [Embedded I/O.](https://docs.google.com/presentation/d/1rnWh9XC6iCKSx_hQd4xq2iIDlpc-GkBQw_GjzlP5mQc/edit#slide=id.g94db9f9f78_0_8)

- [Embedded systems software.](https://docs.google.com/presentation/d/1TApZn9xxPWCRY-D-soJ8YOSsfysnccR5UjOyspzeTuU/edit?resourcekey=0-BRWIyCKPLNQFnIfG0fJJ9A#slide=id.g94db9f9f78_0_8)

- [Embedded ML software.](https://docs.google.com/presentation/d/17wgAfoF24Rcx7uPrbau0c8FyzXIUWbe48qGGBOXXT-g/edit?resourcekey=0-Uv29DvmF7gYzKdOoRtn0vw#slide=id.g94db9f9f78_0_8)

- [Embedded Inference.](https://docs.google.com/presentation/d/1FOUQ9dbe3l_qTa2AnroSbOz0ykuCz5cbTNO77tvFxEs/edit?usp=drive_link)

- [Tiny ML on Microcontrollers.](https://docs.google.com/presentation/d/1jwAZz3UOoJTR8PY6Wa34FxijpoDc9gBM/edit?usp=drive_link&ouid=102419556060649178683&rtpof=true&sd=true)

- Tiny ML as a Service (Tiny MLaaS):

 ---[Tiny MLaaS: Introduction.](https://docs.google.com/presentation/d/1O7bxb36SnexfDI3iE_p0C8JI_VYXAL8cyAx3JKDfeUo/edit?usp=drive_link)

 ---[Tiny MLaaS: Design Overview.](https://docs.google.com/presentation/d/1ZUUHtTbKlzeTwVteQMSztscQmdmMxT1A24pBKSys7g0/edit#slide=id.g94db9f9f78_0_2)
:::

::: {.callout-important collapse="false"}

#### Videos

- *Coming soon.*
:::

::: {.callout-caution collapse="false"}

#### Exercises

To reinforce the concepts covered in this chapter, we have curated a set of exercises that challenge students to apply their knowledge and deepen their understanding.

- *Coming soon.*
:::<|MERGE_RESOLUTION|>--- conflicted
+++ resolved
@@ -438,9 +438,6 @@
 
 ## Hybrid ML
 
-<<<<<<< HEAD
-Systems architects rarely confine themselves to a single approach, instead combining various paradigms to create more nuanced solutions. These "Hybrid ML" approaches leverage the complementary strengths we've analyzed---from cloud's computational power to tiny's efficiency---while mitigating their individual limitations. Architects create new architectural patterns that balance competing demands for performance, privacy, and resource efficiency, opening up possibilities for more sophisticated ML applications that better meet complex real-world requirements.
-=======
 The increasingly complex demands of modern applications often require a blend of machine learning approaches. Hybrid Machine Learning (Hybrid ML) combines the computational power of the cloud, the efficiency of edge and mobile devices, and the compact capabilities of Tiny ML. This approach enables architects to create systems that balance performance, privacy, and resource efficiency, addressing real-world challenges with innovative, distributed solutions.
 
 ::: {.callout-note}
@@ -448,7 +445,6 @@
 
 **Hybrid Machine Learning (Hybrid ML)** refers to the integration of multiple ML paradigms—such as Cloud, Edge, Mobile, and Tiny ML—to form a unified, distributed system. These systems leverage the *complementary strengths* of each paradigm while addressing their *individual limitations*. Hybrid ML supports *scalability, adaptability,* and *privacy-preserving capabilities,* enabling sophisticated ML applications for diverse scenarios. By combining centralized and decentralized computing, Hybrid ML facilitates efficient resource utilization while meeting the demands of complex real-world requirements.
 :::
->>>>>>> 6a6decc4
 
 ### Design Patterns
 
