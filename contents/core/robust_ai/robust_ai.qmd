--- conflicted
+++ resolved
@@ -176,30 +176,18 @@
 \draw[Line,latex-](CA1.top)|-(B1);
 \end{tikzpicture}
 ```
-<<<<<<< HEAD
-**Silent Data Corruption**: Unexpected faults can return incorrect file sizes, leading to data loss during decompression and propagating errors through distributed querying systems despite apparent operational success. This example from Facebook emphasizes the challenge of undetected errors—silent data corruption—and the importance of robust error detection mechanisms in large-scale data processing pipelines. Source: [Facebook](HTTPS://arxiv.org/PDF/2102.11245).
-=======
 **Silent Data Corruption**: Unexpected Faults Can Return Incorrect File Sizes, Leading to Data Loss During Decompression and Propagating Errors Through Distributed Querying Systems Despite Apparent Operational Success. This Example From Facebook Emphasizes the Challenge of Undetected Errors—silent Data Corruption—and the Importance of Robust Error Detection Mechanisms in Large-Scale Data Processing Pipelines. Source: [Facebook](HTTPS://arxiv.org/PDF/2102.11245)..
->>>>>>> 5b5fab61
 :::
 
 This case illustrates how silent data corruption can propagate across multiple layers of the application stack, resulting in data loss and application failures in large-scale distributed systems. Left unaddressed, such errors can degrade ML system performance. For example, corrupted training data or inconsistencies in data pipelines due to SDC may compromise model accuracy and reliability. Similar challenges have been reported by other major companies. As shown in @fig-sdc-jeffdean, [Jeff Dean](https://en.wikipedia.org/wiki/Jeff_Dean), Chief Scientist at Google DeepMind and Google Research, highlighted these issues in AI hypercomputers during a keynote at [MLSys 2024](https://mlsys.org/).
 
-<<<<<<< HEAD
-![**Silent Data Corruption**: Modern AI systems, particularly those employing large-scale data processing like spark, are vulnerable to silent data corruption (SDC) – subtle errors accumulating during data transfer and storage. SDC manifests in a shuffle and merge database, highlighting corrupted data blocks (red) amidst healthy data (blue/gray) and emphasizing the challenge of detecting these errors in distributed systems using the figure. Source: jeff dean at mlsys 2024, keynote (Google).](./images/jpg/sdc-google-jeff-dean.jpeg){#fig-sdc-jeffdean}
-=======
 ![**Silent Data Corruption**: Modern AI Systems, Particularly Those Employing Large-Scale Data Processing Like Spark, Are Vulnerable to Silent Data Corruption (SDC) – Subtle Errors Accumulating During Data Transfer and Storage. SDC Manifests in a Shuffle and Merge Database, Highlighting Corrupted Data Blocks (Red) Amidst Healthy Data (Blue/Gray) and Emphasizing the Challenge of Detecting These Errors in Distributed Systems Using the Figure. Source: Jeff Dean at MLSys 2024, Keynote (Google)..](./images/jpg/sdc-google-jeff-dean.jpeg){#fig-sdc-jeffdean}
->>>>>>> 5b5fab61
 
 ### Edge {#sec-robust-ai-edge-8dde}
 
 In the edge computing domain, self-driving vehicles provide prominent examples of how faults can critically affect ML systems. These vehicles depend on machine learning for perception, decision-making, and control, making them particularly vulnerable to both hardware and software faults.
 
-<<<<<<< HEAD
-![**Autopilot Perception Failure**: This crash provides the critical safety risks of relying on machine learning for perception in autonomous systems, where failures to correctly classify objects can lead to catastrophic outcomes. The incident underscores the need for robust validation, redundancy, and failsafe mechanisms in self-driving vehicle designs to mitigate the impact of imperfect AI models. Source: BBC news.](./images/jpg/tesla_example.jpg){#fig-tesla-example fig-pos='htb'}
-=======
 ![**Autopilot Perception Failure**: This Crash Provides the Critical Safety Risks of Relying on Machine Learning for Perception in Autonomous Systems, Where Failures to Correctly Classify Objects Can Lead to Catastrophic Outcomes. The Incident Underscores the Need for Robust Validation, Redundancy, and Failsafe Mechanisms in Self-Driving Vehicle Designs to Mitigate the Impact of Imperfect AI Models. Source: BBC News.](./images/jpg/tesla_example.jpg){#fig-tesla-example fig-pos='htb'}
->>>>>>> 5b5fab61
 
 In May 2016, a fatal crash occurred when a Tesla Model S operating in Autopilot mode[^fn-autopilot] collided with a white semi-trailer truck. The system, relying on computer vision and ML algorithms, failed to distinguish the trailer against a bright sky, leading to a high-speed impact. The driver, reportedly distracted at the time, did not intervene, as shown in @fig-tesla-example. This incident raised serious concerns about the reliability of AI-based perception systems and emphasized the need for robust failsafe mechanisms in autonomous vehicles. A similar case occurred in March 2018, when an Uber self-driving test vehicle [struck](https://money.cnn.com/2018/03/19/technology/uber-autonomous-car-fatal-crash/index.html?iid=EL) and killed a pedestrian in Tempe, Arizona. The accident was attributed to a flaw in the vehicle’s object recognition software, which failed to classify the pedestrian as an obstacle requiring avoidance.
 
@@ -211,11 +199,7 @@
 
 One example comes from space exploration. In 1999, NASA’s Mars Polar Lander mission experienced [a catastrophic failure](https://spaceref.com/uncategorized/nasa-reveals-probable-cause-of-mars-polar-lander-and-deep-space-2-mission-failures/) due to a software error in its touchdown detection system (@fig-nasa-example). The lander’s software misinterpreted the vibrations from the deployment of its landing legs as a successful touchdown, prematurely shutting off its engines and causing a crash. This incident underscores the importance of rigorous software validation and robust system design, particularly for remote missions where recovery is impossible. As AI becomes more integral to space systems, ensuring robustness and reliability will be essential to mission success.
 
-<<<<<<< HEAD
-![**Touchdown Detection Failure**: Erroneous sensor readings during the mars polar lander mission triggered a premature engine shutdown, demonstrating the critical need for robust failure modes and rigorous validation of embedded systems—particularly those operating in inaccessible environments. This incident underscores how software errors can lead to catastrophic consequences in safety-critical applications and emphasizes the growing importance of reliable AI integration in complex systems. Source: slashgear.](./images/png/nasa_example.png){#fig-nasa-example fig-pos='htb'}
-=======
 ![**Touchdown Detection Failure**: Erroneous Sensor Readings During the Mars Polar Lander Mission Triggered a Premature Engine Shutdown, Demonstrating the Critical Need for Robust Failure Modes and Rigorous Validation of Embedded Systems—particularly Those Operating in Inaccessible Environments. This Incident Underscores How Software Errors Can Lead to Catastrophic Consequences in Safety-Critical Applications and Emphasizes the Growing Importance of Reliable AI Integration in Complex Systems. Source: Slashgear.](./images/png/nasa_example.png){#fig-nasa-example fig-pos='htb'}
->>>>>>> 5b5fab61
 
 Another example occurred in 2015, when a Boeing 787 Dreamliner experienced a complete electrical shutdown mid-flight due to a software bug in its generator control units. The failure stemmed from a scenario in which powering up all four generator control units simultaneously, following 248 days of uninterrupted operation, caused them to enter failsafe mode, disabling all AC electrical power.
 
@@ -313,11 +297,7 @@
 
 Transient faults can be attributed to various external factors. One common cause is cosmic rays—high-energy particles originating from outer space. When these particles strike sensitive areas of the hardware, such as memory cells or transistors, they can induce charge disturbances that alter the stored or transmitted data. This is illustrated in @fig-transient-fault. Another cause of transient faults is [electromagnetic interference (EMI)](https://www.trentonsystems.com/en-us/resource-hub/blog/what-is-electromagnetic-interference) from nearby devices or power fluctuations. EMI can couple with the circuits and cause voltage spikes or glitches that temporarily disrupt the normal operation of the hardware.
 
-<<<<<<< HEAD
-![**Transient Fault Mechanism**: Cosmic rays and electromagnetic interference induce bit flips within hardware by altering electrical charges in memory cells and transistors, potentially corrupting data and causing system errors. Understanding these fault sources is critical for building robust AI systems that can tolerate unpredictable hardware behavior. Source: [NTT](HTTPS://group.ntt/en/newsrelease/2018/11/22/181122a.HTML).](./images/png/transient_fault.png){#fig-transient-fault}
-=======
 ![**Transient Fault Mechanism**: Cosmic Rays and Electromagnetic Interference Induce Bit Flips Within Hardware by Altering Electrical Charges in Memory Cells and Transistors, Potentially Corrupting Data and Causing System Errors. Understanding These Fault Sources Is Critical for Building Robust AI Systems That Can Tolerate Unpredictable Hardware Behavior. Source: [NTT](HTTPS://group.ntt/en/newsrelease/2018/11/22/181122a.HTML).](./images/png/transient_fault.png){#fig-transient-fault}
->>>>>>> 5b5fab61
 
 #### Mechanisms {#sec-robust-ai-mechanisms-3fd9}
 
@@ -334,11 +314,7 @@
 
 As shown in @fig-sdc-training-fault, a real-world example from Google's production fleet highlights how an SDC anomaly caused a significant deviation in the gradient norm—a measure of the magnitude of updates to the model parameters. Such deviations can disrupt the optimization process, leading to slower convergence or failure to reach an optimal solution.
 
-<<<<<<< HEAD
-![**Gradient Norm Deviation**: Transient hardware faults, such as single data corruption (SDC), disrupt optimization by causing abrupt changes in gradient norms during model training, potentially leading to convergence issues or inaccurate models. Real-world data from Google’s production fleet confirms that SDC anomalies manifest as visible spikes in gradient norm over time, indicating a disruption to the expected parameter update process. Source: jeff dean, mlsys 2024 keynote (Google).](./images/jpg/google_sdc_jeff_dean_anomaly.jpg){#fig-sdc-training-fault}
-=======
 ![**Gradient Norm Deviation**: Transient hardware faults, such as single data corruption (SDC), disrupt optimization by causing abrupt changes in gradient norms during model training, potentially leading to convergence issues or inaccurate models. Real-world data from Google’s production fleet confirms that SDC anomalies manifest as visible spikes in gradient norm over time, indicating a disruption to the expected parameter update process. *Source: jeff dean, mlsys 2024 keynote (Google)*](./images/jpg/google_sdc_jeff_dean_anomaly.jpg){#fig-sdc-training-fault}
->>>>>>> 5b5fab61
 
 During the inference phase, transient faults can impact the reliability and trustworthiness of ML predictions. If a transient fault occurs in the memory storing the trained model parameters or during the computation of inference results, it can lead to incorrect or inconsistent predictions. For instance, a bit flip in the activation values of a neural network can alter the final classification or regression output [@mahmoud2020pytorchfi]. In safety-critical applications, such as autonomous vehicles or medical diagnosis, these faults can have severe consequences, resulting in incorrect decisions or actions that may compromise safety or lead to system failures [@li2017understanding; @jha2019ml].
 
@@ -362,11 +338,7 @@
 
 Although the error was small, it could compound across many operations, significantly affecting results in precision-critical applications such as scientific simulations, financial calculations, and computer-aided design. The bug ultimately led to incorrect outcomes in these domains and underscored the severe consequences permanent faults can have.
 
-<<<<<<< HEAD
-![**FDIV Error Regions**: The triangular areas indicate where the pentium processor’s faulty division unit produced incorrect results when calculating 4195835/3145727; ideally, all values should round to 1.3338, but the bug caused a slight inaccuracy in the fifth digit. Source: byte magazine.](./images/png/permanent_fault.png){#fig-permanent-fault width=70%}
-=======
 ![**FDIV Error Regions**: The triangular areas indicate where the pentium processor’s faulty division unit produced incorrect results when calculating 4195835/3145727; ideally, all values should round to 1.3338, but the bug caused a slight inaccuracy in the fifth digit. *Source: byte magazine*](./images/png/permanent_fault.png){#fig-permanent-fault width=70%}
->>>>>>> 5b5fab61
 
 The FDIV bug serves as a cautionary tale for ML systems. In such systems, permanent faults in hardware components can result in incorrect computations, impacting model accuracy and reliability. For example, if an ML system relies on a processor with a faulty floating-point unit, similar to the FDIV bug, it could introduce persistent errors during training or inference. These errors may propagate through the model, leading to inaccurate predictions or skewed learning outcomes.
 
@@ -455,11 +427,7 @@
 \draw[DLine,distance=80](IIZD1)to[out=50,in=90](IIZD3);
 \end{tikzpicture}
 ```
-<<<<<<< HEAD
-**Stuck-at Fault Model**: Digital circuits can experience permanent faults where a signal line becomes fixed at a logical 0 or 1, regardless of input; this figure represents a simplified depiction of a stuck-at-0 fault, where a signal is persistently low, potentially leading to incorrect computations or system failures. Source: [accendo reliability](HTTPS://accendoreliability.com/digital-circuits-stuck-fault-model/).
-=======
 **Stuck-at Fault Model**: Digital circuits can experience permanent faults where a signal line becomes fixed at a logical 0 or 1, regardless of input; this figure represents a simplified depiction of a stuck-at-0 fault, where a signal is persistently low, potentially leading to incorrect computations or system failures. *Source: [accendo reliability](HTTPS://accendoreliability.com/digital-circuits-stuck-fault-model/)*
->>>>>>> 5b5fab61
 :::
 
 Other mechanisms include device failures, in which hardware components such as transistors or memory cells cease functioning entirely due to manufacturing defects or degradation over time. Bridging faults, which occur when two or more signal lines are unintentionally connected, can introduce short circuits or incorrect logic behaviors that are difficult to isolate.
@@ -491,11 +459,7 @@
 
 Intermittent faults are hardware faults that occur sporadically and unpredictably in a system. An example is illustrated in @fig-intermittent-fault, where cracks in the material can introduce increased resistance in circuitry. These faults are particularly challenging to detect and diagnose because they appear and disappear intermittently, making it difficult to reproduce and isolate the root cause. Depending on their frequency and location, intermittent faults can lead to system instability, data corruption, and performance degradation.
 
-<<<<<<< HEAD
-![**Intermittent Fault Mechanism**: Increased resistance from cracks between copper bumps and package solder represents a common source of intermittent faults, disrupting signal transmission and potentially causing unpredictable system behavior. Microscopic material defects like these highlight the vulnerability of hardware to latent failures that are difficult to detect during testing but can manifest during operation. Source: [constantinescu](HTTPS://ieeexplore.ieee.org/document/4925824).](./images/png/intermittent_fault.png){#fig-intermittent-fault width=75%}
-=======
 ![**Intermittent Fault Mechanism**: Increased resistance from cracks between copper bumps and package solder represents a common source of intermittent faults, disrupting signal transmission and potentially causing unpredictable system behavior. Microscopic material defects like these highlight the vulnerability of hardware to latent failures that are difficult to detect during testing but can manifest during operation. *Source: [constantinescu](HTTPS://ieeexplore.ieee.org/document/4925824)*](./images/png/intermittent_fault.png){#fig-intermittent-fault width=75%}
->>>>>>> 5b5fab61
 
 #### Characteristics {#sec-robust-ai-characteristics-6317}
 
@@ -509,11 +473,7 @@
 
 Manufacturing defects and process variations can also introduce marginal components that behave reliably under most circumstances but fail intermittently under stress or extreme conditions. For example, @fig-intermittent-fault-dram shows a residue-induced intermittent fault in a DRAM chip that leads to sporadic failures.
 
-<<<<<<< HEAD
-![**DRAM Residue Fault**: Intermittent failures in DRAM chips commonly arise from microscopic residue accumulation, creating unreliable electrical connections. Physical defects can induce sporadic errors, highlighting the need for fault-tolerant system design and hardware testing via this figure. Source: [hynix semiconductor](HTTPS://ieeexplore.ieee.org/document/4925824).](./images/png/intermittent_fault_dram.png){#fig-intermittent-fault-dram width=70%}
-=======
 ![**DRAM Residue Fault**: Intermittent failures in DRAM chips commonly arise from microscopic residue accumulation, creating unreliable electrical connections. Physical defects can induce sporadic errors, highlighting the need for fault-tolerant system design and hardware testing via this figure. *Source: [hynix semiconductor](HTTPS://ieeexplore.ieee.org/document/4925824)*](./images/png/intermittent_fault_dram.png){#fig-intermittent-fault-dram width=70%}
->>>>>>> 5b5fab61
 
 Environmental factors such as thermal cycling, humidity, mechanical vibrations, or electrostatic discharge can exacerbate these weaknesses and trigger faults that would not otherwise appear. Loose or degrading physical connections, including those found in connectors or printed circuit boards, are also common sources of intermittent failures, particularly in systems exposed to movement or temperature variation.
 
@@ -655,11 +615,7 @@
 %
 \end{tikzpicture}}
 ```
-<<<<<<< HEAD
-**Parity Bit Error Detection**: This figure provides a simple error detection scheme where an extra bit (the parity bit) ensures the total number of 1s in a data sequence is either even or odd. The second sequence includes a flipped bit, triggering the parity check and indicating a data corruption event during transmission or storage. Source: computer hope.
-=======
 **Parity Bit Error Detection**: This figure provides a simple error detection scheme where an extra bit (the parity bit) ensures the total number of 1s in a data sequence is either even or odd. The second sequence includes a flipped bit, triggering the parity check and indicating a data corruption event during transmission or storage. *Source: computer hope*
->>>>>>> 5b5fab61
 :::
 
 ###### Error Detection Codes {#sec-robust-ai-error-detection-codes-6273}
@@ -682,11 +638,7 @@
 
 Tesla's self-driving computers, on the other hand, employ a DMR architecture to ensure the safety and reliability of critical functions such as perception, decision-making, and vehicle control, as shown in @fig-tesla-dmr. In Tesla's implementation, two identical hardware units, often called "redundant computers" or "redundant control units," perform the same computations in parallel. Each unit independently processes sensor data, executes algorithms, and generates control commands for the vehicle's actuators, such as steering, acceleration, and braking [@bannon2019computer].
 
-<<<<<<< HEAD
-![**Dual Modular Redundancy**: Tesla’s full self-driving computer employs a DMR architecture, replicating critical computations across two independent system-on-chips (socs) to mitigate hardware faults and ensure continuous operation. This redundancy enables the system to mask errors—if one soc fails, the other continues functioning, maintaining safety-critical functions like perception and control. Source: [Tesla](HTTPS://old.hotchips.org/hc31/HC31_2.3_tesla_hotchips_ppt_final_0817.PDF).](./images/png/tesla_dmr.png){#fig-tesla-dmr}
-=======
 ![**Dual Modular Redundancy**: Tesla’s full self-driving computer employs a DMR architecture, replicating critical computations across two independent system-on-chips (socs) to mitigate hardware faults and ensure continuous operation. This redundancy enables the system to mask errors—if one soc fails, the other continues functioning, maintaining safety-critical functions like perception and control. *Source: [Tesla](HTTPS://old.hotchips.org/hc31/HC31_2.3_tesla_hotchips_ppt_final_0817.PDF)*](./images/png/tesla_dmr.png){#fig-tesla-dmr}
->>>>>>> 5b5fab61
 
 The outputs of these two redundant units are continuously compared to detect any discrepancies or faults. If the outputs match, the system assumes that both units function correctly, and the control commands are sent to the vehicle's actuators. However, if there is a mismatch between the outputs, the system identifies a potential fault in one of the units and takes appropriate action to ensure safe operation.
 
@@ -825,22 +777,14 @@
 \end{scope}
 \end{tikzpicture}
 ```
-<<<<<<< HEAD
-**Hot Spare Redundancy**: Google’s data centers utilize hot spare cores to maintain uninterrupted ML training despite hardware failures, seamlessly transitioning workloads from defective machines to backup resources. This approach contrasts with parallel redundancy techniques like DMR/TMR by providing a reactive fault tolerance mechanism that minimizes downtime and preserves data integrity during ML training. Source: jeff dean, mlsys 2024 keynote (Google).
-=======
 **Hot Spare Redundancy**: Google’s data centers utilize hot spare cores to maintain uninterrupted ML training despite hardware failures, seamlessly transitioning workloads from defective machines to backup resources. This approach contrasts with parallel redundancy techniques like DMR/TMR by providing a reactive fault tolerance mechanism that minimizes downtime and preserves data integrity during ML training. *Source: jeff dean, mlsys 2024 keynote (Google)*
->>>>>>> 5b5fab61
 :::
 
 ###### Watchdog timers {#sec-robust-ai-watchdog-timers-4d52}
 
 Watchdog timers are hardware components that monitor the execution of critical tasks or processes [@pont2002using]. They are commonly used to detect and recover from software or hardware faults that cause a system to become unresponsive or stuck in an infinite loop. In an embedded system, a watchdog timer can be configured to monitor the execution of the main control loop, as illustrated in @fig-watchdog. The software periodically resets the watchdog timer to indicate that it functions correctly. Suppose the software fails to reset the timer within a specified time limit (timeout period). In that case, the watchdog timer assumes that the system has encountered a fault and triggers a predefined recovery action, such as resetting the system or switching to a backup component. Watchdog timers are widely used in automotive electronics, industrial control systems, and other safety-critical applications to ensure the timely detection and recovery from faults.
 
-<<<<<<< HEAD
-![**Watchdog Timer Operation**: Embedded systems utilize watchdog timers to detect and recover from software or hardware faults by periodically resetting a timeout counter; failure to reset within the allotted time triggers a system reset or recovery action, ensuring continued operation. Source: [ablic](HTTPS://www.ablic.com/en/semicon/products/automotive/automotive-watchdog-timer/intro/).](./images/png/watchdog.png){#fig-watchdog}
-=======
 ![**Watchdog Timer Operation**: Embedded systems utilize watchdog timers to detect and recover from software or hardware faults by periodically resetting a timeout counter; failure to reset within the allotted time triggers a system reset or recovery action, ensuring continued operation. *Source: [ablic](HTTPS://www.ablic.com/en/semicon/products/automotive/automotive-watchdog-timer/intro/)*](./images/png/watchdog.png){#fig-watchdog}
->>>>>>> 5b5fab61
 
 ##### Software-Level Detection {#sec-robust-ai-softwarelevel-detection-4052}
 
@@ -928,11 +872,7 @@
 \end{scope}
 \end{tikzpicture}}
 ```
-<<<<<<< HEAD
-**Anomaly Detection With SVM**: Support vector machines identify deviations from normal system behavior by mapping log data into a high-dimensional space and defining boundaries around expected values, enabling the detection of potential faults. Unsupervised anomaly detection techniques, like the one shown, are particularly valuable when labeled fault data is scarce, allowing systems to learn patterns from unlabeled operational data. Source: [Google](HTTPS://www.Google.com/url?sa=i&url=HTTP%3A%2F%2fresearch.Google%2fblog%2funsupervised-and-semi-supervised-
-=======
 **Anomaly Detection With SVM**: Support vector machines identify deviations from normal system behavior by mapping log data into a high-dimensional space and defining boundaries around expected values, enabling the detection of potential faults. Unsupervised anomaly detection techniques, like the one shown, are particularly valuable when labeled fault data is scarce, allowing systems to learn patterns from unlabeled operational data. *Source: [Google](HTTPS://www.Google.com/url?sa=i&url=HTTP%3A%2F%2fresearch.Google%2fblog%2funsupervised-and-semi-supervised-
->>>>>>> 5b5fab61
 :::
 
 ###### Consistency checks and data validation {#sec-robust-ai-consistency-checks-data-validation-63f2}
@@ -993,11 +933,7 @@
 \end{scope}
 \end{tikzpicture}}
 ```
-<<<<<<< HEAD
-**Heartbeat and Timeout**: Distributed systems employ periodic heartbeat messages to detect node failures; a lack of response within a defined timeout indicates a fault, triggering corrective actions like workload redistribution or failover. This mechanism, analogous to watchdog timers, ensures system robustness and continuous operation despite component failures. Source: [geeksforgeeks](HTTPS://www.geeksforgeeks.org/what-are-heartbeat-messages/).
-=======
 **Heartbeat and Timeout**: Distributed Systems Employ Periodic Heartbeat Messages to Detect Node Failures; A Lack of Response Within a Defined Timeout Indicates a Fault, Triggering Corrective Actions Like Workload Redistribution or Failover. This Mechanism, Analogous to Watchdog Timers, Ensures System Robustness and Continuous Operation Despite Component Failures. Source: [geeksforgeeks](HTTPS://www.geeksforgeeks.org/what-are-heartbeat-messages/).
->>>>>>> 5b5fab61
 :::
 
 <!-- @fig-Reed-Solomon Heartbeat messages in distributed systems. Source: [GeeksforGeeks]%(https://www.geeksforgeeks.org/what-are-heartbeat-messages/) -->
@@ -1028,11 +964,7 @@
                           xshift=0mm]P.south east);
 \end{tikzpicture}}
 ```
-<<<<<<< HEAD
-**Heartbeat Monitoring**: Redundant node connections and periodic heartbeat messages detect and isolate failing components in distributed systems, ensuring continued operation despite hardware faults. These mechanisms enable fault tolerance by allowing nodes to identify unresponsive peers and reroute communication accordingly. Source: [geeksforgeeks](HTTPS://www.geeksforgeeks.org/what-is-reed-solomon-code/).
-=======
 **Heartbeat Monitoring**: Redundant Node Connections and Periodic Heartbeat Messages Detect and Isolate Failing Components in Distributed Systems, Ensuring Continued Operation Despite Hardware Faults. These Mechanisms Enable Fault Tolerance by Allowing Nodes to Identify Unresponsive Peers and Reroute Communication Accordingly. Source: [geeksforgeeks](HTTPS://www.geeksforgeeks.org/what-is-reed-solomon-code/).
->>>>>>> 5b5fab61
 :::
 
 ### Summary {#sec-robust-ai-summary-18f0}
@@ -1078,11 +1010,7 @@
 
 We first introduced adversarial attacks when discussing how slight changes to input data can trick a model into making incorrect predictions. These attacks often involve adding small, carefully designed perturbations to input data, which can cause the model to misclassify it, as shown in @fig-adversarial-attack-noise-example. In this section, we will look at the different types of adversarial attacks and their impact on machine learning models. Understanding these attacks highlights why it is important to build models that are robust and able to handle these kinds of challenges.
 
-<<<<<<< HEAD
-![**Adversarial Perturbation**: Subtle, intentionally crafted noise can cause neural networks to misclassify images with high confidence, exposing a vulnerability in model robustness. These perturbations, imperceptible to humans, alter the input in a way that maximizes prediction error, highlighting the need for defenses against adversarial attacks. Source: sutanto (2019).](./images/png/adversarial_attack_detection.png){#fig-adversarial-attack-noise-example}
-=======
 ![**Adversarial Perturbation**: Subtle, Intentionally Crafted Noise Can Cause Neural Networks to Misclassify Images With High Confidence, Exposing a Vulnerability in Model Robustness. These Perturbations, Imperceptible to Humans, Alter the Input in a Way That Maximizes Prediction Error, Highlighting the Need for Defenses Against Adversarial Attacks. Source: Sutanto (2019).](./images/png/adversarial_attack_detection.png){#fig-adversarial-attack-noise-example}
->>>>>>> 5b5fab61
 
 #### Mechanisms {#sec-robust-ai-mechanisms-77b4}
 
@@ -1104,11 +1032,7 @@
 
 This method allows for fast and efficient generation of adversarial examples by taking a single step in the direction that increases the loss most rapidly, as shown in @fig-gradient-attack.
 
-<<<<<<< HEAD
-![**Adversarial Perturbations**: Gradient-based attacks generate subtle, intentionally crafted input noise – with magnitude controlled by $\epsilon$ – that maximizes the loss function $j(\theta, x, y)$ and causes misclassification by the model. These perturbations, imperceptible to humans, exploit model vulnerabilities by moving the input $x$ across the decision boundary. Source: [ivezic](HTTPS://defence.AI/AI-security/gradient-based-attacks/).](./images/png/gradient_attack.png){#fig-gradient-attack}
-=======
 ![**Adversarial Perturbations**: Gradient-based attacks generate subtle, intentionally crafted input noise – with magnitude controlled by $\epsilon$ – that maximizes the loss function $j(\theta, x, y)$ and causes misclassification by the model. These perturbations, imperceptible to humans, exploit model vulnerabilities by moving the input $x$ across the decision boundary. *Source: [ivezic](HTTPS://defence.AI/AI-security/gradient-based-attacks/)*](./images/png/gradient_attack.png){#fig-gradient-attack}
->>>>>>> 5b5fab61
 
 Another variant, the Projected Gradient Descent (PGD) attack, extends FGSM by iteratively applying the gradient update step, allowing for more refined and powerful adversarial examples. PGD projects each perturbation step back into a constrained norm ball around the original input, ensuring that the adversarial example remains within a specified distortion limit. This makes PGD a stronger white-box attack and a benchmark for evaluating model robustness.
 
@@ -1177,21 +1101,13 @@
 
 Adversarial attacks on machine learning systems have emerged as a significant concern in recent years, highlighting the potential vulnerabilities and risks associated with the widespread adoption of ML technologies. These attacks involve carefully crafted perturbations to input data that can deceive or mislead ML models, leading to incorrect predictions or misclassifications, as shown in @fig-adversarial-googlenet. The impact of adversarial attacks on ML systems is far-reaching and can have serious consequences in various domains.
 
-<<<<<<< HEAD
-![**Adversarial Perturbations**: Subtle, intentionally crafted noise added to an image can cause a trained deep neural network (googlenet) to misclassify it, even though the perturbed image remains visually indistinguishable to humans. This vulnerability underscores the lack of robustness in many machine learning models and motivates research into adversarial training and defense mechanisms. Source: goodfellow et al., 2014.](./images/png/adversarial_googlenet.png){#fig-adversarial-googlenet}
-=======
 ![**Adversarial Perturbations**: Subtle, intentionally crafted noise added to an image can cause a trained deep neural network (googlenet) to misclassify it, even though the perturbed image remains visually indistinguishable to humans. This vulnerability underscores the lack of robustness in many machine learning models and motivates research into adversarial training and defense mechanisms. *Source: goodfellow et al., 2014.*](./images/png/adversarial_googlenet.png){#fig-adversarial-googlenet}
->>>>>>> 5b5fab61
 
 One striking example of the impact of adversarial attacks was demonstrated by researchers in 2017. They experimented with small black and white stickers on stop signs [@eykholt2018robust]. To the human eye, these stickers did not obscure the sign or prevent its interpretability. However, when images of the sticker-modified stop signs were fed into standard traffic sign classification ML models, a shocking result emerged. The models misclassified the stop signs as speed limit signs over 85% of the time.
 
 This demonstration shed light on the alarming potential of simple adversarial stickers to trick ML systems into misreading critical road signs. The implications of such attacks in the real world are significant, particularly in the context of autonomous vehicles. If deployed on actual roads, these adversarial stickers could cause self-driving cars to misinterpret stop signs as speed limits, leading to dangerous situations, as shown in @fig-graffiti. Researchers warned that this could result in rolling stops or unintended acceleration into intersections, endangering public safety.
 
-<<<<<<< HEAD
-![**Adversarial Perturbation**: Subtle, physically realizable modifications to input data can cause machine learning models to make incorrect predictions, even when imperceptible to humans. This example shows how small stickers on a stop sign caused a traffic sign classifier to misidentify it as a 45 mph speed limit sign with over 85% accuracy, highlighting the vulnerability of ML systems to adversarial attacks. Source: [eykholt](HTTPS://arxiv.org/abs/1707.08945).](./images/png/graffiti.png){#fig-graffiti}
-=======
 ![**Adversarial Perturbation**: Subtle, physically realizable modifications to input data can cause machine learning models to make incorrect predictions, even when imperceptible to humans. This example shows how small stickers on a stop sign caused a traffic sign classifier to misidentify it as a 45 mph speed limit sign with over 85% accuracy, highlighting the vulnerability of ML systems to adversarial attacks. *Source: [eykholt](HTTPS://arxiv.org/abs/1707.08945)*](./images/png/graffiti.png){#fig-graffiti}
->>>>>>> 5b5fab61
 
 The case study of the adversarial stickers on stop signs provides a concrete illustration of how adversarial examples exploit how ML models recognize patterns. By subtly manipulating the input data in ways that are invisible to humans, attackers can induce incorrect predictions and create serious risks, especially in safety-critical applications like autonomous vehicles. The attack's simplicity highlights the vulnerability of ML models to even minor changes in the input, emphasizing the need for robust defenses against such threats.
 
@@ -1956,11 +1872,7 @@
 \node[right=0.1 of MAT1]{Retrain};
 \end{tikzpicture}
 ```
-<<<<<<< HEAD
-**Data Poisoning Attack**: Adversaries inject malicious data into the training set to manipulate model behavior, potentially causing misclassification or performance degradation during deployment. This attack emphasizes the vulnerability of machine learning systems to compromised data integrity and the need for robust data validation techniques. Source: [li](HTTPS://www.mdpi.com/2227-7390/12/2/247).
-=======
 **Data Poisoning Attack**: Adversaries inject malicious data into the training set to manipulate model behavior, potentially causing misclassification or performance degradation during deployment. This attack emphasizes the vulnerability of machine learning systems to compromised data integrity and the need for robust data validation techniques. *Source: [li](HTTPS://www.mdpi.com/2227-7390/12/2/247)*
->>>>>>> 5b5fab61
 :::
 
 ##### Anomaly Detection Techniques {#sec-robust-ai-anomaly-detection-techniques-3336}
@@ -2123,11 +2035,7 @@
 node[below=9pt]{Decoder}(D2);
 \end{tikzpicture}
 ```
-<<<<<<< HEAD
-**Autoencoder Architecture**: Autoencoders learn compressed data representations by minimizing reconstruction error, enabling anomaly detection by identifying inputs with high reconstruction loss. During training on normal data, the network learns efficient encoding and decoding, making it sensitive to deviations indicative of potential poisoning attacks. Source: [dertat](HTTPS://medium.com/towards-data-science/applied-deep-learning-part-3-autoencoders-1c083af4d798).
-=======
 **Autoencoder Architecture**: Autoencoders learn compressed data representations by minimizing reconstruction error, enabling anomaly detection by identifying inputs with high reconstruction loss. During training on normal data, the network learns efficient encoding and decoding, making it sensitive to deviations indicative of potential poisoning attacks. *Source: [dertat](HTTPS://medium.com/towards-data-science/applied-deep-learning-part-3-autoencoders-1c083af4d798)*
->>>>>>> 5b5fab61
 :::
 
 ##### Sanitization and Preprocessing {#sec-robust-ai-sanitization-preprocessing-8712}
@@ -2238,11 +2146,7 @@
 }
 \end{tikzpicture}
 ```
-<<<<<<< HEAD
-**Knowledge Transfer**: Pre-training on large datasets enables models to learn generalizable features, which can then be fine-tuned for specific target tasks with limited labeled data. This approach mitigates data scarcity and accelerates learning in new domains by leveraging previously acquired knowledge. Source: [bhavsar](HTTPS://medium.com/modern-nlp/transfer-learning-in-nlp-f5035cc3f62f).
-=======
 **Knowledge Transfer**: Pre-training on large datasets enables models to learn generalizable features, which can then be fine-tuned for specific target tasks with limited labeled data. This approach mitigates data scarcity and accelerates learning in new domains by leveraging previously acquired knowledge. *Source: [bhavsar](HTTPS://medium.com/modern-nlp/transfer-learning-in-nlp-f5035cc3f62f)*
->>>>>>> 5b5fab61
 :::
 
 Continual learning, also known as lifelong learning, enables ML models to learn continuously from new data distributions while retaining knowledge from previous distributions. Techniques such as elastic weight consolidation (EWC) [@kirkpatrick2017overcoming] or gradient episodic memory (GEM) [@lopez2017gradient] allow models to adapt to evolving data distributions over time. These techniques aim to balance the plasticity of the model (ability to learn from new data) with the stability of the model (retaining previously learned knowledge). By incrementally updating the model with new data and mitigating catastrophic forgetting, continual learning helps models stay robust to distribution shifts.
@@ -2343,11 +2247,7 @@
 
 The first line of defense involves systematic testing. Unit testing verifies that individual components behave as expected under normal and edge-case conditions. Integration testing ensures that modules interact correctly across boundaries, while regression testing detects errors introduced by code changes. Continuous testing is essential in fast-moving ML environments, where pipelines evolve rapidly and small modifications may have system-wide consequences. As shown in @fig-regression-testing, automated regression tests help preserve functional correctness over time.
 
-<<<<<<< HEAD
-![**Regression Test Automation**: Automated regression tests verify that new code changes do not introduce unintended errors into existing functionality, preserving system reliability throughout the development lifecycle. Continuous execution of these tests is crucial in rapidly evolving machine learning systems where even small modifications can have widespread consequences. Source: [UTOR](HTTPS://u-tor.com/topic/regression-vs-integration).](./images/png/regression_testing.png){#fig-regression-testing width=75%}
-=======
 ![**Regression Test Automation**: Automated regression tests verify that new code changes do not introduce unintended errors into existing functionality, preserving system reliability throughout the development lifecycle. Continuous execution of these tests is crucial in rapidly evolving machine learning systems where even small modifications can have widespread consequences. *Source: [UTOR](HTTPS://u-tor.com/topic/regression-vs-integration)*](./images/png/regression_testing.png){#fig-regression-testing width=75%}
->>>>>>> 5b5fab61
 
 Static code analysis tools complement dynamic tests by identifying potential issues at compile time. These tools catch common errors such as variable misuse, unsafe operations, or violation of language-specific best practices. Combined with code reviews and consistent style enforcement, static analysis reduces the incidence of avoidable programming faults.
 
@@ -2361,11 +2261,7 @@
 
 Finally, automated pipelines built around continuous integration and continuous deployment (CI/CD) provide an infrastructure for enforcing fault-aware development. Testing, validation, and monitoring can be embedded directly into the CI/CD flow. As shown in @fig-CI-CD-procedure, such pipelines reduce the risk of unnoticed regressions and ensure only tested code reaches deployment environments.
 
-<<<<<<< HEAD
-![**CI/CD Pipeline**: Automated CI/CD pipelines enforce fault-aware development by integrating testing and validation directly into the software delivery process, reducing the risk of regressions and ensuring only tested code reaches production. Containerization technologies, such as Docker and Kubernetes, further enhance reliability by providing reproducible runtime environments across these pipeline stages. Source: [geeksforgeeks](HTTPS://www.geeksforgeeks.org/ci-cd-continuous-integration-and-continuous-delivery/).](./images/png/CI_CD_procedure.png){#fig-CI-CD-procedure}
-=======
 ![**CI/CD Pipeline**: Automated CI/CD pipelines enforce fault-aware development by integrating testing and validation directly into the software delivery process, reducing the risk of regressions and ensuring only tested code reaches production. Containerization technologies, such as Docker and Kubernetes, further enhance reliability by providing reproducible runtime environments across these pipeline stages. *Source: [geeksforgeeks](HTTPS://www.geeksforgeeks.org/ci-cd-continuous-integration-and-continuous-delivery/)*](./images/png/CI_CD_procedure.png){#fig-CI-CD-procedure}
->>>>>>> 5b5fab61
 
 Together, these practices form a holistic approach to software fault management in ML systems. When adopted comprehensively, they reduce the likelihood of system failures, improve long-term maintainability, and foster trust in model performance and reproducibility.
 
@@ -2486,11 +2382,7 @@
 
 **Radiation or Beam Testing.** Radiation or beam testing [@velazco2010combining] exposes hardware running ML models to high-energy particles like protons or neutrons. As shown in @fig-beam-testing, specialized test facilities enable controlled radiation exposure to induce bitflips and other hardware-level faults. This approach is widely regarded as one of the most accurate methods for measuring error rates from particle strikes during application execution. Beam testing provides highly realistic fault scenarios that mirror conditions in radiation-rich environments, making it particularly valuable for validating systems destined for space missions or particle physics experiments. However, while beam testing offers exceptional realism, it lacks the precise targeting capabilities of FPGA-based injection - particle beams cannot be aimed at specific hardware bits or components with high precision. Despite this limitation and its significant operational complexity and cost, beam testing remains a trusted industry practice for rigorously evaluating hardware reliability under real-world radiation effects.
 
-<<<<<<< HEAD
-![**Radiation Testing Setup**: Beam testing facilities induce hardware faults by exposing semiconductor components to high-energy particles, simulating realistic radiation environments encountered in space or particle physics experiments. This controlled fault injection method provides valuable data for assessing hardware reliability and error rates under extreme conditions, though it lacks the precise targeting capabilities of FPGA-based fault injection. Source: JD instruments [HTTPS://jdinstruments.net/tester-capabilities-radiation-test/].](./images/png/image14.png){#fig-beam-testing}
-=======
 ![**Radiation Testing Setup**: Beam testing facilities induce hardware faults by exposing semiconductor components to high-energy particles, simulating realistic radiation environments encountered in space or particle physics experiments. This controlled fault injection method provides valuable data for assessing hardware reliability and error rates under extreme conditions, though it lacks the precise targeting capabilities of FPGA-based fault injection. *Source: JD instruments [HTTPS://jdinstruments.net/tester-capabilities-radiation-test/]*](./images/png/image14.png){#fig-beam-testing}
->>>>>>> 5b5fab61
 
 #### Limitations {#sec-robust-ai-limitations-853f}
 
