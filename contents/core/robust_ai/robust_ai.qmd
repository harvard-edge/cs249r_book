---
bibliography: robust_ai.bib
quiz: robust_ai_quizzes.json
---

# Robust AI

![_DALL·E 3 Prompt: Create an image featuring an advanced AI system symbolized by an intricate, glowing neural network, deeply nested within a series of progressively larger and more fortified shields. Each shield layer represents a layer of defense, showcasing the system's robustness against external threats and internal errors. The neural network, at the heart of this fortress of shields, radiates with connections that signify the AI's capacity for learning and adaptation. This visual metaphor emphasizes not only the technological sophistication of the AI but also its resilience and security, set against the backdrop of a state-of-the-art, secure server room filled with the latest in technological advancements. The image aims to convey the concept of ultimate protection and resilience in the field of artificial intelligence._](./images/png/cover_robust_ai.png)

## Purpose {.unnumbered}

_How do we develop fault-tolerant and resilient machine learning systems for real-world deployment?_

The integration of machine learning systems into real-world applications demands fault-tolerant execution. However, these systems are inherently vulnerable to a spectrum of challenges that can degrade their capabilities. From subtle hardware anomalies to sophisticated adversarial attacks and the unpredictable nature of real-world data, the potential for failure is ever-present. This reality underscores the need to fundamentally rethink how AI systems are designed and deployed, placing robustness and trustworthiness at the forefront. Building resilient machine learning systems is not merely a technical objective; it is a foundational requirement for ensuring their safe and effective operation in dynamic and uncertain environments.

::: {.callout-tip title="Learning Objectives"}

* Identify common hardware faults impacting AI performance.
* Explain how hardware faults (transient and permanent) affect AI systems.
* Define adversarial attacks and their impact on ML models.
* Recognize the vulnerabilities of ML models to data poisoning.
* Explain the challenges posed by distribution shifts in ML models.
* Describe the role of software fault detection and mitigation in AI systems.
* Understand the importance of a holistic software development approach for robust AI.

:::

## Overview {#sec-robust-ai-overview-6451}

As ML systems become increasingly integrated into various domains, ranging from cloud-based services to edge devices and embedded systems, the impact of hardware and software faults on their performance and reliability grows more pronounced. Looking ahead, as these systems become more complex and are deployed in safety-critical applications, the need for robust and fault-tolerant designs becomes paramount.

ML systems are expected to play critical roles in autonomous vehicles, smart cities, healthcare, and industrial automation. In these domains, the consequences of systemic failures, including hardware and software faults, and malicious inputs such as adversarial attacks and data poisoning, and environmental shifts, can be severe, potentially resulting in loss of life, economic disruption, or environmental harm.

To address these risks, researchers and engineers must develop advanced techniques for fault detection, isolation, and recovery, ensuring the reliable operation of future ML systems.

::: {.callout-note title="Definition of Robust AI"}

**Robust Artificial Intelligence (Robust AI)** refers to the ability of AI systems to maintain *performance and reliability* in the presence of *internal and external system errors, and malicious inputs and changes to the data or environment*. Robust AI systems are designed to be *fault-tolerant* and *error-resilient*, capable of functioning effectively despite *variations and errors within the operational environment*. Achieving Robust AI involves strategies for *fault detection, mitigation, and recovery*, as well as prioritizing *resilience throughout the AI development lifecycle*.
:::

We focus specifically on categories of faults and errors that can impact the robustness of ML systems: errors arising from the underlying system, malicious manipulation, and environmental changes.

Systemic hardware failures present significant challenges across computing systems. Whether transient, permanent, or intermittent, these faults can corrupt computations and degrade system performance. The impact ranges from temporary glitches to complete component failures, requiring robust detection and mitigation strategies to maintain reliable operation.

Malicious manipulation of ML models remains a critical concern as ML systems face various threats to their integrity. Adversarial attacks, data poisoning attempts, and distribution shifts can cause models to misclassify inputs, exhibit distorted behavior patterns, or produce unreliable outputs. These vulnerabilities underscore the importance of developing resilient architectures and defensive mechanisms to protect model performance.

Environmental changes introduce another dimension of potential faults that must be carefully managed. Bugs, design flaws, and implementation errors within algorithms, libraries, and frameworks can propagate through the system, creating systemic vulnerabilities. Rigorous testing, monitoring, and quality control processes help identify and address these software-related issues before they impact production systems.

The specific approaches to achieving robustness vary significantly based on deployment context and system constraints. Large-scale cloud computing environments and data centers typically emphasize fault tolerance through redundancy, distributed processing architectures, and sophisticated error detection mechanisms. In contrast, edge devices and embedded systems must address robustness challenges within strict computational, memory, and energy limitations. This necessitates careful optimization and targeted hardening strategies appropriate for resource-constrained environments.

Regardless of deployment context, the essential characteristics of a robust ML system include fault tolerance, error resilience, and sustained performance. By understanding and addressing these multifaceted challenges, it is possible to develop reliable ML systems capable of operating effectively in real-world environments.

This chapter not only explores the tools, frameworks, and techniques used to detect and mitigate faults, attacks, and distribution shifts, but also emphasizes the importance of prioritizing resilience throughout the AI development lifecycle—from data collection and model training to deployment and monitoring. Proactively addressing robustness challenges is key to unlocking the full potential of ML technologies while ensuring their safe, dependable, and responsible deployment.

## Real-World Applications {#sec-robust-ai-realworld-applications-d887}

Understanding the importance of robustness in machine learning systems requires examining how faults manifest in practice. Real-world case studies illustrate the consequences of hardware and software faults across cloud, edge, and embedded environments. These examples highlight the critical need for fault-tolerant design, rigorous testing, and robust system architectures to ensure reliable operation in diverse deployment scenarios.

### Cloud {#sec-robust-ai-cloud-9eaf}

In February 2017, Amazon Web Services (AWS) experienced [a significant outage](https://aws.amazon.com/message/41926/) due to human error during routine maintenance. An engineer inadvertently entered an incorrect command, resulting in the shutdown of multiple servers. This outage disrupted many AWS services, including Amazon’s AI-powered assistant, Alexa. As a consequence, Alexa-enabled devices, including Amazon Echo and third-party products that utilize Alexa Voice Service, were unresponsive for several hours. This incident underscores the impact of human error on cloud-based ML systems and the importance of robust maintenance protocols and failsafe mechanisms.

In another case [@dixit2021silent], Facebook encountered a silent data corruption (SDC) issue in its distributed querying infrastructure, illustrated in @fig-sdc-example. SDC refers to undetected errors during computation or data transfer that propagate silently through system layers. Facebook’s system processed SQL-like queries across datasets and supported a compression application designed to reduce data storage footprints. Files were compressed when not in use and decompressed upon read requests. A size check was performed before decompression to ensure the file was valid. However, an unexpected fault occasionally returned a file size of zero for valid files, leading to decompression failures and missing entries in the output database. The issue appeared sporadically, with some computations returning correct file sizes, making it particularly difficult to diagnose.

::: {#fig-sdc-example fig-env="figure" fig-pos="htb"}
```{.tikz}
\begin{tikzpicture}[line join=round,font=\usefont{T1}{phv}{m}{n}\footnotesize]
\tikzset{%
helvetica/.style={align=flush center,font=\small\usefont{T1}{phv}{m}{n}},
Line/.style={line width=1.0pt,black!50,text=black},
cube/.style={cylinder, draw,shape border rotate=90, aspect=1.8,inner ysep=0pt,
    minimum height=34mm,minimum width=25mm, cylinder uses custom fill,
    cylinder body fill=black!07,cylinder end fill=black!25},
Box/.style={,
    inner xsep=2pt,
    node distance=1.1,
    draw=GreenLine,
    line width=0.75pt,
    font=\usefont{T1}{phv}{m}{n}\small,
    align=flush center,
    fill=GreenL,
    text width=29mm,
    minimum width=29mm, minimum height=10mm
  },
Box2/.style={helvetica,
    inner xsep=2pt,
    node distance=0.8,
    draw=VioletLine,
    line width=0.75pt,
    font=\usefont{T1}{phv}{m}{n}\small,
     align=flush center,
    fill=VioletL2,
    text width=32mm,
    minimum width=32mm, minimum height=8mm
  },
}
\definecolor{CPU}{RGB}{0,120,176}
%%%
\node[Box](B2){Scale math.pow()};
\node[Box,above=of B2](B1){Decompress file size calculation};

\begin{scope}[local bounding box = CPU,shift={($(B2)+(0,-2.6)$)},
                          scale=0.7, every node/.append style={transform shape}]
\node[fill=CPU,minimum width=56, minimum height=56,
            rounded corners=8,outer sep=2pt] (C1) {};
\node[fill=white,minimum width=44, minimum height=44] (C2) {};
\node[fill=CPU!40,minimum width=39, minimum height=39,
            align=center,inner sep=0pt,font=\usefont{T1}{phv}{m}{n}
            \fontsize{8pt}{9}\selectfont] (C3) {Defective\\CPU};

\foreach \x/\y in {0.11/1,0.26/2,0.41/3,0.56/4,0.71/5,0.85/6}{
\node[fill=CPU,minimum width=3, minimum height=12,
           inner sep=0pt,anchor=south](GO\y)at($(C1.north west)!\x!(C1.north east)$){};
}
\foreach \x/\y in {0.11/1,0.26/2,0.41/3,0.56/4,0.71/5,0.85/6}{
\node[fill=CPU,minimum width=3, minimum height=12,
           inner sep=0pt,anchor=north](DO\y)at($(C1.south west)!\x!(C1.south east)$){};
}
\foreach \x/\y in {0.11/1,0.26/2,0.41/3,0.56/4,0.71/5,0.85/6}{
\node[fill=CPU,minimum width=12, minimum height=3,
           inner sep=0pt,anchor=east](LE\y)at($(C1.north west)!\x!(C1.south west)$){};
}
\foreach \x/\y in {0.11/1,0.26/2,0.41/3,0.56/4,0.71/5,0.85/6}{
\node[fill=CPU,minimum width=12, minimum height=3,
           inner sep=0pt,anchor=west](DE\y)at($(C1.north east)!\x!(C1.south east)$){};
}
\end{scope}
%%
\begin{scope}[local bounding box = CY1,shift={($(B2)+(5,-0.1)$)}]
\node (CA1) [cube] {};
\node (CA2) [cube,minimum height=10pt, fill=CPU!60]at($(CA1.bottom)!0.1!(CA1.top)$) {};
\node (CA3) [cube,minimum height=10pt,fill=red!80]at($(CA2.bottom)+(0,2.6mm)$){};
\node (CA4) [cube,minimum height=10pt,fill=red!80]at($(CA3.bottom)+(0,2.6mm)$){};
\node (CA5) [cube,minimum height=10pt, fill=CPU!60]at($(CA1.bottom)!0.65!(CA1.top)$) {};
\node[align=center]at (CA1){Spark shuffle and\\ merge database};
\end{scope}
%%
\begin{scope}[local bounding box = CY2,shift={($(B2)+(-5,-0.1)$)}]
\node (LCA1) [cube] {};
\node[align=center]at (LCA1){Spark pre-shuffle \\ data store\\(compressed)};
\end{scope}
\node[single arrow, draw=black,thick, fill=VioletL,
      minimum width = 15pt, single arrow head extend=3pt,rotate=270,
      minimum height=7mm]at($(B2)!0.52!(B1)$) {};
\node[single arrow, draw=black,thick, fill=VioletL,
      minimum width = 15pt, single arrow head extend=3pt,rotate=270,
      minimum height=7mm]at($(B2)!0.39!(CPU)$) {};
%
\coordinate(DES)at($(DE1)!0.5!(DE6)$);
\coordinate(LEV)at($(LE1)!0.5!(LE6)$);
\node[single arrow, draw=black,thick, fill=VioletL, inner sep=1pt,
      minimum width = 14pt, single arrow head extend=2pt,anchor=east,
      minimum height=18mm](LS)at($(LEV)+(-0.5,0)$) {};
\node[single arrow, draw=black,thick, fill=VioletL, inner sep=1pt,
      minimum width = 14pt, single arrow head extend=2pt,anchor=west,
      minimum height=18mm](DS)at($(DES)+(0.5,0)$) {};
%
%fitting
\scoped[on background layer]
\node[draw=violet,inner xsep=6.5mm,inner ysep=6.5mm,outer sep=0pt,
yshift=2mm,fill=none,fit=(CPU)(B1),line width=2.5pt](BB1){};
\node[below=3pt of  BB1.north,anchor=north,helvetica]{Shuffle and merge};
%%%
\node[Box2,below left=0.5 of LS](N2){\textbf{2.} Compute (1.1)\textsuperscript{53}};
\node[Box2,below right=0.5 of DS,fill=BlueL,draw=BlueLine](R3){\textbf{3.} Result = 0};
\node[Box2,below right=0.3 and -2.5 of R3,text width=43mm](N3){\textbf{3.} Expecte4d Result = 156.24};
%
\node[Box2,above= of CY2](N1){\textbf{1.} Compute file size for decompression};
\node[Box2,above= of CY1](N4){\textbf{4.} Write file to database if size $>$ 0};
\node[Box2,below right= 0.2 and -1.15of CY1](N5){\textbf{5.} Missing rows in DB};
%
\draw[Line,-latex](N5)|-(CA3.before bottom);
\draw[Line,-latex](N5.50)|-(CA4.6);
\draw[Line](N3.20)|-(R3);
\draw[Line,-latex](LCA1.top)|-(B1);
\draw[Line,latex-](CA1.top)|-(B1);
\end{tikzpicture}
```
Silent data corruption in database applications. Source: [Facebook](https://arxiv.org/pdf/2102.11245).
:::

This case illustrates how silent data corruption can propagate across multiple layers of the application stack, resulting in data loss and application failures in large-scale distributed systems. Left unaddressed, such errors can degrade ML system performance. For example, corrupted training data or inconsistencies in data pipelines due to SDC may compromise model accuracy and reliability. Similar challenges have been reported by other major companies. As shown in @fig-sdc-jeffdean, [Jeff Dean](https://en.wikipedia.org/wiki/Jeff_Dean), Chief Scientist at Google DeepMind and Google Research, highlighted these issues in AI hypercomputers during a keynote at [MLSys 2024](https://mlsys.org/).

![Silent data corruption (SDC) errors are a major issue for AI hypercomputers. Source: [Jeff Dean](https://en.wikipedia.org/wiki/Jeff_Dean) at [MLSys 2024](https://mlsys.org/), Keynote (Google).](./images/jpg/sdc-google-jeff-dean.jpeg){#fig-sdc-jeffdean}

### Edge {#sec-robust-ai-edge-8dde}

In the edge computing domain, self-driving vehicles provide prominent examples of how faults can critically affect ML systems. These vehicles depend on machine learning for perception, decision-making, and control, making them particularly vulnerable to both hardware and software faults.

![Tesla in the fatal California crash was on Autopilot. Source: [BBC News](https://www.bbc.com/news/world-us-canada-43604440)](./images/jpg/tesla_example.jpg){#fig-tesla-example fig-pos='htb'}

In May 2016, a fatal crash occurred when a Tesla Model S operating in Autopilot mode[^fn-autopilot] collided with a white semi-trailer truck. The system, relying on computer vision and ML algorithms, failed to distinguish the trailer against a bright sky, leading to a high-speed impact. The driver, reportedly distracted at the time, did not intervene, as shown in @fig-tesla-example. This incident raised serious concerns about the reliability of AI-based perception systems and emphasized the need for robust failsafe mechanisms in autonomous vehicles. A similar case occurred in March 2018, when an Uber self-driving test vehicle [struck](https://money.cnn.com/2018/03/19/technology/uber-autonomous-car-fatal-crash/index.html?iid=EL) and killed a pedestrian in Tempe, Arizona. The accident was attributed to a flaw in the vehicle’s object recognition software, which failed to classify the pedestrian as an obstacle requiring avoidance.

[^fn-autopilot]: **Autopilot**: Tesla's driver assistance system that provides semi-autonomous capabilities like steering, braking, and acceleration while requiring active driver supervision.

### Embedded {#sec-robust-ai-embedded-91cc}

Embedded systems operate in resource-constrained and often safety-critical environments. As AI capabilities are increasingly integrated into these systems, the complexity and consequences of faults grow significantly.

One example comes from space exploration. In 1999, NASA’s Mars Polar Lander mission experienced [a catastrophic failure](https://spaceref.com/uncategorized/nasa-reveals-probable-cause-of-mars-polar-lander-and-deep-space-2-mission-failures/) due to a software error in its touchdown detection system (@fig-nasa-example). The lander’s software misinterpreted the vibrations from the deployment of its landing legs as a successful touchdown, prematurely shutting off its engines and causing a crash. This incident underscores the importance of rigorous software validation and robust system design, particularly for remote missions where recovery is impossible. As AI becomes more integral to space systems, ensuring robustness and reliability will be essential to mission success.

![NASA's Failed Mars Polar Lander mission in 1999 cost over \$200M. Source: [SlashGear](https://www.slashgear.com/1094840/nasas-failed-mars-missions-that-cost-over-200-million/)](./images/png/nasa_example.png){#fig-nasa-example fig-pos='htb'}

Another example occurred in 2015, when a Boeing 787 Dreamliner experienced a complete electrical shutdown mid-flight due to a software bug in its generator control units. The failure stemmed from a scenario in which powering up all four generator control units simultaneously, following 248 days of uninterrupted operation, caused them to enter failsafe mode, disabling all AC electrical power.

> _“If the four main generator control units (associated with the engine-mounted generators) were powered up at the same time, after 248 days of continuous power, all four GCUs will go into failsafe mode at the same time, resulting in a loss of all AC electrical power regardless of flight phase.” — [Federal Aviation Administration directive](https://s3.amazonaws.com/public-inspection.federalregister.gov/2015-10066.pdf) (2015)_

As AI is increasingly applied in aviation, including tasks such as autonomous flight control and predictive maintenance, the robustness of embedded systems becomes critical for passenger safety.

Finally, consider the case of implantable medical devices. For instance, a smart [pacemaker](https://www.bbc.com/future/article/20221011-how-space-weather-causes-computer-errors) that experiences a fault or unexpected behavior due to software or hardware failure could place a patient’s life at risk. As AI systems take on perception, decision-making, and control roles in such applications, new sources of vulnerability emerge, including data-related errors, model uncertainty[^fn-model-uncertainty], and unpredictable behaviors in rare edge cases. Moreover, the opaque nature of some AI models complicates fault diagnosis and recovery.

[^fn-model-uncertainty]: **Model Uncertainty**: The inadequacy of a machine learning model to capture the full complexity of the underlying data-generating process.

## Hardware Faults {#sec-robust-ai-hardware-faults-81ee}

Hardware faults are a significant challenge in computing systems, including both traditional and ML systems. These faults occur when physical components, including processors, memory modules, storage devices, and interconnects, malfunction or behave abnormally. Hardware faults can cause incorrect computations, data corruption, system crashes, or complete system failure, compromising the integrity and trustworthiness of the computations performed by the system [@jha2019ml]. A complete system failure refers to a situation where the entire computing system becomes unresponsive or inoperable due to a critical hardware malfunction. This type of failure is the most severe, as it renders the system unusable and may lead to data loss or corruption, requiring manual intervention to repair or replace the faulty components.

ML systems depend on complex hardware architectures and large-scale computations to train and deploy models that learn from data and make intelligent predictions. As a result, hardware faults can disrupt the [MLOps pipeline](../ops/ops.qmd), introducing errors that compromise model accuracy, robustness, and reliability [@li2017understanding]. Understanding the types of hardware faults, their mechanisms, and their impact on system behavior is essential for developing strategies to detect, mitigate, and recover from these issues.

The following sections will explore the three main categories of hardware faults: transient, permanent, and intermittent. We will discuss their definitions, characteristics, causes, mechanisms, and examples of how they manifest in computing systems. Detection and mitigation techniques specific to each fault type will also be covered.

* **Transient Faults**: Transient faults are temporary and non-recurring. They are often caused by external factors such as cosmic rays, electromagnetic interference, or power fluctuations. A common example of a transient fault is a bit flip, where a single bit in a memory location or register changes its value unexpectedly. Transient faults can lead to incorrect computations or data corruption, but they do not cause permanent damage to the hardware.

* **Permanent Faults**: Permanent faults, also called hard errors, are irreversible and persist over time. They are typically caused by physical defects or wear-out of hardware components. Examples of permanent faults include stuck-at faults, where a bit or signal is permanently set to a specific value (e.g., always 0 or always 1), and device failures, such as a malfunctioning processor or a damaged memory module. Permanent faults can result in complete system failure or significant performance degradation.

* **Intermittent Faults**: Intermittent faults are recurring faults that appear and disappear intermittently. Unstable hardware conditions, such as loose connections, aging components, or manufacturing defects, often cause them. Intermittent faults can be challenging to diagnose and reproduce because they may occur sporadically and under specific conditions. Examples include intermittent short circuits or contact resistance issues. These faults can lead to unpredictable system behavior and sporadic errors.

Understanding this fault taxonomy and its relevance to both traditional computing and ML systems provides a foundation for making informed decisions when designing, implementing, and deploying fault-tolerant solutions. This knowledge is crucial for improving the reliability and trustworthiness of computing systems and ML applications.

### Transient Faults {#sec-robust-ai-transient-faults-2227}

Transient faults in hardware can manifest in various forms, each with its own unique characteristics and causes. These faults are temporary in nature and do not result in permanent damage to the hardware components.

#### Characteristics {#sec-robust-ai-characteristics-5133}

All transient faults are characterized by their short duration and non-permanent nature. They do not persist or leave any lasting impact on the hardware. However, they can still lead to incorrect computations, data corruption, or system misbehavior if not properly handled. A classic example is shown in @fig-bit-flip, where a single bit in memory unexpectedly changes state, potentially altering critical data or computations.

Some of the common types of transient faults include Single Event Upsets (SEUs) caused by ionizing radiation, voltage fluctuations [@reddi2013resilient] due to power supply noise or electromagnetic interference, Electromagnetic Interference (EMI) induced by external electromagnetic fields, Electrostatic Discharge (ESD) resulting from sudden static electricity flow, crosstalk caused by unintended signal coupling, ground bounce triggered by simultaneous switching of multiple outputs, timing violations due to signal timing constraint breaches, and soft errors in combinational logic affecting the output of logic circuits [@mukherjee2005soft]. Understanding these different types of transient faults is crucial for designing robust and resilient hardware systems that can mitigate their impact and ensure reliable operation.

::: {#fig-bit-flip fig-env="figure" fig-pos="htb"}
```{.tikz}
\scalebox{0.8}{%
\begin{tikzpicture}[line join=round,font=\usefont{T1}{phv}{m}{n}\small]
\tikzset{%
helvetica/.style={align=flush center,font=\small\usefont{T1}{phv}{m}{n}},
cell/.style={draw=BrownLine,line width=0.5pt, minimum size=\cellsize,
    minimum height=\cellheight}
}
\def\columns{6}
\def\rows{1}
\def\cellsize{9mm}
\def\cellheight{9mm}
\colorlet{BrownL}{BrownL!30}

\begin{scope}[local bounding box=M1,shift={(0,0)}]
\foreach \x in {1,...,\columns}{
    \foreach \y in {1,...,\rows}{
        %
        \def\br{MG}
\node[draw=BrownLine, fill=BrownL, minimum width=\cellsize,
                    minimum height=\cellheight,
                    line width=0.5pt] (cell-\x-\y\br) at (\x*\cellsize,-\y*\cellheight) {1};
    }
}
\end{scope}

\begin{scope}[local bounding box=M2,shift={(0,-2)}]
\foreach \x in {1,...,\columns}{
    \foreach \y in {1,...,\rows}{
        %
        \def\br{MD}
\node[draw=BrownLine, fill=BrownL, minimum width=\cellsize,
                    minimum height=\cellheight,
                    line width=0.5pt] (cell-\x-\y\br) at (\x*\cellsize,-\y*\cellheight) {1};
    }
}
\end{scope}
\foreach \x in {2,3,6}{,
\node[cell,fill=BrownL]at(cell-\x-1MG){0};
}
\foreach \x in {2,6}{,
\node[cell,fill=BrownL]at(cell-\x-1MD){0};
}

\node[cell,fill=BrownL,line width=2pt](BF)at(cell-3-1MD){1};
\node[above=3pt of BF]{\textbf{Bit-Flip}};
\node[right=0.3 of cell-6-1MD,font=\usefont{T1}{phv}{m}{n}\tiny](DT){$\bullet$ $\bullet$ $\bullet$};
\node[right=0.3 of cell-6-1MG,font=\usefont{T1}{phv}{m}{n}\tiny](GT){$\bullet$ $\bullet$ $\bullet$};
\node[right=0.3 of GT]{Memory before};
\node[right=0.3 of DT]{Memory after};
\end{tikzpicture}}
```
An illustration of a bit-flip error, where a single bit in memory changes state, leading to data corruption or computation errors.
:::

#### Causes {#sec-robust-ai-causes-b285}

Transient faults can be attributed to various external factors. One common cause is cosmic rays—high-energy particles originating from outer space. When these particles strike sensitive areas of the hardware, such as memory cells or transistors, they can induce charge disturbances that alter the stored or transmitted data. This is illustrated in @fig-transient-fault. Another cause of transient faults is [electromagnetic interference (EMI)](https://www.trentonsystems.com/en-us/resource-hub/blog/what-is-electromagnetic-interference) from nearby devices or power fluctuations. EMI can couple with the circuits and cause voltage spikes or glitches that temporarily disrupt the normal operation of the hardware.

![Mechanism of Hardware Transient Fault Occurrence. Source: [NTT](https://group.ntt/en/newsrelease/2018/11/22/181122a.html)](./images/png/transient_fault.png){#fig-transient-fault}

#### Mechanisms {#sec-robust-ai-mechanisms-3fd9}

Transient faults can manifest through different mechanisms depending on the affected hardware component. In memory devices like DRAM or SRAM, transient faults often lead to bit flips, where a single bit changes its value from 0 to 1 or vice versa. This can corrupt the stored data or instructions. In logic circuits, transient faults can cause glitches[^fn-glitches] or voltage spikes propagating through the combinational logic[^fn-combinationallogic], resulting in incorrect outputs or control signals. Transient faults can also affect communication channels, causing bit errors or packet losses during data transmission.

[^fn-glitches]: **Glitches**: Momentary deviation in voltage, current, or signal, often causing incorrect operation.
[^fn-combinationallogic]: **Combinational logic**: Digital logic, wherein the output depends only on the current input states, not any past states.

#### Impact on ML {#sec-robust-ai-impact-ml-a44d}

A common example of a transient fault is a bit flip in the main memory. If an important data structure or critical instruction is stored in the affected memory location, it can lead to incorrect computations or program misbehavior. For instance, a bit flip in the memory storing a loop counter can cause the loop to execute indefinitely or terminate prematurely. Transient faults in control registers or flag bits can alter the flow of program execution, leading to unexpected jumps or incorrect branch decisions. In communication systems, transient faults can corrupt transmitted data packets, resulting in retransmissions or data loss.

In ML systems, transient faults can have significant implications during the training phase [@he2023understanding]. ML training involves iterative computations and updates to model parameters based on large datasets. If a transient fault occurs in the memory storing the model weights or gradients, it can lead to incorrect updates and compromise the convergence and accuracy of the training process. For example, a bit flip in the weight matrix of a neural network can cause the model to learn incorrect patterns or associations, leading to degraded performance [@wan2021analyzing]. Transient faults in the data pipeline, such as corruption of training samples or labels, can also introduce noise and affect the quality of the learned model.

As shown in @fig-sdc-training-fault, a real-world example from Google's production fleet highlights how an SDC anomaly caused a significant deviation in the gradient norm—a measure of the magnitude of updates to the model parameters. Such deviations can disrupt the optimization process, leading to slower convergence or failure to reach an optimal solution.

![SDC in ML training phase results in anomalies in the gradient norm. Source: Jeff Dean, MLSys 2024 Keynote (Google)](./images/jpg/google_sdc_jeff_dean_anomaly.jpg){#fig-sdc-training-fault}

During the inference phase, transient faults can impact the reliability and trustworthiness of ML predictions. If a transient fault occurs in the memory storing the trained model parameters or during the computation of inference results, it can lead to incorrect or inconsistent predictions. For instance, a bit flip in the activation values of a neural network can alter the final classification or regression output [@mahmoud2020pytorchfi]. In safety-critical applications, such as autonomous vehicles or medical diagnosis, these faults can have severe consequences, resulting in incorrect decisions or actions that may compromise safety or lead to system failures [@li2017understanding; @jha2019ml].

Transient faults can be amplified in resource-constrained environments like TinyML, where limited computational and memory resources exacerbate their impact. One prominent example is Binarized Neural Networks (BNNs) [@courbariaux2016binarized], which represent network weights in single-bit precision to achieve computational efficiency and faster inference times. While this binary representation is advantageous for resource-constrained systems, it also makes BNNs particularly fragile to bit-flip errors. For instance, prior work [@Aygun2021BSBNN] has shown that a two-hidden-layer BNN architecture for a simple task such as MNIST classification suffers performance degradation from 98% test accuracy to 70% when random bit-flipping soft errors are inserted through model weights with a 10% probability. To address these vulnerabilities, techniques like flip-aware training and emerging approaches such as [stochastic computing](https://en.wikipedia.org/wiki/Stochastic_computing)[^fn-stochastic-computing] are being explored to enhance fault tolerance.

[^fn-stochastic-computing]: **Stochastic Computing**: A collection of techniques using random bits and logic operations to perform arithmetic and data processing, promising better fault tolerance.

### Permanent Faults {#sec-robust-ai-permanent-faults-f290}

Permanent faults are hardware defects that persist and cause irreversible damage to the affected components. These faults are characterized by their persistent nature and require repair or replacement of the faulty hardware to restore normal system functionality.

#### Characteristics {#sec-robust-ai-characteristics-6f8d}

Permanent faults cause persistent and irreversible malfunctions in hardware components. The faulty component remains non-operational until it is repaired or replaced. These faults are consistent and reproducible, meaning the faulty behavior is observed every time the affected component is used. They can impact processors, memory modules, storage devices, or interconnects—potentially leading to system crashes, data corruption, or complete system failure.

One notable example of a permanent fault is the [Intel FDIV bug](https://en.wikipedia.org/wiki/Pentium_FDIV_bug), discovered in 1994. This flaw affected the floating-point division (FDIV) units of certain Intel Pentium processors, causing incorrect results for specific division operations and leading to inaccurate calculations.

The FDIV bug occurred due to an error in the lookup table[^fn-lookup-table] used by the division unit. In rare cases, the processor would fetch an incorrect value, resulting in a slightly less precise result than expected. For instance, @fig-permanent-fault shows a fraction 4195835/3145727 plotted on a Pentium processor with the FDIV fault. The triangular regions highlight where erroneous calculations occurred. Ideally, all correct values would round to 1.3338, but the faulty results showed 1.3337, indicating a mistake in the 5th digit.

[^fn-lookup-table]: **Lookup Table**: A data structure used to replace a runtime computation with a simpler array indexing operation.

Although the error was small, it could compound across many operations, significantly affecting results in precision-critical applications such as scientific simulations, financial calculations, and computer-aided design. The bug ultimately led to incorrect outcomes in these domains and underscored the severe consequences permanent faults can have.

![Intel Pentium processor with the FDIV permanent fault. The triangular regions are where erroneous calculations occurred. Source: [Byte Magazine](https://www.halfhill.com/byte/1995-3_truth.html)](./images/png/permanent_fault.png){#fig-permanent-fault width=70%}

The FDIV bug serves as a cautionary tale for ML systems. In such systems, permanent faults in hardware components can result in incorrect computations, impacting model accuracy and reliability. For example, if an ML system relies on a processor with a faulty floating-point unit, similar to the FDIV bug, it could introduce persistent errors during training or inference. These errors may propagate through the model, leading to inaccurate predictions or skewed learning outcomes.

This is especially critical in safety-sensitive applications like autonomous driving, medical diagnosis, or financial forecasting, where the consequences of incorrect computations can be severe. ML practitioners must be aware of these risks and incorporate fault-tolerant techniques, including hardware redundancy, error detection and correction, and robust algorithm design, to mitigate them. Additionally, thorough hardware validation and testing can help identify and resolve permanent faults before they affect system performance and reliability.

#### Causes {#sec-robust-ai-causes-6e76}

Permanent faults can arise from two primary sources: manufacturing defects and wear-out mechanisms.
[Manufacturing defects](https://www.sciencedirect.com/science/article/pii/B9780128181058000206) are flaws introduced during the fabrication process, including improper etching, incorrect doping, or contamination. These defects may result in non-functional or partially functional components. In contrast, [wear-out mechanisms](https://semiengineering.com/what-causes-semiconductor-aging/) occur over time due to prolonged use and operational stress. Phenomena like electromigration[^fn-electromigration], oxide breakdown[^fn-oxide-breakdown], and thermal stress[^fn-thermal-stress] degrade component integrity, eventually leading to permanent failure.

[^fn-electromigration]: The movement of metal atoms in a conductor under the influence of an electric field.
[^fn-oxide-breakdown]: The failure of an oxide layer in a transistor due to excessive electric field stress.
[^fn-thermal-stress]: Degradation caused by repeated cycling through high and low temperatures.

#### Mechanisms {#sec-robust-ai-mechanisms-6e17}

Permanent faults manifest through several mechanisms, depending on their nature and location. A common example is the stuck-at fault [@seong2010safer], where a signal or memory cell becomes permanently fixed at either 0 or 1, regardless of the intended input, as shown in @fig-stuck-fault. This type of fault can occur in logic gates, memory cells, or interconnects and typically results in incorrect computations or persistent data corruption.

::: {#fig-stuck-fault fig-env="figure" fig-pos="htb"}
```{.tikz}
\begin{tikzpicture}[line join=round,font=\usefont{T1}{phv}{m}{n}\small]
\useasboundingbox(-2,2.5) rectangle (15.7,-4.7);
\tikzset{%
helvetica/.style={align=flush center,font=\small\usefont{T1}{phv}{m}{n}},
Line/.style={line width=1.0pt,black!50,text=black},
DLine/.style={draw=OrangeLine!40, line width=1mm, -{Triangle[length=3mm, bend]},
shorten >=1.1mm, shorten <=1.15mm},
}
\colorlet{VioletL}{GreenL!60}
\begin{scope}[scale=1.75, every node/.append style={transform shape},
local bounding box=D1,shift={(0,0)}]
\def\di{D1}
\draw[line width=1pt,fill=VioletL](0,0)--(0,0.76)to[out=357,in=3,distance=25]cycle;
\fill[draw=black,fill=white,line width=1.5pt](0.72,0.38)circle(2pt);
\coordinate(G\di)at(0,0.58);
\coordinate(D\di)at(0,0.18);
\coordinate(IZ\di)at(0.8,0.38);
\end{scope}
\begin{scope}[scale=1.75, every node/.append style={transform shape},
local bounding box=D2,shift={(0,-2)}]
\def\di{D2}
\draw[line width=1pt,fill=VioletL](0,0)--(0,0.76)to[out=357,in=3,distance=25](0,0);
\fill[draw=black,fill=white,line width=1.5pt](0.72,0.38)circle(2pt);
\coordinate(G\di)at(0,0.58);
\coordinate(D\di)at(0,0.18);
\coordinate(IZ\di)at(0.8,0.38);
\end{scope}

\begin{scope}[scale=1.75, every node/.append style={transform shape},
local bounding box=D3,shift={(4,-1)}]
\def\di{D3}
\draw[line width=1pt,fill=VioletL](0,0)--(0,0.76)to[out=357,in=3,distance=25](0,0);
\fill[draw=black,fill=white,line width=1.5pt](0.72,0.38)circle(2pt);
\coordinate(G\di)at(0,0.58);
\coordinate(D\di)at(0,0.18);
\coordinate(IZ\di)at(0.8,0.38);
\end{scope}
\begin{scope}[scale=1.75, every node/.append style={transform shape},
local bounding box=D4,shift={(7,-2)}]
\def\di{D4}
\draw[line width=1pt,fill=VioletL](0,0)--(0,0.76)to[out=357,in=3,distance=25](0,0);
\fill[draw=black,fill=white,line width=1.5pt](0.72,0.38)circle(2pt);
\coordinate(G\di)at(0,0.58);
\coordinate(D\di)at(0,0.18);
\coordinate(IZ\di)at(0.8,0.38);
\end{scope}
%lines
\draw[Line](IZD2)--node[above,pos=0.3](IIZD2){SAO \textcolor{black}{SA1}}++(0:3)|-
node[below,pos=0.91](ULDD4){SAO \textcolor{red}{SA1}}(DD4);
\draw[Line](IZD1)--node[above,pos=0.5](IIZD1){SAO \textcolor{red}{SA1}}++(0:2)|-(GD3);
\draw[Line](IZD3)--node[above,pos=0.9](IIZD3){SAO \textcolor{red}{SA1}}++(0:1)|-(GD4);
\draw[Line](DD3)--node[above,pos=0.3](ULDD3){SAO \textcolor{red}{SA1}}++(180:3.6)|-(IZD2);
\draw[Line](GD1)--node[above,pos=0.5](ULGD1){SAO \textcolor{red}{SA1}}++(180:2);
\draw[Line](DD1)--node[above,pos=0.5](ULDD1){SAO \textcolor{red}{SA1}}++(180:2);
\draw[Line](GD2)--node[above,pos=0.5](ULGD2){SAO \textcolor{red}{SA1}}++(180:2);
\draw[Line](DD2)--node[above,pos=0.5](ULDD2){SAO \textcolor{red}{SA1}}++(180:2);
\draw[Line](IZD4)--node[above,pos=0.5](IIZD4){SAO \textcolor{black}{SA1}}++(0:2);
%
\draw[DLine,distance=40](ULGD1)to[out=50,in=120](IIZD1);
\draw[DLine,distance=44](ULDD1)to[out=-50,in=-110](IIZD1);
\draw[DLine,distance=40](ULGD2)to[out=50,in=120](IIZD2);
\draw[DLine,distance=44](ULDD2)to[out=-50,in=-110](IIZD2);
\draw[DLine,distance=50](ULDD3)to[out=-50,in=-120](IIZD3);
\draw[DLine,distance=50](ULDD4)to[out=-50,in=-100](IIZD4);
\draw[DLine,distance=63](IIZD3)to[out=50,in=90](IIZD4);
\draw[DLine,distance=80](IIZD1)to[out=50,in=90](IIZD3);
\end{tikzpicture}
```
Stuck-at Fault Model in Digital Circuits. Source: [Accendo Reliability](https://accendoreliability.com/digital-circuits-stuck-fault-model/)
:::

Other mechanisms include device failures, in which hardware components such as transistors or memory cells cease functioning entirely due to manufacturing defects or degradation over time. Bridging faults, which occur when two or more signal lines are unintentionally connected, can introduce short circuits or incorrect logic behaviors that are difficult to isolate.

In more subtle cases, delay faults can arise when the propagation time of a signal exceeds the allowed timing constraints. Although the logical values may be correct, the violation of timing expectations can still result in erroneous behavior. Similarly, interconnect faults, including open circuits caused by broken connections, high-resistance paths that impede current flow, and increased capacitance that distorts signal transitions, can significantly degrade circuit performance and reliability.

Memory subsystems are particularly vulnerable to permanent faults. Transition faults can prevent a memory cell from successfully changing its state, while coupling faults result from unwanted interference between adjacent cells, leading to unintentional state changes. Additionally, neighborhood pattern sensitive faults occur when the state of a memory cell is incorrectly influenced by the data stored in nearby cells, reflecting a more complex interaction between circuit layout and logic behavior.

Finally, permanent faults can also occur in critical infrastructure components such as the power supply network or clock distribution system. Failures in these subsystems can affect circuit-wide functionality, introduce timing errors, or cause widespread operational instability.

Taken together, these mechanisms illustrate the varied and often complex ways in which permanent faults can undermine the behavior of computing systems. For ML applications in particular, where correctness and consistency are vital, understanding these fault modes is essential for developing resilient hardware and software solutions.

#### Impact on ML {#sec-robust-ai-impact-ml-7efd}

Permanent faults can severely disrupt the behavior and reliability of computing systems. For example, a stuck-at fault in a processor's arithmetic logic unit (ALU) can produce persistent computational errors, leading to incorrect program behavior or crashes. In memory modules, such faults may corrupt stored data, while in storage devices, they can result in bad sectors or total data loss. Interconnect faults may interfere with data transmission, leading to system hangs or corruption.

For ML systems, these faults pose significant risks in both the training and inference phases. During training, permanent faults in processors or memory can lead to incorrect gradient calculations, corrupt model parameters, or prematurely halted training processes [@he2023understanding]. Similarly, faults in storage can compromise training datasets or saved models, affecting consistency and reliability.

In the inference phase, faults can distort prediction results or lead to runtime failures. For instance, errors in the hardware storing model weights might lead to outdated or corrupted models being used, while processor faults could yield incorrect outputs [@zhang2018analyzing].

To mitigate these impacts, ML systems must incorporate both hardware and software fault-tolerant techniques.  Hardware-level methods include component redundancy and error-correcting codes [@kim2015bamboo].[^fn-error-correcting-codes]  Software approaches, like checkpoint and restart mechanisms[^fn-checkpoint-restart] [@egwutuoha2013survey], allow systems to recover to a known-good state after a failure. Regular monitoring, testing, and maintenance can also help detect and replace failing components before critical errors occur.

[^fn-checkpoint-restart]: **Checkpoint and Restart Mechanisms**: Techniques that periodically save a program's state so it can resume from the last saved state after a failure.
[^fn-error-correcting-codes]: **Error-Correcting Codes**: Methods used in data storage and transmission to detect and correct errors.

Ultimately, designing ML systems with built-in fault tolerance is essential to ensure resilience. Incorporating redundancy, error-checking, and fail-safe mechanisms helps preserve model integrity, accuracy, and trustworthiness—even in the face of permanent hardware faults.

### Intermittent Faults {#sec-robust-ai-intermittent-faults-7778}

Intermittent faults are hardware faults that occur sporadically and unpredictably in a system. An example is illustrated in @fig-intermittent-fault, where cracks in the material can introduce increased resistance in circuitry. These faults are particularly challenging to detect and diagnose because they appear and disappear intermittently, making it difficult to reproduce and isolate the root cause. Depending on their frequency and location, intermittent faults can lead to system instability, data corruption, and performance degradation.

![Increased resistance due to an intermittent fault -- crack between copper bump and package solder. Source: [Constantinescu](https://ieeexplore.ieee.org/document/4925824)](./images/png/intermittent_fault.png){#fig-intermittent-fault width=75%}

#### Characteristics {#sec-robust-ai-characteristics-6317}

Intermittent faults are defined by their sporadic and non-deterministic behavior. They occur irregularly and may manifest for short durations, disappearing without a consistent pattern. Unlike permanent faults, they do not appear every time the affected component is used, which makes them particularly difficult to detect and reproduce. These faults can affect a variety of hardware components, including processors, memory modules, storage devices, and interconnects. As a result, they may lead to transient errors, unpredictable system behavior, or data corruption.

Their impact on system reliability can be significant. For instance, an intermittent fault in a processor’s control logic may disrupt the normal execution path, causing irregular program flow or unexpected system hangs. In memory modules, such faults can alter stored values inconsistently, leading to errors that are difficult to trace. Storage devices affected by intermittent faults may suffer from sporadic read/write errors or data loss, while intermittent faults in communication channels can cause data corruption, packet loss, or unstable connectivity. Over time, these failures can accumulate, degrading system performance and reliability [@rashid2014characterizing].

#### Causes {#sec-robust-ai-causes-49f1}

The causes of intermittent faults are diverse, ranging from physical degradation to environmental influences. One common cause is the aging and wear-out of electronic components. As hardware endures prolonged operation, thermal cycling, and mechanical stress, it may develop cracks, fractures, or fatigue that introduce intermittent faults. For instance, solder joints in ball grid arrays (BGAs) or flip-chip packages can degrade over time, leading to intermittent open circuits or short circuits.

Manufacturing defects and process variations can also introduce marginal components that behave reliably under most circumstances but fail intermittently under stress or extreme conditions. For example, @fig-intermittent-fault-dram shows a residue-induced intermittent fault in a DRAM chip that leads to sporadic failures.

![Residue induced intermittent fault in a DRAM chip. Source: [Hynix Semiconductor](https://ieeexplore.ieee.org/document/4925824)](./images/png/intermittent_fault_dram.png){#fig-intermittent-fault-dram width=70%}

Environmental factors such as thermal cycling, humidity, mechanical vibrations, or electrostatic discharge can exacerbate these weaknesses and trigger faults that would not otherwise appear. Loose or degrading physical connections, including those found in connectors or printed circuit boards, are also common sources of intermittent failures, particularly in systems exposed to movement or temperature variation.

#### Mechanisms {#sec-robust-ai-mechanisms-0ca2}

Intermittent faults can manifest through various physical and logical mechanisms depending on their root causes. One such mechanism is the intermittent open or short circuit, where physical discontinuities or partial connections cause signal paths to behave unpredictably. These faults may momentarily disrupt signal integrity, leading to glitches or unexpected logic transitions.

Another common mechanism is the intermittent delay fault [@zhang2018thundervolt], where signal propagation times fluctuate due to marginal timing conditions, resulting in synchronization issues and incorrect computations. In memory cells or registers, intermittent faults can appear as transient bit flips or soft errors, corrupting data in ways that are difficult to detect or reproduce. Because these faults are often condition-dependent, they may only emerge under specific thermal, voltage, or workload conditions, adding further complexity to their diagnosis.

#### Impact on ML {#sec-robust-ai-impact-ml-db72}

Intermittent faults pose significant challenges for ML systems by undermining computational consistency and model reliability. During the training phase, such faults in processing units or memory can cause sporadic errors in the computation of gradients, weight updates, or loss values. These errors may not be persistent but can accumulate across iterations, degrading convergence and leading to unstable or suboptimal models. Intermittent faults in storage may corrupt input data or saved model checkpoints, further affecting the training pipeline [@he2023understanding].

In the inference phase, intermittent faults may result in inconsistent or erroneous predictions. Processing errors or memory corruption can distort activations, outputs, or intermediate representations of the model, particularly when faults affect model parameters or input data. Intermittent faults in data pipelines, such as unreliable sensors or storage systems, can introduce subtle input errors that degrade model robustness and output accuracy. In high-stakes applications like autonomous driving or medical diagnosis, these inconsistencies can result in dangerous decisions or failed operations.

Mitigating the effects of intermittent faults in ML systems requires a multi-layered approach [@rashid2012intermittent]. At the hardware level, robust design practices, environmental controls, and the use of higher-quality or more reliable components can reduce susceptibility to fault conditions. Redundancy and error detection mechanisms can help identify and recover from transient manifestations of intermittent faults.

At the software level, techniques such as runtime monitoring, anomaly detection, and adaptive control strategies can provide resilience. Data validation checks, outlier detection, model ensembling, and runtime model adaptation are examples of fault-tolerant methods that can be integrated into ML pipelines to improve reliability in the presence of sporadic errors.

Ultimately, designing ML systems that can gracefully handle intermittent faults is essential to maintaining their accuracy, consistency, and dependability. This involves proactive fault detection, regular system monitoring, and ongoing maintenance to ensure early identification and remediation of issues. By embedding resilience into both the architecture and operational workflow, ML systems can remain robust even in environments prone to sporadic hardware failures.

### Detection and Mitigation {#sec-robust-ai-detection-mitigation-10f7}

Various fault detection techniques, including hardware-level and software-level approaches, and effective mitigation strategies can enhance the resilience of ML systems. Additionally, resilient ML system design considerations, case studies and examples, and future research directions in fault-tolerant ML systems provide insights into building robust systems.

#### Detection Techniques {#sec-robust-ai-detection-techniques-870b}

Fault detection techniques are important for identifying and localizing hardware faults in ML systems. These techniques can be broadly categorized into hardware-level and software-level approaches, each offering unique capabilities and advantages.

##### Hardware-Level Detection {#sec-robust-ai-hardwarelevel-detection-aec8}

Hardware-level fault detection techniques are implemented at the physical level of the system and aim to identify faults in the underlying hardware components. There are several hardware techniques, but broadly, we can bucket these different mechanisms into the following categories.

###### Built-in self-test (BIST) Mechanisms {#sec-robust-ai-builtin-selftest-bist-mechanisms-93ae}

BIST is a powerful technique for detecting faults in hardware components [@bushnell2002built]. It involves incorporating additional hardware circuitry into the system for self-testing and fault detection. BIST can be applied to various components, such as processors, memory modules, or application-specific integrated circuits (ASICs). For example, BIST can be implemented in a processor using scan chains[^fn-scan-chains], which are dedicated paths that allow access to internal registers and logic for testing purposes.

[^fn-scan-chains]: **Scan Chains**: Dedicated paths incorporated within a processor that grant access to internal registers and logic for testing.

During the BIST process, predefined test patterns are applied to the processor's internal circuitry, and the responses are compared against expected values. Any discrepancies indicate the presence of faults. Intel's Xeon processors, for instance, include BIST mechanisms to test the CPU cores, cache memory, and other critical components during system startup.

::: {#fig-parity fig-env="figure" fig-pos="htb"}
```{.tikz}
\scalebox{0.8}{%
\begin{tikzpicture}[line join=round,font=\usefont{T1}{phv}{m}{n}\large]
\tikzset{%
helvetica/.style={align=flush center,font=\small\usefont{T1}{phv}{m}{n}},
cell/.style={draw=none,line width=0.5pt, minimum width=8,inner xsep=0pt,
    align=center,node distance=0,minimum height=22}
}
\definecolor{bluegraph}{RGB}{0,102,204}
\begin{scope}[local bounding box=M1,shift={(0,0)}]
\def\ma{M1}
\node[cell](B1\ma){0};
\node[cell,right=of B1\ma](B2\ma){1};
\node[cell,right=of B2\ma](B3\ma){0};
\node[cell,right=of B3\ma](B4\ma){0};
\node[cell,right=of B4\ma](B5\ma){0};
\node[cell,right=of B5\ma](B6\ma){1};
\node[cell,right=of B6\ma](B7\ma){0};
\end{scope}
\begin{scope}[local bounding box=M2,shift={(2.6,0)}]
\def\ma{M2}
\node[cell](B1\ma){0};
\node[cell,right=of B1\ma](B2\ma){1};
\node[cell,right=of B2\ma](B3\ma){0};
\node[cell,right=of B3\ma](B4\ma){0};
\node[cell,right=of B4\ma](B5\ma){0};
\node[cell,right=of B5\ma](B6\ma){1};
\node[cell,right=of B6\ma](B7\ma){0};
\node[cell,right=of B7\ma,fill=red](B8\ma){\textcolor{white}{0}};
\end{scope}
\begin{scope}[local bounding box=M3,shift={(5.5,0)}]
\def\ma{M3}
\node[cell](B1\ma){0};
\node[cell,right=of B1\ma](B2\ma){1};
\node[cell,right=of B2\ma](B3\ma){0};
\node[cell,right=of B3\ma](B4\ma){0};
\node[cell,right=of B4\ma](B5\ma){0};
\node[cell,right=of B5\ma](B6\ma){1};
\node[cell,right=of B6\ma](B7\ma){0};
\node[cell,right=of B7\ma,fill=red](B8\ma){\textcolor{white}{1}};
\end{scope}
%%%below
\begin{scope}[local bounding box=M4,shift={(0,-1)}]
\def\ma{M4}
\node[cell](B1\ma){1};
\node[cell,right=of B1\ma](B2\ma){0};
\node[cell,right=of B2\ma](B3\ma){0};
\node[cell,right=of B3\ma](B4\ma){0};
\node[cell,right=of B4\ma](B5\ma){0};
\node[cell,right=of B5\ma](B6\ma){0};
\node[cell,right=of B6\ma](B7\ma){0};
\end{scope}
\begin{scope}[local bounding box=M5,shift={(2.6,-1)}]
\def\ma{M5}
\node[cell](B1\ma){1};
\node[cell,right=of B1\ma](B2\ma){0};
\node[cell,right=of B2\ma](B3\ma){0};
\node[cell,right=of B3\ma](B4\ma){0};
\node[cell,right=of B4\ma](B5\ma){0};
\node[cell,right=of B5\ma](B6\ma){0};
\node[cell,right=of B6\ma](B7\ma){0};
\node[cell,right=of B7\ma,fill=red](B8\ma){\textcolor{white}{1}};
\end{scope}
\begin{scope}[local bounding box=M6,shift={(5.5,-1)}]
\def\ma{M6}
\node[cell](B1\ma){1};
\node[cell,right=of B1\ma](B2\ma){0};
\node[cell,right=of B2\ma](B3\ma){0};
\node[cell,right=of B3\ma](B4\ma){0};
\node[cell,right=of B4\ma](B5\ma){0};
\node[cell,right=of B5\ma](B6\ma){1};
\node[cell,right=of B6\ma](B7\ma){0};
\node[cell,right=of B7\ma,fill=red](B8\ma){\textcolor{white}{0}};
\end{scope}
\node[above=0.5 of $(B1M1)!0.5!(B7M1)$,align=center,text depth=0.7,
font=\usefont{T1}{phv}{m}{n}\small](SS){sequence of\\ seven bits};
\node[above=0.5 of $(B1M2)!0.5!(B8M2)$,align=center,text depth=0.7,
font=\usefont{T1}{phv}{m}{n}\small](WE){with eighth\\ even parity bit};
\node[above=0.5 of $(B1M3)!0.5!(B8M3)$,align=center,text depth=0.7,
font=\usefont{T1}{phv}{m}{n}\small](WO){with eighth\\ odd parity bit};
\node[above=0.6 of $(SS)!0.5!(WO)$,align=center,text depth=0.7,
font=\usefont{T1}{phv}{m}{n}\small,bluegraph](PBE){Parity bit examples};
%
\draw[thick,shorten >=-15,shorten <=-15]($(B1M1)!0.5!(B1M4)$)coordinate(X0)--
($(B8M3)!0.5!(B8M6)$)coordinate(X1);
\draw[thick,shorten >=-15,shorten <=-15]([yshift=2pt]B1M1.north west)--
([yshift=2pt]B8M3.north east);
%
\draw[thick,shorten >=-15,shorten <=-10]($(B7M4)!0.5!(B1M5)$)--++(90:1.8);
\draw[thick,shorten >=-15,shorten <=-10]($(B8M5)!0.5!(B1M6)$)--++(90:1.8);
%fitting
\scoped[on background layer]
\node[draw=BackLine,inner xsep=25,inner ysep=27,yshift=-8mm,
           fill=BackColor!20,fit=(PBE)(X0)(X1),line width=0.75pt](BB1){};
\node[above=2pt of  BB1.south east,anchor=south east,
            font=\usefont{T1}{phv}{m}{n}\footnotesize,black!30]{ComputerHope.com};
%
\end{tikzpicture}}
```
Parity bit example. Source: [Computer Hope](https://www.computerhope.com/jargon/p/paritybi.htm)
:::

###### Error Detection Codes {#sec-robust-ai-error-detection-codes-6273}

Error detection codes are widely used to detect data storage and transmission errors [@hamming1950error][^fn-hamming1950error]. These codes add redundant bits to the original data, allowing the detection of bit errors. Example: Parity checks are a simple form of error detection code shown in @fig-parity[^fn-parity]. In a single-bit parity scheme, an extra bit is appended to each data word, making the number of 1s in the word even (even parity) or odd (odd parity).

[^fn-hamming1950error]: R. W. Hamming's seminal paper introduced error detection and correction codes, significantly advancing digital communication reliability.
[^fn-parity]: In parity checks, an extra bit accounts for the total number of 1s in a data word, enabling fundamental error detection.

When reading the data, the parity is checked, and if it doesn't match the expected value, an error is detected. More advanced error detection codes, such as cyclic redundancy checks (CRC), calculate a checksum based on the data and append it to the message. The checksum is recalculated at the receiving end and compared with the transmitted checksum to detect errors. Error-correcting code (ECC) memory modules, commonly used in servers and critical systems, employ advanced error detection and correction codes to detect and correct single-bit or multi-bit errors in memory.

###### Hardware redundancy and voting mechanisms {#sec-robust-ai-hardware-redundancy-voting-mechanisms-1247}

Hardware redundancy involves duplicating critical components and comparing their outputs to detect and mask faults [@sheaffer2007hardware]. Voting mechanisms, such as double modular redundancy (DMR)[^fn-dmr] or triple modular redundancy (TMR)[^fn-tmr], employ multiple instances of a component and compare their outputs to identify and mask faulty behavior [@arifeen2020approximate].

[^fn-dmr]: **Double Modular Redundancy (DMR)**: A fault-tolerance process in which computations are duplicated to identify and correct errors.
[^fn-tmr]: **Triple Modular Redundancy (TMR)**: A fault-tolerance process where three instances of a computation are performed to identify and correct errors.

In a DMR or TMR system, two or three identical instances of a hardware component, such as a processor or a sensor, perform the same computation in parallel. The outputs of these instances are fed into a voting circuit, which compares the results and selects the majority value as the final output. If one of the instances produces an incorrect result due to a fault, the voting mechanism masks the error and maintains the correct output. TMR is commonly used in aerospace and aviation systems, where high reliability is critical. For instance, the Boeing 777 aircraft employs TMR in its primary flight computer system to ensure the availability and correctness of flight control functions [@yeh1996triple].

Tesla's self-driving computers, on the other hand, employ a DMR architecture to ensure the safety and reliability of critical functions such as perception, decision-making, and vehicle control, as shown in @fig-tesla-dmr. In Tesla's implementation, two identical hardware units, often called "redundant computers" or "redundant control units," perform the same computations in parallel. Each unit independently processes sensor data, executes algorithms, and generates control commands for the vehicle's actuators, such as steering, acceleration, and braking [@bannon2019computer].

![Tesla full self-driving computer with dual redundant SoCs. Source: [Tesla](https://old.hotchips.org/hc31/HC31_2.3_Tesla_Hotchips_ppt_Final_0817.pdf)](./images/png/tesla_dmr.png){#fig-tesla-dmr}

The outputs of these two redundant units are continuously compared to detect any discrepancies or faults. If the outputs match, the system assumes that both units function correctly, and the control commands are sent to the vehicle's actuators. However, if there is a mismatch between the outputs, the system identifies a potential fault in one of the units and takes appropriate action to ensure safe operation.

DMR in Tesla's self-driving computer provides an extra safety and fault tolerance layer. By having two independent units performing the same computations, the system can detect and mitigate faults that may occur in one of the units. This redundancy helps prevent single points of failure and ensures that critical functions remain operational despite hardware faults.

The system may employ additional mechanisms to determine which unit is faulty in a mismatch. This can involve using diagnostic algorithms, comparing the outputs with data from other sensors or subsystems, or analyzing the consistency of the outputs over time. Once the faulty unit is identified, the system can isolate it and continue operating using the output from the non-faulty unit.

Tesla also incorporates redundancy mechanisms beyond DMR. For example, they use redundant power supplies, steering and braking systems, and diverse sensor suites (e.g., cameras, radar, and ultrasonic sensors) to provide multiple layers of fault tolerance. These redundancies collectively contribute to the overall safety and reliability of the self-driving system.

It's important to note that while DMR provides fault detection and some level of fault tolerance, TMR may provide a different level of fault masking. In DMR, if both units experience simultaneous faults or the fault affects the comparison mechanism, the system may be unable to identify the fault. Therefore, Tesla's SDCs rely on a combination of DMR and other redundancy mechanisms to achieve a high level of fault tolerance.

The use of DMR in Tesla's self-driving computer highlights the importance of hardware redundancy in safety-critical applications. By employing redundant computing units and comparing their outputs, the system can detect and mitigate faults, enhancing the overall safety and reliability of the self-driving functionality.

Another approach to hardware redundancy is the use of hot spares[^fn-hot-spares], as employed by Google in its data centers to address SDC during ML training. Unlike DMR and TMR, which rely on parallel processing and voting mechanisms to detect and mask faults, hot spares provide fault tolerance by maintaining backup hardware units that can seamlessly take over computations when a fault is detected. As illustrated in @fig-sdc-controller, during normal ML training, multiple synchronous training workers process data in parallel. However, if a worker becomes defective and causes SDC, an SDC checker automatically identifies the issues. Upon detecting the SDC, the SDC checker moves the training to a hot spare and sends the defective machine for repair. This redundancy safeguards the continuity and reliability of ML training, effectively minimizing downtime and preserving data integrity.

[^fn-hot-spares]: **Hot Spares**: In a system redundancy design, these are the backup components kept ready to instantaneously replace failing components without disrupting the operation.

::: {#fig-sdc-controller fig-env="figure" fig-pos="htb"}
```{.tikz}
\begin{tikzpicture}[line width=0.75pt,font=\small\usefont{T1}{phv}{m}{n}]
\definecolor{Green}{RGB}{84,180,53}
\definecolor{Red}{RGB}{249,56,39}
\definecolor{Blue}{RGB}{0,97,168}
\definecolor{Siva}{RGB}{161,152,130}
%
\tikzset{%
helvetica/.style={align=flush center,font=\small\usefont{T1}{phv}{m}{n}},
 Line/.style={line width=2.0pt,black!50,rounded corners=7,-latex},
main/.style={circle, minimum size=5mm, line width=0.7mm,draw=red,keep name},
keep name/.style={prefix after command={\pgfextra{\let\fixname\tikzlastnode}}},
    red box/.style={
      append after command={
        node [rotate=-50,
          fit=(\fixname) ,
          fill=red,
          text width=1.3mm,
          inner sep=-\pgflinewidth,
          rectangle
        ] {}
      }
    }
}
\tikzset{
  Box/.style={helvetica,
    inner xsep=2pt,
    node distance=0.7,
    draw=Green,
    rounded corners,
    fill=Green,
    minimum width=11mm, minimum height=6mm
  },
 Text/.style={%
    inner sep=2pt,
    draw=none,
    line width=0.75pt,
    fill=TextColor,
    helvetica,
    align=flush center,
    minimum width=10mm, minimum height=6mm
  },
}
\begin{scope}[local bounding box=M1,shift={(0,0)}]
\foreach \x in {1,2,3}{
    \foreach \y in {1,2,3}{
    \def\br{M1}
        \node[Box](R\y\x\br) at (1.3*\x,-0.8*\y) {};
    }
}
\node[Box,draw=Blue,fill=Blue]at(R32M1){};
\node[Box,draw=Siva,fill=Siva]at(R33M1){};
\node[below=0.2 of R32M1]{Normal training state};
\end{scope}

\begin{scope}[local bounding box=M1,shift={(4.5,0)}]
\foreach \x in {1,2,3}{
    \foreach \y in {1,2,3}{
    \def\br{M2}
        \node[Box](R\y\x\br) at (1.3*\x,-0.8*\y) {};
    }
}
\node[Box,draw=Blue,fill=Blue]at(R32M2){};
\node[Box,draw=Siva,fill=Siva]at(R33M2){};
\node[below=0.2 of R32M2,align=center,
            red](DM){Defective machine\\ causes SDC};
\node [main,red box] (c) at (R23M2){};
\draw[Line,red](R23M2)--++(0:1)|-(DM);
\end{scope}

\begin{scope}[local bounding box=M1,shift={(9.0,0)}]
\foreach \x in {1,2,3}{
    \foreach \y in {1,2,3}{
    \def\br{M3}
        \node[Box](R\y\x\br) at (1.3*\x,-0.8*\y) {};
    }
}
\node[Box,draw=Blue,fill=Blue]at(R32M3){};
\node[Box,draw=Blue,fill=none,line width=2pt]at(R23M3){};
\node[Box,draw=Siva,fill=Siva]at(R33M3){};
\node[below=0.2 of R32M3,align=center,
            Blue](SD){SDC checker\\ automatically\\ identifies SDC};
\node [main,red box] (c) at (R23M3){};
\draw[Line,Blue](R23M3)--++(0:1)|-(SD);
\end{scope}

\begin{scope}[local bounding box=M1,shift={(13.5,0)}]
\foreach \x in {1,2,3}{
    \foreach \y in {1,2,3}{
    \def\br{M4}
        \node[Box](R\y\x\br) at (1.3*\x,-0.8*\y) {};
    }
}
\node[Box,draw=Blue,fill=Blue]at(R32M4){};
\node[Box,draw=red,fill=white,line width=2pt]at(R23M4){};
\node[Box,draw=Blue,fill=Green,line width=2pt]at(R33M4){};
\node[below=0.2 of R32M4,align=center,
            Blue](SD1){SDC checker moves\\ training to hot spare\\
            and sends defective\\ machine for repair};
\node [main,red box] (c) at (R23M4){};
\draw[Line,Blue](R33M4)--++(0:1)|-(SD1);
\end{scope}

\begin{scope}[local bounding box=LE,shift={(3.5,0.4)}]
\node[Box,draw=Green,fill=Green](ZE){};
\node[right=2pt of ZE,font=\small\usefont{T1}{phv}{m}{n}
             \footnotesize](L1){Synchronous Training Worker};
\node[Box,draw=Blue,fill=Blue,right=of L1](PL){};
\node[right=2pt of PL,font=\small\usefont{T1}{phv}{m}{n}
             \footnotesize](L2){SDC checker};
%
\node[Box,draw=Siva,fill=Siva,right=of L2](SI){};
\node[right=2pt of SI,font=\small\usefont{T1}{phv}{m}{n}
             \footnotesize](L3){Hot spare};
\scoped[on background layer]
\node[draw=BackLine,inner xsep=10,inner ysep=6,yshift=0mm,
           fill=BackColor!60,fit=(ZE)(L3),line width=0.75pt](BB1){};
\end{scope}
\end{tikzpicture}
```
Google employs hot spare cores to transparently handle SDCs in the data center. Source: Jeff Dean, MLSys 2024 Keynote (Google)
:::

###### Watchdog timers {#sec-robust-ai-watchdog-timers-4d52}

Watchdog timers are hardware components that monitor the execution of critical tasks or processes [@pont2002using]. They are commonly used to detect and recover from software or hardware faults that cause a system to become unresponsive or stuck in an infinite loop. In an embedded system, a watchdog timer can be configured to monitor the execution of the main control loop, as illustrated in @fig-watchdog. The software periodically resets the watchdog timer to indicate that it functions correctly. Suppose the software fails to reset the timer within a specified time limit (timeout period). In that case, the watchdog timer assumes that the system has encountered a fault and triggers a predefined recovery action, such as resetting the system or switching to a backup component. Watchdog timers are widely used in automotive electronics, industrial control systems, and other safety-critical applications to ensure the timely detection and recovery from faults.

![Watchdog timer example in detecting MCU faults. Source: [Ablic](https://www.ablic.com/en/semicon/products/automotive/automotive-watchdog-timer/intro/)](./images/png/watchdog.png){#fig-watchdog}

##### Software-Level Detection {#sec-robust-ai-softwarelevel-detection-4052}

Software-level fault detection techniques rely on software algorithms and monitoring mechanisms to identify system faults. These techniques can be implemented at various levels of the software stack, including the operating system, middleware, or application level.

###### Runtime monitoring and anomaly detection {#sec-robust-ai-runtime-monitoring-anomaly-detection-2235}

Runtime monitoring involves continuously observing the behavior of the system and its components during execution [@francalanza2017foundation]. It helps detect anomalies, errors, or unexpected behavior that may indicate the presence of faults. For example, consider an ML-based image classification system deployed in a self-driving car. Runtime monitoring can be implemented to track the classification model's performance and behavior [@mahmoud2021issre].

Anomaly detection algorithms can be applied to the model's predictions or intermediate layer activations, such as statistical outlier detection or machine learning-based approaches (e.g., One-Class SVM or Autoencoders) [@chandola2009anomaly]. @fig-ad shows example of anomaly detection. Suppose the monitoring system detects a significant deviation from the expected patterns, such as a sudden drop in classification accuracy or out-of-distribution samples. In that case, it can raise an alert indicating a potential fault in the model or the input data pipeline. This early detection allows for timely intervention and fault mitigation strategies to be applied.

::: {#fig-ad fig-env="figure" fig-pos="htb"}
```{.tikz}
\scalebox{0.8}{%
\begin{tikzpicture}[line width=0.75pt,font=\usefont{T1}{phv}{m}{n}\small]
\definecolor{Red}{RGB}{249,56,39}
\definecolor{Blue}{RGB}{0,97,168}
%
\tikzset{%
helvetica/.style={align=flush center,font=\small\usefont{T1}{phv}{m}{n}},
Line/.style={line width=2.0pt,black!50,rounded corners=7,-latex},
}

\begin{scope}[local bounding box=TL,shift={(0,0)}]
\colorlet{Red}{black!40}
\colorlet{Blue}{black!40}

\foreach \x/\y[count=\n from 1] in{
1.01/0.33,0.36/0.94,0.54/1.42,0.57/2.62,
1.71/2.45,2.51/2.53,2.73/1.90,2.67/1.67,2.25/0.72}{
\fill[Red](\x,\y)circle (2.5pt)coordinate(TC\n);
}
\foreach \x/\y[count=\n from 1] in{%
1.93/0.69,1.51/0.69,1.26/0.94,1.02/1.04,1.28/1.20,
0.93/1.36,0.91/1.68,1.02/1.93,1.32/1.92,1.62/1.86,
1.14/2.21,1.41/2.38,1.69/2.21,2.11/2.21,1.93/1.97,
1.97/1.61,1.43/1.61,1.62/1.37,1.68/1.03,2.11/0.94,
1.97/1.19,2.35/1.12,2.29/1.36,2.49/1.44,2.17/1.74,
2.36/1.86  }{
\fill[Blue](\x,\y)circle (2.5pt)coordinate(TP\n);
}
%fitting
\scoped[on background layer]
\node[draw=VioletLine,inner xsep=19,inner ysep=10,yshift= 0mm,
           fill=VioletL2!20,fit=(TC1)(TC4)(TP24)(TC3),line width=0.75pt](BB1){};
\node[below=4pt of  BB1.south,anchor=north]{System Data};
\end{scope}
\begin{scope}[local bounding box=TD,shift={(7,0)}]
\foreach \x/\y[count=\n from 1] in{
1.01/0.33,0.36/0.94,0.54/1.42,0.57/2.62,
1.71/2.45,2.51/2.53,2.73/1.90,2.67/1.67,2.25/0.72}{
\fill[Red](\x,\y)circle (2.5pt)coordinate(TC\n);
}
\foreach \x/\y[count=\n from 1] in{%
1.93/0.69,1.51/0.69,1.26/0.94,1.02/1.04,1.28/1.20,
0.93/1.36,0.91/1.68,1.02/1.93,1.32/1.92,1.62/1.86,
1.14/2.21,1.41/2.38,1.69/2.21,2.11/2.21,1.93/1.97,
1.97/1.61,1.43/1.61,1.62/1.37,1.68/1.03,2.11/0.94,
1.97/1.19,2.35/1.12,2.29/1.36,2.49/1.44,2.17/1.74,
2.36/1.86  }{
\fill[Blue](\x,\y)circle (2.5pt)coordinate(TP\n);
}
%fitting
\scoped[on background layer]
\node[draw=VioletLine,inner xsep=19,inner ysep=10,yshift= 0mm,
           fill=VioletL2!20,fit=(TC1)(TC4)(TP24)(TC3),line width=0.75pt](BB2){};
\node[below=4pt of  BB2.south,anchor=north]{Anomalies Detected};
\end{scope}
%legend
\begin{scope}[local bounding box=LE,shift={(2.0,3.4)}]
\fill[black!40](0,0)circle (5pt)coordinate(SI);
\node[right=6pt of SI,font=\small\usefont{T1}{phv}{m}{n}
             \footnotesize,text depth=-0.6](L1){Unlabeled Data};
\fill[Blue]($(L1.east)+(0.5,0)$)circle (5pt)coordinate(PL);
\node[right=6pt of PL,font=\small\usefont{T1}{phv}{m}{n}
             \footnotesize,text depth=-0.6](L2){Normal};
\fill[Red]($(L2.east)+(0.5,0)$)circle (5pt)coordinate(PL);
\node[right=6pt of PL,font=\small\usefont{T1}{phv}{m}{n}
             \footnotesize,text depth=-0.6](L3){Anomaly};

\node[single arrow, draw=black,thick, fill=VioletL, inner sep=1pt,
      minimum width = 18pt, single arrow head extend=2pt,
      minimum height=24mm](LS)at($(BB1)!0.5!(BB2)$) {};
\node[below=0.1 of LS,align=center]{Anomaly\\ Detection SVM};
\end{scope}
\end{tikzpicture}}
```
An example of anomaly detection using an SVM to analyze system logs and identify anomalies. Advanced methods, including unsupervised approaches, have been developed to enhance anomaly detection. Source: [Google](https://www.google.com/url?sa=i&url=http%3A%2F%2Fresearch.google%2Fblog%2Funsupervised-and-semi-supervised-anomaly-detection-with-data-centric-ml%2F&psig=AOvVaw1p9owe13lxfZogUHTZnxrj&ust=1714877457779000&source=images&cd=vfe&opi=89978449&ved=0CBIQjRxqFwoTCIjMmMP-8oUDFQAAAAAdAAAAABAE)
:::

###### Consistency checks and data validation {#sec-robust-ai-consistency-checks-data-validation-63f2}

Consistency checks and data validation techniques ensure data integrity and correctness at different processing stages in an ML system [@lindholm2019data]. These checks help detect data corruption, inconsistencies, or errors that may propagate and affect the system's behavior. Example: In a distributed ML system where multiple nodes collaborate to train a model, consistency checks can be implemented to validate the integrity of the shared model parameters. Each node can compute a checksum or hash of the model parameters before and after the training iteration, as shown in @fig-ad. Any inconsistencies or data corruption can be detected by comparing the checksums across nodes. Additionally, range checks can be applied to the input data and model outputs to ensure they fall within expected bounds. For instance, if an autonomous vehicle's perception system detects an object with unrealistic dimensions or velocities, it can indicate a fault in the sensor data or the perception algorithms [@wan2023vpp].

###### Heartbeat and timeout mechanisms {#sec-robust-ai-heartbeat-timeout-mechanisms-c3a4}

Heartbeat mechanisms and timeouts are commonly used to detect faults in distributed systems and ensure the liveness and responsiveness of components [@kawazoe1997heartbeat]. These are quite similar to the watchdog timers found in hardware. For example, in a distributed ML system, where multiple nodes collaborate to perform tasks such as data preprocessing, model training, or inference, heartbeat mechanisms can be implemented to monitor the health and availability of each node. Each node periodically sends a heartbeat message to a central coordinator or its peer nodes, indicating its status and availability. Suppose a node fails to send a heartbeat within a specified timeout period, as shown in @fig-heartbeat. In that case, it is considered faulty, and appropriate actions can be taken, such as redistributing the workload or initiating a failover mechanism. Timeouts can also be used to detect and handle hanging or unresponsive components. For example, if a data loading process exceeds a predefined timeout threshold, it may indicate a fault in the data pipeline, and the system can take corrective measures.

::: {#fig-heartbeat fig-env="figure" fig-pos="htb"}
```{.tikz}
\scalebox{0.8}{%
\begin{tikzpicture}[line join=round,font=\usefont{T1}{phv}{m}{n}\footnotesize]
\definecolor{Green}{RGB}{5,130,88}
\tikzset{%
helvetica/.style={align=flush center,font=\small\usefont{T1}{phv}{m}{n}},
Line/.style={line width=1.0pt,black!50,text=black},
DLine/.style={draw=RedLine!30, line width=1mm, -{Triangle[length=3mm, bend]},
shorten >=1.1mm, shorten <=1.15mm},
Box/.style={circle,
    inner xsep=2pt,
    node distance=3.0,
    draw=GreenLine,
    line width=0.75pt,
    font=\usefont{T1}{phv}{m}{n}\small,
    align=flush center,
    fill=GreenL,
    minimum size=19mm
  },
}
\node[Box](B1){Node 1};
\node[Box,right= of B1](B2){Node 2};
\node[Box, right=of B2](B3){Node 3};
\draw[Line,-latex](B1.15)--node[fill=BlueL,sloped,pos=0.3]{Ack}(B2.165);
\draw[Line,-latex](B2.195)--node[fill=OliveL,sloped,pos=0.3]{Ack}(B1.345);
\draw[Line,-latex](B3)--node[fill=VioletL,sloped,pos=0.5]{Ack}(B2);
%
\draw[DLine,distance=35](B2.120)to[out=120,in=60]
             node[fill=BlueL,sloped,pos=0.5]{Heartbeat}(B1.60);
\draw[DLine,distance=35](B1.300)to[out=300,in=240]
             node[fill=OliveL,sloped,pos=0.5]{Heartbeat}(B2.240);
\draw[DLine,distance=35](B2.60)to[out=60,in=120]
             node[fill=VioletL,sloped,pos=0.5]{Heartbeat}(B3.120);
%
\coordinate(L)at($(B1.west)+(0,-2.2)$);
\path[red](L)-|coordinate(D)(B3.east);
\draw[Green,line width=1pt](L)--node[pos=0.9](SR){}(D);
\node[below=2pt of $(L)!0.2!(D)$]{What are Heartbeat Messages?};
%GeeksforGeeks logo
\begin{scope}[scale=0.4, every node/.append style={transform shape},
local bounding box=D1,shift={($(SR)+(0,0.4)$)}]
\fill[white] (-2.2,-1.1) rectangle (0.4,0.3);
\draw[Green,line width=2pt] (0,0) arc[start angle=50, end angle=350, radius=0.5]--++(180:1.03);
\begin{scope}[xscale=-1]
\draw[Green,line width=2pt] (1.8,0) arc[start angle=50, end angle=350, radius=0.5]--++(180:1.03);
\end{scope}
\end{scope}
\end{tikzpicture}}
```
Heartbeat messages in distributed systems. Source: [GeeksforGeeks](https://www.geeksforgeeks.org/what-are-heartbeat-messages/)
:::

<!-- @fig-Reed-Solomon Heartbeat messages in distributed systems. Source: [GeeksforGeeks]%(https://www.geeksforgeeks.org/what-are-heartbeat-messages/) -->

###### Software-implemented fault tolerance (SIFT) techniques {#sec-robust-ai-softwareimplemented-fault-tolerance-sift-techniques-0aa3}

SIFT techniques introduce redundancy and fault detection mechanisms at the software level to improve the reliability and fault tolerance of the system [@reis2005swift]. Example: N-version programming is a SIFT technique where multiple functionally equivalent software component versions are developed independently by different teams. This can be applied to critical components such as the model inference engine in an ML system. Multiple versions of the inference engine can be executed in parallel, and their outputs can be compared for consistency. It is considered the correct result if most versions produce the same output. If there is a discrepancy, it indicates a potential fault in one or more versions, and appropriate error-handling mechanisms can be triggered. Another example is using software-based error correction codes, such as Reed-Solomon codes [@plank1997tutorial], to detect and correct errors in data storage or transmission, as shown in @fig-Reed-Solomon. These codes add redundancy to the data, enabling detecting and correcting certain errors and enhancing the system's fault tolerance.

::: {#fig-Reed-Solomon fig-env="figure" fig-pos="htb"}
```{.tikz}
\scalebox{0.85}{%
\begin{tikzpicture}[line join=round,font=\usefont{T1}{phv}{m}{n}\small]
\tikzset{%
  Box/.style={inner sep=0pt, outer sep=0pt,
    draw=VioletLine,
    line width=0.75pt,
    fill=VioletL!40
  },
}
\node [Box,fit={(0,0) (4,0.85)}, label=center:{DATA}](D) {};
\node [Box,fit={(4,0) (8,0.85)}, label=center:{PARITY}](P) {};
\node[below=2pt of D]{K};
\node[below=2pt of P]{2t};
\node[above=4pt of $(P.north)!0.5!(D.north)$]{Representation on \textit{n}-bits solomon codes};
\draw[VioletLine,thick,decoration={brace,amplitude=6pt,mirror},decorate]
             ([yshift=-7mm,xshift=0mm]D.south west)--
              node [midway,below=3mm,text=black] {\textit{n}-bits}([yshift=-7mm,
                          xshift=0mm]P.south east);
\end{tikzpicture}}
```
$n$-bits representation of the Reed-Solomon codes. Source: [GeeksforGeeks](https://www.geeksforgeeks.org/what-is-reed-solomon-code/)
:::

### Summary {#sec-robust-ai-summary-18f0}

@tbl-fault_types provides a comparative analysis of transient, permanent, and intermittent faults. It outlines the primary characteristics or dimensions that distinguish these fault types. Here, we summarize the relevant dimensions we examined and explore the nuances that differentiate transient, permanent, and intermittent faults in greater detail.

+----------------+-----------------------------+-----------------------------+--------------------------------------------------+
| Dimension      | Transient Faults            | Permanent Faults            | Intermittent Faults                              |
+:===============+:============================+:============================+:=================================================+
| Duration       | Short-lived, temporary      | Persistent, remains until   | Sporadic, appears and disappears intermittently  |
|                |                             | repair or replacement       |                                                  |
+----------------+-----------------------------+-----------------------------+--------------------------------------------------+
| Persistence    | Disappears after the fault  | Consistently present until  | Recurs irregularly, not always present           |
|                | condition passes            | addressed                   |                                                  |
+----------------+-----------------------------+-----------------------------+--------------------------------------------------+
| Causes         | External factors (e.g.,     | Hardware defects, physical  | Unstable hardware conditions, loose connections, |
|                | electromagnetic interference| damage, wear-out            | aging components                                 |
|                | cosmic rays)                |                             |                                                  |
+----------------+-----------------------------+-----------------------------+--------------------------------------------------+
| Manifestation  | Bit flips, glitches,        | Stuck-at faults, broken     | Occasional bit flips, intermittent signal issues,|
|                | temporary data corruption   | components, complete device | sporadic malfunctions                            |
|                |                             | failures                    |                                                  |
+----------------+-----------------------------+-----------------------------+--------------------------------------------------+
| Impact on ML   | Introduces temporary errors | Causes consistent errors or | Leads to sporadic and unpredictable errors,      |
| Systems        | or noise in computations    | failures, affecting         | challenging to diagnose and mitigate             |
|                |                             | reliability                 |                                                  |
+----------------+-----------------------------+-----------------------------+--------------------------------------------------+
| Detection      | Error detection codes,      | Built-in self-tests, error  | Monitoring for anomalies, analyzing error        |
|                | comparison with expected    | detection codes, consistency| patterns and correlations                        |
|                | values                      | checks                      |                                                  |
+----------------+-----------------------------+-----------------------------+--------------------------------------------------+
| Mitigation     | Error correction codes,     | Hardware repair or          | Robust design, environmental control, runtime    |
|                | redundancy, checkpoint and  | replacement, component      | monitoring, fault-tolerant techniques            |
|                | restart                     | redundancy, failover        |                                                  |
|                |                             | mechanisms                  |                                                  |
+----------------+-----------------------------+-----------------------------+--------------------------------------------------+

: Comparison of transient, permanent, and intermittent faults. {#tbl-fault_types .striped .hover}

## Model Robustness {#sec-robust-ai-model-robustness-f537}

### Adversarial Attacks {#sec-robust-ai-adversarial-attacks-f700}

We first introduced adversarial attacks when discussing how slight changes to input data can trick a model into making incorrect predictions. These attacks often involve adding small, carefully designed perturbations to input data, which can cause the model to misclassify it, as shown in @fig-adversarial-attack-noise-example. In this section, we will look at the different types of adversarial attacks and their impact on machine learning models. Understanding these attacks highlights why it is important to build models that are robust and able to handle these kinds of challenges.

![A small adversarial noise added to the original image can make the neural network classify the image as a Guacamole instead of an Egyptian cat. Source: [Sutanto](https://www.mdpi.com/2079-9292/10/1/52)](./images/png/adversarial_attack_detection.png){#fig-adversarial-attack-noise-example}

#### Mechanisms {#sec-robust-ai-mechanisms-77b4}

##### Gradient-based Attacks {#sec-robust-ai-gradientbased-attacks-4c84}

One prominent category of adversarial attacks is gradient-based attacks. These attacks leverage the gradients of the ML model's loss function to craft adversarial examples. The [Fast Gradient Sign Method](https://www.tensorflow.org/tutorials/generative/adversarial_fgsm) (FGSM) is a well-known technique in this category. FGSM perturbs the input data by adding small noise in the direction of the gradient of the loss with respect to the input. The goal is to maximize the model's prediction error with minimal distortion to the original input.

The adversarial example is generated using the following formula:
$$
x_{\text{adv}} = x + \epsilon \cdot \text{sign}\big(\nabla_x J(\theta, x, y)\big)
$$
Where:

- $x$ is the original input,
- $y$ is the true label,
- $\theta$ represents the model parameters,
- $J(\theta, x, y)$ is the loss function,
- $\epsilon$ is a small scalar that controls the magnitude of the perturbation.

This method allows for fast and efficient generation of adversarial examples by taking a single step in the direction that increases the loss most rapidly, as shown in @fig-gradient-attack.

![Gradient-Based Attacks. Source: [Ivezic](https://defence.ai/ai-security/gradient-based-attacks/)](./images/png/gradient_attack.png){#fig-gradient-attack}

Another variant, the Projected Gradient Descent (PGD) attack, extends FGSM by iteratively applying the gradient update step, allowing for more refined and powerful adversarial examples. PGD projects each perturbation step back into a constrained norm ball around the original input, ensuring that the adversarial example remains within a specified distortion limit. This makes PGD a stronger white-box attack and a benchmark for evaluating model robustness.

The Jacobian-based Saliency Map Attack (JSMA) is another gradient-based approach that identifies the most influential input features and perturbs them to create adversarial examples. By constructing a saliency map based on the Jacobian of the model’s outputs with respect to inputs, JSMA selectively alters a small number of input dimensions that are most likely to influence the target class. This makes JSMA more precise and targeted than FGSM or PGD, often requiring fewer perturbations to fool the model.

Gradient-based attacks are particularly effective in white-box settings, where the attacker has access to the model's architecture and gradients. Their efficiency and relative simplicity have made them popular tools for both attacking and evaluating model robustness in research.

##### Optimization-based Attacks {#sec-robust-ai-optimizationbased-attacks-a1e1}

These attacks formulate the generation of adversarial examples as an optimization problem. The Carlini and Wagner (C&W) attack is a prominent example in this category. It finds the smallest perturbation that can cause misclassification while maintaining the perceptual similarity to the original input. The C&W attack employs an iterative optimization process to minimize the perturbation while maximizing the model's prediction error. It uses a customized loss function with a confidence term to generate more confident misclassifications.

C&W attacks are especially difficult to detect because the perturbations are typically imperceptible to humans, and they often bypass many existing defenses. The attack can be formulated under various norm constraints (e.g., L2, L∞) depending on the desired properties of the adversarial perturbation.

Another optimization-based approach is the Elastic Net Attack to DNNs (EAD), which incorporates elastic net regularization (a combination of L1 and L2 penalties) to generate adversarial examples with sparse perturbations. This can lead to minimal and localized changes in the input, which are harder to identify and filter. EAD is particularly useful in settings where perturbations need to be constrained in both magnitude and spatial extent.

These attacks are more computationally intensive than gradient-based methods but offer finer control over the adversarial example’s properties. They are often used in high-stakes domains where stealth and precision are critical.

##### Transfer-based Attacks {#sec-robust-ai-transferbased-attacks-a420}

Transfer-based attacks exploit the transferability property of adversarial examples. Transferability refers to the phenomenon where adversarial examples crafted for one ML model can often fool other models, even if they have different architectures or were trained on different datasets. This enables attackers to generate adversarial examples using a surrogate model and then transfer them to the target model without requiring direct access to its parameters or gradients.

This property underlies the feasibility of black-box attacks, where the adversary cannot query gradients but can still fool a model by crafting attacks on a publicly available or similar substitute model. Transfer-based attacks are particularly relevant in practical threat scenarios, such as attacking commercial ML APIs, where the attacker can observe inputs and outputs but not internal computations.

Attack success often depends on factors like similarity between models, alignment in training data, and the regularization techniques used. Techniques like input diversity (random resizing, cropping) and momentum during optimization can be used to increase transferability.

##### Physical-world Attacks {#sec-robust-ai-physicalworld-attacks-768a}

Physical-world attacks bring adversarial examples into the realm of real-world scenarios. These attacks involve creating physical objects or manipulations that can deceive ML models when captured by sensors or cameras. Adversarial patches, for example, are small, carefully designed patterns that can be placed on objects to fool object detection or classification models. These patches are designed to work under varying lighting conditions, viewing angles, and distances, making them robust in real-world environments.

When attached to real-world objects, such as a stop sign or a piece of clothing, these patches can cause models to misclassify or fail to detect the objects accurately. Notably, the effectiveness of these attacks persists even after being printed out and viewed through a camera lens, bridging the digital and physical divide in adversarial ML.

Adversarial objects, such as 3D-printed sculptures or modified road signs, can also be crafted to deceive ML systems in physical environments. For example, a 3D turtle object was shown to be consistently classified as a rifle by an image classifier, even when viewed from different angles. These attacks underscore the risks facing AI systems deployed in physical spaces, such as autonomous vehicles, drones, and surveillance systems.

Research into physical-world attacks also includes efforts to develop universal adversarial perturbations—perturbations that can fool a wide range of inputs and models. These threats raise serious questions about safety, robustness, and generalization in AI systems.

##### Summary {#sec-robust-ai-summary-75fc}

@tbl-attack_types provides a concise overview of the different categories of adversarial attacks, including gradient-based attacks (FGSM, PGD, JSMA), optimization-based attacks (C&W, EAD), transfer-based attacks, and physical-world attacks (adversarial patches and objects). Each attack is briefly described, highlighting its key characteristics and mechanisms.

+-----------------------+---------------------------------------------+------------------------------------------------------------------------------------------------------------+
| Attack Category       | Attack Name                                 | Description                                                                                                |
+:======================+:============================================+:===========================================================================================================+
| Gradient-based        | Fast Gradient Sign Method (FGSM)            | Perturbs input data by adding small noise in the gradient direction to maximize prediction error.          |
|                       | Projected Gradient Descent (PGD)            | Extends FGSM by iteratively applying the gradient update step for more refined adversarial examples.       |
|                       | Jacobian-based Saliency Map Attack (JSMA)   | Identifies influential input features and perturbs them to create adversarial examples.                    |
+-----------------------+---------------------------------------------+------------------------------------------------------------------------------------------------------------+
| Optimization-based    | Carlini and Wagner (C&W) Attack             | Finds the smallest perturbation that causes misclassification while maintaining perceptual similarity.     |
|                       | Elastic Net Attack to DNNs (EAD)            | Incorporates elastic net regularization to generate adversarial examples with sparse perturbations.        |
+-----------------------+---------------------------------------------+------------------------------------------------------------------------------------------------------------+
| Transfer-based        | Transferability-based Attacks               | Exploits the transferability of adversarial examples across different models, enabling black-box attacks.  |
+-----------------------+---------------------------------------------+------------------------------------------------------------------------------------------------------------+
| Physical-world        | Adversarial Patches                         | Small, carefully designed patches placed on objects to fool object detection or classification models.     |
|                       | Adversarial Objects                         | Physical objects (e.g., 3D-printed sculptures, modified road signs) crafted to deceive ML systems in       |
|                       |                                             | real-world scenarios.                                                                                      |
+-----------------------+---------------------------------------------+------------------------------------------------------------------------------------------------------------+

: Different attack types on ML models. {#tbl-attack_types .striped .hover}

The mechanisms of adversarial attacks reveal the intricate interplay between the ML model's decision boundaries, the input data, and the attacker's objectives. By carefully manipulating the input data, attackers can exploit the model's sensitivities and blind spots, leading to incorrect predictions. The success of adversarial attacks highlights the need for a deeper understanding of ML models' robustness and generalization properties.

Defending against adversarial attacks requires a multifaceted approach. Adversarial training is one common defense strategy in which models are trained on adversarial examples to improve robustness. Exposing the model to adversarial examples during training teaches it to classify them correctly and become more resilient to attacks. Defensive distillation, input preprocessing, and ensemble methods are other techniques that can help mitigate the impact of adversarial attacks.

As adversarial machine learning evolves, researchers explore new attack mechanisms and develop more sophisticated defenses. The arms race between attackers and defenders drives the need for constant innovation and vigilance in securing ML systems against adversarial threats. Understanding the mechanisms of adversarial attacks is crucial for developing robust and reliable ML models that can withstand the ever-evolving landscape of adversarial examples.

#### Impact on ML {#sec-robust-ai-impact-ml-d199}

Adversarial attacks on machine learning systems have emerged as a significant concern in recent years, highlighting the potential vulnerabilities and risks associated with the widespread adoption of ML technologies. These attacks involve carefully crafted perturbations to input data that can deceive or mislead ML models, leading to incorrect predictions or misclassifications, as shown in @fig-adversarial-googlenet. The impact of adversarial attacks on ML systems is far-reaching and can have serious consequences in various domains.

![Adversarial example generation applied to GoogLeNet (Szegedy et al., 2014a) on ImageNet. Source: [Goodfellow](https://arxiv.org/abs/1412.6572)](./images/png/adversarial_googlenet.png){#fig-adversarial-googlenet}

One striking example of the impact of adversarial attacks was demonstrated by researchers in 2017. They experimented with small black and white stickers on stop signs [@eykholt2018robust]. To the human eye, these stickers did not obscure the sign or prevent its interpretability. However, when images of the sticker-modified stop signs were fed into standard traffic sign classification ML models, a shocking result emerged. The models misclassified the stop signs as speed limit signs over 85% of the time.

This demonstration shed light on the alarming potential of simple adversarial stickers to trick ML systems into misreading critical road signs. The implications of such attacks in the real world are significant, particularly in the context of autonomous vehicles. If deployed on actual roads, these adversarial stickers could cause self-driving cars to misinterpret stop signs as speed limits, leading to dangerous situations, as shown in @fig-graffiti. Researchers warned that this could result in rolling stops or unintended acceleration into intersections, endangering public safety.

![Graffiti on a stop sign tricked a self-driving car into thinking it was a 45 mph speed limit sign. Source: [Eykholt](https://arxiv.org/abs/1707.08945)](./images/png/graffiti.png){#fig-graffiti}

The case study of the adversarial stickers on stop signs provides a concrete illustration of how adversarial examples exploit how ML models recognize patterns. By subtly manipulating the input data in ways that are invisible to humans, attackers can induce incorrect predictions and create serious risks, especially in safety-critical applications like autonomous vehicles. The attack's simplicity highlights the vulnerability of ML models to even minor changes in the input, emphasizing the need for robust defenses against such threats.

The impact of adversarial attacks extends beyond the degradation of model performance. These attacks raise significant security and safety concerns, particularly in domains where ML models are relied upon for critical decision-making. In healthcare applications, adversarial attacks on medical imaging models could lead to misdiagnosis or incorrect treatment recommendations, jeopardizing patient well-being [@tsai2023adversarial]. In financial systems, adversarial attacks could enable fraud or manipulation of trading algorithms, resulting in substantial economic losses.

Moreover, adversarial vulnerabilities undermine the trustworthiness and interpretability of ML models. If carefully crafted perturbations can easily fool models, confidence in their predictions and decisions erodes. Adversarial examples expose the models' reliance on superficial patterns and the inability to capture the true underlying concepts, challenging the reliability of ML systems [@fursov2021adversarial].

Defending against adversarial attacks often requires additional computational resources and can impact the overall system performance. Techniques like adversarial training, where models are trained on adversarial examples to improve robustness, can significantly increase training time and computational requirements [@bai2021recent]. Runtime detection and mitigation mechanisms, such as input preprocessing [@addepalli2020towards] or prediction consistency checks, introduce latency and affect the real-time performance of ML systems.

The presence of adversarial vulnerabilities also complicates the deployment and maintenance of ML systems. System designers and operators must consider the potential for adversarial attacks and incorporate appropriate defenses and monitoring mechanisms. Regular updates and retraining of models become necessary to adapt to new adversarial techniques and maintain system security and performance over time.

The impact of adversarial attacks on ML systems is significant and multifaceted. These attacks expose ML models' vulnerabilities, from degrading model performance and raising security and safety concerns to challenging model trustworthiness and interpretability. Developers and researchers must prioritize the development of robust defenses and countermeasures to mitigate the risks posed by adversarial attacks. By addressing these challenges, we can build more secure, reliable, and trustworthy ML systems that can withstand the ever-evolving landscape of adversarial threats.

### Data Poisoning {#sec-robust-ai-data-poisoning-2769}

Data poisoning presents a critical challenge to the integrity and reliability of machine learning systems. By introducing carefully crafted malicious data into the training pipeline, adversaries can subtly manipulate model behavior in ways that are difficult to detect through standard validation procedures. Unlike adversarial examples, which target models at inference time, poisoning attacks exploit upstream components of the system—such as data collection, labeling, or ingestion. As ML systems are increasingly deployed in automated and high-stakes environments, understanding how poisoning occurs and how it propagates through the system is essential for developing effective defenses.

#### Characteristics {#sec-robust-ai-characteristics-3c33}

Data poisoning is an attack in which the training data is deliberately manipulated to compromise the performance or behavior of a machine learning model, as described in [@biggio2012poisoning] and illustrated in @fig-dirty-label-example. Attackers may alter existing training samples, introduce malicious examples, or interfere with the data collection pipeline. The result is a model that learns biased, inaccurate, or exploitable patterns.

![Samples of dirty-label poison data regarding mismatched text/image pairs. Source: [@shan2023prompt]](./images/png/dirty_label_example.png){#fig-dirty-label-example}

In most cases, data poisoning unfolds in three stages.

In the injection stage, the attacker introduces poisoned samples into the training dataset. These samples may be altered versions of existing data or entirely new instances designed to blend in with clean examples. While they appear benign on the surface, these inputs are engineered to influence model behavior in subtle but deliberate ways. The attacker may target specific classes, insert malicious triggers, or craft outliers intended to distort the decision boundary.

During the training phase, the machine learning model incorporates the poisoned data and learns spurious or misleading patterns. These learned associations may bias the model toward incorrect classifications, introduce vulnerabilities, or embed backdoors. Because the poisoned data is often statistically similar to clean data, the corruption process typically goes unnoticed during standard model training and evaluation.

Finally, in the deployment stage, the attacker leverages the compromised model for malicious purposes. This could involve triggering specific behaviors, including the misclassification of an input that contains a hidden pattern, or simply exploiting the model’s degraded accuracy in production. In real-world systems, such attacks can be difficult to trace back to training data, especially if the system’s behavior appears erratic only in edge cases or under adversarial conditions.

The consequences of such manipulation are especially severe in high-stakes domains like healthcare, where even small disruptions to training data can lead to dangerous misdiagnoses or loss of trust in AI-based systems [@marulli2022sensitivity].

Four main categories of poisoning attacks have been identified in the literature [@oprea2022poisoning]. In availability attacks, a substantial portion of the training data is poisoned with the aim of degrading overall model performance. A classic example involves flipping labels—for instance, systematically changing instances with true label $y = 1$ to $y = 0$ in a binary classification task. These attacks render the model unreliable across a wide range of inputs, effectively making it unusable.

In contrast, targeted poisoning attacks aim to compromise only specific classes or instances. Here, the attacker modifies just enough data to cause a small set of inputs to be misclassified, while overall accuracy remains relatively stable. This subtlety makes targeted attacks especially hard to detect.

Backdoor poisoning introduces hidden triggers into training data—subtle patterns or features that the model learns to associate with a particular output. When the trigger appears at inference time, the model is manipulated into producing a predetermined response. These attacks are often effective even if the trigger pattern is imperceptible to human observers.

Subpopulation poisoning focuses on compromising a specific subset of the data population. While similar in intent to targeted attacks, subpopulation poisoning applies availability-style degradation to a localized group, for example, a particular demographic or feature cluster, while leaving the rest of the model’s performance intact. This distinction makes such attacks both highly effective and especially dangerous in fairness-sensitive applications.

A common thread across these poisoning strategies is their subtlety. Manipulated samples are typically indistinguishable from clean data, making them difficult to identify through casual inspection or standard data validation. These manipulations might involve small changes to numeric values, slight label inconsistencies, or embedded visual patterns—each designed to blend into the data distribution while still affecting model behavior.

Such attacks may be carried out by internal actors, like data engineers or annotators with privileged access, or by external adversaries who exploit weak points in the data collection pipeline. In crowdsourced environments or open data collection scenarios, poisoning can be as simple as injecting malicious samples into a shared dataset or influencing user-generated content.

Crucially, poisoning attacks often target the early stages of the ML pipeline, such as collection and preprocessing, where there may be limited oversight. If data is pulled from unverified sources or lacks strong validation protocols, attackers can slip in poisoned data that appears statistically normal. The absence of integrity checks, robust outlier detection, or lineage tracking only heightens the risk.

Ultimately, the goal of these attacks is to corrupt the learning process itself. A model trained on poisoned data may learn spurious correlations, overfit to false signals, or become vulnerable to highly specific exploit conditions. Whether the result is a degraded model or one with a hidden exploit path, the trustworthiness and safety of the system are fundamentally compromised.

#### Mechanisms {#sec-robust-ai-mechanisms-043d}

Data poisoning can be implemented through a variety of mechanisms, depending on the attacker’s access to the system and understanding of the data pipeline. These mechanisms reflect different strategies for how the training data can be corrupted to achieve malicious outcomes.

One of the most direct approaches involves modifying the labels of training data. In this method, an attacker selects a subset of training samples and alters their labels—flipping $y = 1$ to $y = 0$, or reassigning categories in multi-class settings. As shown in @fig-distribution-shift-example, even small-scale label inconsistencies can lead to significant distributional shifts and learning disruptions.

![Garbage In -- Garbage Out. Source: [@shan2023prompt]](./images/png/distribution_shift_example.png){#fig-distribution-shift-example width=65%}

Another mechanism involves modifying the input features of training examples without changing the labels. This might include imperceptible pixel-level changes in images, subtle perturbations in structured data, or embedding fixed patterns that act as triggers for backdoor attacks. These alterations are often designed using optimization techniques that maximize their influence on the model while minimizing detectability.

More sophisticated attacks generate entirely new, malicious training examples. These synthetic samples may be created using adversarial methods, generative models, or even data synthesis tools. The aim is to carefully craft inputs that will distort the decision boundary of the model when incorporated into the training set. Such inputs may appear natural and legitimate but are engineered to introduce vulnerabilities.

Other attackers focus on weaknesses in data collection and preprocessing. If the training data is sourced from web scraping, social media, or untrusted user submissions, poisoned samples can be introduced upstream. These samples may pass through insufficient cleaning or validation checks, reaching the model in a “trusted” form. This is particularly dangerous in automated pipelines where human review is limited or absent.

In physically deployed systems, attackers may manipulate data at the source—for example, altering the environment captured by a sensor. A self-driving car might encounter poisoned data if visual markers on a road sign are subtly altered, causing the model to misclassify it during training. This kind of environmental poisoning blurs the line between adversarial attacks and data poisoning, but the mechanism, which involves compromising the training data, is the same.

Online learning systems represent another unique attack surface. These systems continuously adapt to new data streams, making them particularly susceptible to gradual poisoning. An attacker may introduce malicious samples incrementally, causing slow but steady shifts in model behavior. This form of attack is illustrated in @fig-poisoning-attack-example.

::: {#fig-poisoning-attack-example fig-env="figure" fig-pos="htb"}
```{.tikz}
\begin{tikzpicture}[line join=round,font=\small\usefont{T1}{phv}{m}{n}]
\definecolor{Green}{RGB}{84,180,53}
\definecolor{Violet}{RGB}{178,108,186}
\tikzset{
   mycylinder/.style={cylinder, shape border rotate=90, aspect=1.3, draw, fill=white,minimum width=20mm,minimum height=9mm,line width=0.5pt},
    comp/.style = {draw,
        minimum width  =20mm,
        minimum height = 12mm,
        inner sep      = 0pt,
        rounded corners,
        draw = BlueLine,
        fill=cyan!10,
        line width=2.0pt
    },
    Line/.style={line width=1.0pt,Violet,text=black},
    DLine/.style={dashed,line width=1.0pt,Violet,text=black}
}
% #1 number of teeths
% #2 radius intern
% #3 radius extern
% #4 angle from start to end of the first arc
% #5 angle to decale the second arc from the first
% #6 inner radius to cut off
\newcommand{\gear}[6]{%
  (0:#2)
  \foreach \i [evaluate=\i as \n using {\i-1)*360/#1}] in {1,...,#1}{%
    arc (\n:\n+#4:#2) {[rounded corners=1.5pt] -- (\n+#4+#5:#3)
    arc (\n+#4+#5:\n+360/#1-#5:#3)} --  (\n+360/#1:#2)
  }%
  (0,0) circle[radius=#6]
}
%Cloud
\node[red,cloud, cloud puffs=11.4, cloud ignores aspect,
minimum width=40mm, minimum height=24mm, rotate=10,
align=center, draw=BrownLine,line width=1.5pt] (cloud) at (0cm, 0cm) {};
%two Gears
\begin{scope}[local bounding box=GEAR2,shift={($(cloud.300)+(0.5,1.05)$)}]
%smaller
\begin{scope}[scale=0.1, every node/.append style={transform shape}]
\fill[red,even odd rule] \gear{10}{1.9}{1.4}{10}{2}{0.6}coordinate(GER2);
\end{scope}
%bigger
\begin{scope}[scale=0.15, every node/.append style={transform shape},
shift={(-1.8,-2.08)}]
\fill[red!50,even odd rule] \gear{10}{1.9}{1.4}{11}{2}{0.6}coordinate(GER2);
\end{scope}
\end{scope}
%
\draw[ Line,-latex](GEAR2)--++(10:1.75)
node[right,align=center,text=black]{Poisoned Model\\ Aggregation};

%Persons
\begin{scope}[shift={(-0.9,-0.16)},scale=0.5,line width=1.0pt]
\begin{scope}[shift={(0.3,0.3)}]%person2-back
\coordinate (head-center) at (0,0);
\coordinate (top) at ([yshift=-2mm]head-center);
\coordinate (left) at ([yshift=-10mm,xshift=-7mm]head-center);
\coordinate (right) at ([yshift=-10mm,xshift=7mm]head-center);
  %%
\draw[rounded corners=1.5mm,fill=Green!70]
  (top) to [out=-10,in=100]
  (right) to [bend left=15]
  (left) to [out=80,in=190]
  (top);
  \draw[fill=yellow] (head-center) circle (0.35);
\end{scope}
\begin{scope}%person1
\coordinate (head-center) at (0,0);
\coordinate (top) at ([yshift=-2mm]head-center);
\coordinate (left) at ([yshift=-10mm,xshift=-7mm]head-center);
\coordinate (right) at ([yshift=-10mm,xshift=7mm]head-center);
  %%
\draw[rounded corners=1.5mm,fill=Green!70]
  (top) to [out=-10,in=100]
  (right) to [bend left=15]
  (left) to [out=80,in=190]
  (top);
  \draw[fill=yellow] (head-center) circle (0.35);
\end{scope}
\end{scope}
%%

%display left
\node[below=9pt of cloud.80]{Server};
\begin{scope}[local bounding box=COMPUTER1,shift={(-3,-4)}]
 \node[comp](COM){};
 \draw[draw = BlueLine,line width=1.0pt]
 ($(COM.north west)!0.85!(COM.south west)$)-- ($(COM.north east)!0.85!(COM.south east)$);
\draw[draw = BlueLine,line width=1.0pt]($(COM.south west)!0.4!(COM.south east)$)--++(270:0.2)coordinate(DL);
\draw[draw = BlueLine,line width=1.0pt]($(COM.south west)!0.6!(COM.south east)$)--++(270:0.2)coordinate(DD);
\draw[draw = BlueLine,line width=3.0pt,shorten <=-3mm,shorten >=-3mm](DL)--
node[below=4pt]{Client 1}(DD);
\node[draw,GreenLine,inner sep=0pt](CB1) at ($(COM.north west)!0.25!(COM.south west)+(0.3,0)$){$\times$};
\node[draw,GreenLine,inner sep=0pt](CB2) at ($(COM.north west)!0.6!(COM.south west)+(0.3,0)$){
$\times$};
 \draw[GreenLine,decoration={zigzag,segment length=4pt, amplitude=0.5pt},decorate]($(CB1)+(0.3,0.05)$)--++(0:1.3);
\draw[GreenLine,decoration={zigzag,segment length=4pt, amplitude=0.5pt},decorate]($(CB1)+(0.3,-0.12)$)--++(0:1.0);
  \draw[GreenLine,decoration={zigzag,segment length=4pt, amplitude=0.5pt},decorate]($(CB2)+(0.3,0.05)$)--++(0:1.3);
\draw[GreenLine,decoration={zigzag,segment length=4pt, amplitude=0.5pt},decorate]($(CB2)+(0.3,-0.12)$)--++(0:1.0);
\end{scope}
%gear left
\begin{scope}[local bounding box=GEAR1,
shift={($(cloud.200)!0.1!(COM.110)+(-0.4,0)$)},scale=0.1, every node/.append style={transform shape}]
\fill[red,even odd rule] \gear{10}{1.9}{1.4}{10}{2}{0.6}coordinate(GER1);
\draw[-latex,shorten <=3mm](GER1)--++(233:9);
\end{scope}
%data left
\begin{scope}[node distance=-1.7,local bounding box = SC1,
shift={($(COM.east)+(0.7,0.3)$)},
scale=0.4, every node/.append style={transform shape}]
\node[mycylinder,fill=red!30] (A) {};
\scoped[on background layer]
\node[mycylinder, above=of A,fill=red!50] (C) {};
\node[mycylinder, below=of A,fill=red!10] (B) {};
\end{scope}
\draw[DLine](cloud.200)--(COM.110);
\draw[Line,latex-](cloud.216)--(COM.58);
%%%%%%%%%%%%%%%%%

%display right
\begin{scope}[local bounding box=COMPUTER2,shift={(3,-4)}]
\node[comp](COM2){};
 \draw[draw = BlueLine,line width=1.0pt]
 ($(COM2.north west)!0.85!(COM2.south west)$)-- ($(COM2.north east)!0.85!(COM2.south east)$);
\draw[draw = BlueLine,line width=1.0pt]($(COM2.south west)!0.4!(COM2.south east)$)--++(270:0.2)coordinate(DL2);
\draw[draw = BlueLine,line width=1.0pt]($(COM2.south west)!0.6!(COM2.south east)$)--++(270:0.2)coordinate(DD2);
\draw[draw = BlueLine,line width=3.0pt,shorten <=-3mm,shorten >=-3mm](DL2)--
node[below=4pt]{Client 2}(DD2);
\node[draw,GreenLine,inner sep=0pt](2CB1) at ($(COM2.north west)!0.25!(COM2.south west)+(0.3,0)$){$\times$};
\node[draw,GreenLine,inner sep=0pt](2CB2) at ($(COM2.north west)!0.6!(COM2.south west)+(0.3,0)$){$\times$};
 \draw[GreenLine,decoration={zigzag,segment length=4pt, amplitude=0.5pt},decorate]($(2CB1)+(0.3,0.05)$)--++(0:1.3);
\draw[GreenLine,decoration={zigzag,segment length=4pt, amplitude=0.5pt},decorate]($(2CB1)+(0.3,-0.12)$)--++(0:1.0);
  \draw[GreenLine,decoration={zigzag,segment length=4pt, amplitude=0.5pt},decorate]($(2CB2)+(0.3,0.05)$)--++(0:1.3);
\draw[GreenLine,decoration={zigzag,segment length=4pt, amplitude=0.5pt},decorate]($(2CB2)+(0.3,-0.12)$)--++(0:1.0);
\end{scope}
\draw[DLine](cloud.320)--(COM2.110);
\draw[Line,latex-](cloud.339)--(COM2.57);
%gear right
\begin{scope}[local bounding box=GEAR3,
shift={($(cloud.330)!0.25!(COM2.110)+(-0.6,0)$)},scale=0.1, every node/.append style={transform shape}]
\fill[red,even odd rule] \gear{10}{1.9}{1.4}{10}{2}{0.6}coordinate(2GER1);
\draw[-latex,shorten <=3mm](2GER1)--++(300:9);
\end{scope}
%data left
\begin{scope}[node distance=-1.7,local bounding box = SC2,
shift={($(COM2.east)+(0.7,0.3)$)},
scale=0.4, every node/.append style={transform shape}]
\node[mycylinder,fill=Green!30] (A) {};
\scoped[on background layer]
\node[mycylinder, above=of A,fill=Green!50] (C) {};
\node[mycylinder, below=of A,fill=Green!10] (B) {};
\end{scope}
%
%Legend
%Persons
\begin{scope}[local bounding box=LPER,
shift={(7.75,0.9)},scale=0.5,line width=1.0pt]
\begin{scope}[shift={(0.3,0.3)}]%person2-back
\coordinate (head-center) at (0,0);
\coordinate (top) at ([yshift=-2mm]head-center);
\coordinate (left) at ([yshift=-10mm,xshift=-7mm]head-center);
\coordinate (right) at ([yshift=-10mm,xshift=7mm]head-center);
  %%
\draw[rounded corners=1.5mm,fill=Green!70]
  (top) to [out=-10,in=100]
  (right) to [bend left=15]
  (left) to [out=80,in=190]
  (top);
  \draw[fill=yellow] (head-center) circle (0.35);
\end{scope}
\begin{scope}%person1
\coordinate (head-center) at (0,0);
\coordinate (top) at ([yshift=-2mm]head-center);
\coordinate (left) at ([yshift=-10mm,xshift=-7mm]head-center);
\coordinate (right) at ([yshift=-10mm,xshift=7mm]head-center);
  %%
\draw[rounded corners=1.5mm,fill=Green!70]
  (top) to [out=-10,in=100]
  (right) to [bend left=15]
  (left) to [out=80,in=190]
  (top);
  \draw[fill=yellow] (head-center) circle (0.35);
\end{scope}
\node[below=3pt of LPER,font=\footnotesize\usefont{T1}{phv}{m}{n}]{Owner on server};
\end{scope}
%%
%data legend1
\begin{scope}[node distance=-0.13,local bounding box = LSC2,
shift={($(LPER)+(0,-1.7)$)},
scale=0.4, every node/.append style={transform shape}]
\node[mycylinder,fill=Green!50] (A) {};
\node[mycylinder, above=of A,fill=Green!30] (C) {};
\node[mycylinder, above=of C,fill=Green!10] (B) {};
\end{scope}
\node[below=3pt of LSC2,
font=\footnotesize\usefont{T1}{phv}{m}{n}]{Local Data};
%%%
%gear legend
\begin{scope}[local bounding box=LGEAR3,
shift={($(LSC2)+(0,-1.7)$)},scale=0.25, every node/.append style={transform shape}]
\fill[draw=black,fill=red,even odd rule] \gear{10}{1.9}{1.4}{10}{2}{0.6}coordinate(2GER1);
\end{scope}
\node[below=3pt of LGEAR3,
font=\footnotesize\usefont{T1}{phv}{m}{n}]{Poisoned Global Model};
%data legend2
\begin{scope}[node distance=-0.13,local bounding box = LSC1,
shift={($(LGEAR3)+(0,-2.05)$)},
scale=0.4, every node/.append style={transform shape}]
\node[mycylinder,fill=red!50] (A) {};
\node[mycylinder, above=of A,fill=red!30] (C) {};
\node[mycylinder, above=of C,fill=red!10] (B) {};
\end{scope}
\node[below=3pt of LSC1,
font=\footnotesize\usefont{T1}{phv}{m}{n}](PLD){Poisoned Local Data};
%fitting
\scoped[on background layer]
\node[draw=BackLine,inner xsep=3mm,inner ysep=2mm,
%yshift=-2.5mm,
fill=BackColor!50,fit=(PLD)(LPER),line width=0.75pt](BB){};
 \end{tikzpicture}
```
Data Poisoning Attack.
:::

Insider collaboration adds a final layer of complexity. Malicious actors with legitimate access to training data, including annotators, researchers, or data vendors, can craft poisoning strategies that are more targeted and subtle than external attacks. These insiders may have knowledge of the model architecture or training procedures, giving them an advantage in designing effective poisoning schemes.

Defending against these diverse mechanisms requires a multi-pronged approach: secure data collection protocols, anomaly detection, robust preprocessing pipelines, and strong access control. Validation mechanisms must be sophisticated enough to detect not only outliers but also cleverly disguised poisoned samples that sit within the statistical norm.

#### Impact on ML {#sec-robust-ai-impact-ml-1992}

The effects of data poisoning extend far beyond simple accuracy degradation. In the most general sense, a poisoned dataset leads to a corrupted model. But the specific consequences depend on the attack vector and the adversary's objective.

One common outcome is the degradation of overall model performance. When large portions of the training set are poisoned, often through label flipping or the introduction of noisy features, the model struggles to identify valid patterns, leading to lower accuracy, recall, or precision. In mission-critical applications like medical diagnosis or fraud detection, even small performance losses can result in significant real-world harm.

Targeted poisoning presents a different kind of danger. Rather than undermining the model's general performance, these attacks cause specific misclassifications. A malware detector, for instance, may be engineered to ignore one particular signature, allowing a single attack to bypass security. Similarly, a facial recognition model might be manipulated to misidentify a specific individual, while functioning normally for others.

Some poisoning attacks introduce hidden vulnerabilities in the form of backdoors or trojans. These poisoned models behave as expected during evaluation but respond in a malicious way when presented with specific triggers. In such cases, attackers can “activate” the exploit on demand, bypassing system protections without triggering alerts.

Bias is another insidious impact of data poisoning. If an attacker poisons samples tied to a specific demographic or feature group, they can skew the model’s outputs in biased or discriminatory ways. Such attacks threaten fairness, amplify existing societal inequities, and are difficult to diagnose if the overall model metrics remain high.

Ultimately, data poisoning undermines the trustworthiness of the system itself. A model trained on poisoned data cannot be considered reliable, even if it performs well in benchmark evaluations. This erosion of trust has profound implications, particularly in fields like autonomous systems, financial modeling, and public policy.

#### Case Study: Art Protection via Poisoning {#sec-robust-ai-case-study-art-protection-via-poisoning-ab11}

Interestingly, not all data poisoning is malicious. Researchers have begun to explore its use as a defensive tool, particularly in the context of protecting creative work from unauthorized use by generative AI models.

A compelling example is Nightshade, developed by researchers at the University of Chicago to help artists prevent their work from being scraped and used to train image generation models without consent [@shan2023prompt]. Nightshade allows artists to apply subtle perturbations to their images before publishing them online. These changes are invisible to human viewers but cause serious degradation in generative models that incorporate them into training.

When Stable Diffusion was trained on just 300 poisoned images, the model began producing bizarre outputs—such as cows when prompted with “car,” or cat-like creatures in response to “dog.” These results, visualized in @fig-poisoning, show how effectively poisoned samples can distort a model’s conceptual associations.

![NightShade's poisoning effects on Stable Diffusion. Source: [@shan2023prompt]](./images/png/poisoning_example.png){#fig-poisoning}

What makes Nightshade especially potent is the cascading effect of poisoned concepts. Because generative models rely on semantic relationships between categories, a poisoned “car” can bleed into related concepts like “truck,” “bus,” or “train,” leading to widespread hallucinations.

However, like any powerful tool, Nightshade also introduces risks. The same technique used to protect artistic content could be repurposed to sabotage legitimate training pipelines, highlighting the dual-use dilemma[^fn-dualusedilemma] at the heart of modern machine learning security.

[^fn-dualusedilemma]: **Dual-use Dilemma**: In AI, the challenge of mitigating misuse of technology that has both positive and negative potential uses.

### Distribution Shifts {#sec-robust-ai-distribution-shifts-cffa}

#### Characteristics {#sec-robust-ai-characteristics-9dc4}

Distribution shift refers to the phenomenon where the data distribution encountered by a machine learning model during deployment differs from the distribution it was trained on, as shown in @fig-distribution-shift. This change in distribution is not necessarily the result of a malicious attack. Rather, it often reflects the natural evolution of real-world environments over time. In essence, the statistical properties, patterns, or assumptions in the data may change between training and inference phases, which can lead to unexpected or degraded model performance.

::: {#fig-distribution-shift fig-env="figure" fig-pos="htb"}
```{.tikz}
\begin{tikzpicture}[font=\small\usefont{T1}{phv}{m}{n}]
\definecolor{Blue}{RGB}{0,97,168}
\definecolor{Green}{RGB}{84,180,53}
\tikzset{
 helvetica/.style={align=flush center,font=\small\usefont{T1}{phv}{m}{n}},
 Line/.style={line width=1.0pt,black!50,text=black},
  Box/.style={helvetica,
    inner xsep=0pt,outer sep=0pt,
    node distance=0,
    draw=none,
    line width=0.75pt,
    fill=Green,anchor=south west,
    minimum width=8mm, minimum height=50mm
  },
  }
% define gaussian
\pgfmathdeclarefunction{gauss}{3}{%
  \pgfmathparse{1/(#3*sqrt(2*pi))*exp(-((#1-#2)^2)/(2*#3^2))}%
}
  \def\q{8.8};
  \def\B{8.5};
  \def\S{18.5};
  \def\Bs{2.90};
  \def\Ss{3.40};
  \def\xmax{\S+3.2*\Ss};
  \def\ymin{{-0.15*gauss(\B,\B,\Bs)}};
   \begin{axis}[clip=false,every axis plot post/.append style={
               mark=none,samples=80,smooth},
               xmin=0, xmax=\xmax,
               ymin=0, ymax={1.1*gauss(\B,\B,\Bs)},
               axis x line=bottom,  % no box around the plot, only x and y axis
               axis y line=left,    % ...line*=... suppresses the arrow tips
               ticks=none,
               axis line style={thick,-latex},
               axis on top=true,
               xlabel=$z$, ylabel=$p(z)$,
               enlarge x limits=0.13,
               enlarge y limits=0.0,
               y label style={at={(axis cs:-4.10, 0.15)},rotate=270,anchor=north east},
              every axis x label/.style={at={(current axis.right of origin)},anchor=north},
              ]
    % plots
    \addplot[name path=B,thick,Green,domain=-0.8:{0.48*\xmax}] {gauss(x,\B,\Bs)};
    \addplot[name path=S,thick,Blue,domain=7.0:0.98*\xmax] {gauss(x,\S,\Ss)};
    % fill
\path[name path=xaxis] (axis cs:0,0)--(axis cs:\xmax,0);
    \addplot[Green] fill between[of=xaxis and B, soft clip={domain=-0.8:9.5}];
    \addplot[Blue]  fill between[of=xaxis and S, soft clip={domain=19:\xmax}];
%axis cs:
\coordinate (bottomLeft) at (axis cs:-0.8,-0.007);
\coordinate (bottomRight) at (axis cs:9.5,-0.007);
\coordinate (bottomLeft1) at (axis cs:19,-0.007);
\coordinate (bottomRight1) at (axis cs:\xmax,-0.007);

\draw[thick,RedLine,decoration={brace,amplitude=5pt,mirror},decorate](bottomLeft)--
node[below](LE){}(bottomRight);
\draw[thick,RedLine,decoration={brace,amplitude=5pt,mirror},decorate](bottomLeft1)--
node[below](DE){}(bottomRight1);
\node[below=6pt of $(LE)!0.5!(DE)$,text=black](DS){a) Diversity Shift};
\end{axis}

\begin{scope}[local bounding box=GR1,
shift={(8,0)}]
\node[Box](B1){};
\node[Box,right=of B1.south east,fill=Blue,
minimum height=38mm,anchor=south west](B2){};
\node[below=2pt of $(B1.south)!0.5!(B2.south)$,text=black]{$p(y=0\mid z)$};
\path[dashed](B2.north west)--++(180:1.0)coordinate(DO1)|-coordinate(GO1)(B1.north west);
\draw[thick,RedLine,decoration={brace,amplitude=5pt},decorate](DO1)--(GO1);
%
\node[Box,right=1.2of B2.south east,fill=Green,
minimum height=16mm,anchor=south west](B3){};
\node[Box,right=of B3.south east,fill=Blue,
minimum height=28mm,anchor=south west](B4){};
\node[below=2pt of $(B3.south)!0.5!(B4.south)$,text=black]{$p(y=1\mid z)$};
%
\path[dashed](B4.north east)--++(0:0.2)coordinate(DO2)|-coordinate(GO2)(B3.north east);
\draw[thick,RedLine,decoration={brace,amplitude=5pt},decorate](DO2)--(GO2);
%
\path[red](DS)-|coordinate(TE3)($(B2.south)!0.5!(B3.south)$);
\node[text=black](DS)at(TE3){b) Correlation Shift};
\end{scope}

\begin{scope}[shift={($(B1.north east)+(1.4,0)$)}]
\node[Box,minimum width=7mm, minimum height=4mm](LB1){};
\node[right=3pt of LB1]{Domain 1};
\node[Box,below=0.2 of LB1,minimum width=7mm, minimum height=4mm,fill=Blue](LB2){};
\node[right=3pt of LB2]{Domain 2};
\end{scope}
\end{tikzpicture}
```
The curly brackets enclose the distribution shift between the environments. Here, z stands for the spurious feature, and y stands for label class.
:::

A distribution shift typically takes one of several forms:

- **Covariate shift**, where the input distribution $P(x)$ changes while the conditional label distribution $P(y \mid x)$ remains stable.
- **Label shift**, where the label distribution $P(y)$ changes while $P(x \mid y)$ stays the same.
- **Concept drift**, where the relationship between inputs and outputs—$P(y \mid x)$—evolves over time.
- **Concept drift**, where the relationship between inputs and outputs, $P(y \mid x)$, evolves over time.

These formal definitions help frame more intuitive examples of shift that are commonly encountered in practice.

One of the most common causes is domain mismatch, where the model is deployed on data from a different domain than it was trained on. For example, a sentiment analysis model trained on movie reviews may perform poorly when applied to tweets, due to differences in language, tone, and structure. In this case, the model has learned domain-specific features that do not generalize well to new contexts.

Another major source is temporal drift, where the input distribution evolves gradually or suddenly over time. In production settings, data changes due to new trends, seasonal effects, or shifts in user behavior. For instance, in a fraud detection system, fraud patterns may evolve as adversaries adapt. Without ongoing monitoring or retraining, models become stale and ineffective. This form of shift is visualized in @fig-drift-over-time.

Contextual changes arise when deployment environments differ from training conditions due to external factors such as lighting, sensor variation, or user behavior. For example, a vision model trained in a lab under controlled lighting may underperform when deployed in outdoor or dynamic environments.

Another subtle but critical factor is unrepresentative training data. If the training dataset fails to capture the full variability of the production environment, the model may generalize poorly. For example, a facial recognition model trained predominantly on one demographic group may produce biased or inaccurate predictions when deployed more broadly. In this case, the shift reflects missing diversity or structure in the training data.

::: {#fig-drift-over-time fig-env="figure" fig-pos="htb"}
```{.tikz}
\begin{tikzpicture}[font=\small\usefont{T1}{phv}{m}{n}]
% envelope style
\tikzset{
  envelope/.pic={
    \draw[thick,rounded corners=1pt,fill=red!20] (0,0) rectangle (0.5,0.3);
    \draw[thick,rounded corners=2pt,fill=red!60] (0,0.3)--(0.25,0.1)--(0.5,0.3)--cycle;
    \node[inner sep=0pt,outer sep=0pt, minimum width=0.6cm, minimum height=0.4cm] () at (0.25,0.15) {};
  }
}
\tikzset{
  envelopeB/.pic={
    \draw[thick,rounded corners=1pt,fill=black!20] (0,0) rectangle (0.5,0.3);
    \draw[thick,rounded corners=2pt,fill=black!60] (0,0.3)--(0.25,0.1)--(0.5,0.3)--cycle;
    \node[inner sep=0pt,outer sep=0pt, minimum width=0.6cm, minimum height=0.4cm] () at (0.25,0.15) {};
  }
}
%%%left
\begin{scope}[local bounding box=EN1,shift={(0,0)}]
% Axses
\draw[thick,-latex] (0,0)--(5.5,0) node[below] {Feature B};
\draw[thick,-latex] (0,0)--(0,5) node[left] {Feature A};
% dashed red line
\draw[thick,red,dashed] (0.5,1.0) to[out=20,in=240] (5,4.5);
% red envelopes
\foreach \x/\y in {0.3/1.3,0.2/2.2,1.0/2.2,2.0/2.2,0.4/3.0,1.3/3.2,2.1/2.8,
3.0/2.9,0.8/3.8,2.0/3.5,3.1/3.5,2.6/4.1,3.7/4.4}
    \pic[red] at (\x,\y) {envelope};

% black envelopes
\foreach \x/\y in {0.7/0.3,2.7/0.23,3.9/0.2,1.3/0.85,2.1/0.6,
                             2.8/0.9,3.7/1.1,2.5/1.4,3.5/1.8,4.0/2.4}
    \pic[black] at (\x,\y) {envelopeB};
\end{scope}
%%%right
\begin{scope}[local bounding box=EN2,shift={(8.5,0)}]
% Axses
\draw[thick,-latex] (0,0)--(5.5,0) node[below] {Feature B};
\draw[thick,-latex] (0,0)--(0,5) node[left] {Feature A};
% dashed red line
\draw[thick,red,dashed] (0.5,4.5) to[out=310,in=190] (5,2.5);
% red envelopes
\foreach \x/\y in {1.0/4.2,1.9/4.3,2.9/4.0,3.9/3.9,1.9/3.5,2.6/3.0,3.4/3.3,4.2/3.1,3.6/2.7}
    \pic[red] at (\x,\y) {envelope};

% black envelopes
\foreach \x/\y in {0.7/0.3,2.7/0.23,3.9/0.2,
1.3/1.1,2.1/0.6,2.9/0.9,3.9/1.1,2.5/1.7,3.5/1.8,0.7/3.1,1.7/2.4,0.9/1.9}
    \pic[black] at (\x,\y) {envelopeB};
\end{scope}
\node[below=0 of EN1](T0){T = 0};
\node[below=0 of EN2](T1){T = 1};

\begin{scope}[local bounding box=LEG,
shift={($(EN1.east)!0.8!(EN2.west)+(-1,1)$)}]

\pic(PP1)[red]{envelope};
\node[anchor=west](SP) at (PP1.east) {Spam};
\pic(PP2)[black,anchor=west]at($(PP1)+(-0.24,-0.8)$){envelopeB};
\node[anchor=west](NSP) at (PP2) {Not spam};
%
%fitting
\scoped[on background layer]
\node[draw=BackLine,inner xsep=2mm,inner ysep=1mm,
fill=BackColor!50,fit=(PP1)(SP)(NSP),line width=0.75pt](BB){};
\end{scope}
\end{tikzpicture}
```
Concept drift refers to a change in data patterns and relationships over time.
:::

Distribution shifts like these can dramatically reduce the performance and reliability of ML models in production. Building robust systems requires not only understanding these shifts, but actively detecting and responding to them as they emerge.

#### Mechanisms {#sec-robust-ai-mechanisms-ae94}

Distribution shifts arise from a variety of underlying mechanisms—both natural and system-driven. Understanding these mechanisms helps practitioners detect, diagnose, and design mitigation strategies.

One common mechanism is a change in data sources. When data collected at inference time comes from different sensors, APIs, platforms, or hardware than the training data, even subtle differences in resolution, formatting, or noise can introduce significant shifts. For example, a speech recognition model trained on audio from one microphone type may struggle with data from a different device.

Temporal evolution refers to changes in the underlying data over time. In recommendation systems, user preferences shift. In finance, market conditions change. These shifts may be slow and continuous or abrupt and disruptive. Without temporal awareness or continuous evaluation, models can become obsolete, frequently without prior indication. To illustrate this, @fig-temporal-evolution shows how selective breeding over generations has significantly changed the physical characteristics of a dog breed. The earlier version of the breed exhibits a lean, athletic build, while the modern version is stockier, with a distinctively different head shape and musculature. This transformation is analogous to how data distributions can shift in real-world systems—initial data used to train a model may differ substantially from the data encountered over time. Just as evolutionary pressures shape biological traits, dynamic user behavior, market forces, or changing environments can shift the distribution of data in machine learning applications. Without periodic retraining or adaptation, models exposed to these evolving distributions may underperform or become unreliable.

![Temporal evolution in practice. The evolution of a dog breed over time illustrates how distribution shifts can lead to significant changes in underlying data. In ML systems, similar distribution shifts can occur when models encounter new or evolving data distributions, often requiring retraining or adaptation to maintain accuracy and performance. Without accounting for temporal evolution, models can become misaligned with the target data, leading to degraded performance and unreliable predictions.](./images/png/temporal_evoltion.png){#fig-temporal-evolution}

Domain-specific variation arises when a model trained on one setting is applied to another. A medical diagnosis model trained on data from one hospital may underperform in another due to differences in equipment, demographics, or clinical workflows. These variations often require explicit adaptation strategies, such as domain generalization or fine-tuning.

Selection bias occurs when the training data does not accurately reflect the target population. This may result from sampling strategies, data access constraints, or labeling choices. The result is a model that overfits to specific segments and fails to generalize. Addressing this requires thoughtful data collection and continuous validation.

Feedback loops are a particularly subtle mechanism. In some systems, model predictions influence user behavior, which in turn affects future inputs. For instance, a dynamic pricing model might set prices that change buying patterns, which then distort the distribution of future training data. These loops can reinforce narrow patterns and make model behavior difficult to predict.

Lastly, adversarial manipulation can induce distribution shifts deliberately. Attackers may introduce out-of-distribution samples or craft inputs that exploit weak spots in the model’s decision boundary. These inputs may lie far from the training distribution and can cause unexpected or unsafe predictions.

These mechanisms often interact, making real-world distribution shift detection and mitigation complex. From a systems perspective, this complexity necessitates ongoing monitoring, logging, and feedback pipelines—features often absent in early-stage or static ML deployments.

#### Impact on ML {#sec-robust-ai-impact-ml-de22}

Distribution shift can affect nearly every dimension of ML system performance, from prediction accuracy and latency to user trust and system maintainability.

A common and immediate consequence is degraded predictive performance. When the data at inference time differs from training data, the model may produce systematically inaccurate or inconsistent predictions. This erosion of accuracy is particularly dangerous in high-stakes applications like fraud detection, autonomous vehicles, or clinical decision support.

Another serious effect is loss of reliability and trustworthiness. As distribution shifts, users may notice inconsistent or erratic behavior. For example, a recommendation system might begin suggesting irrelevant or offensive content. Even if overall accuracy metrics remain acceptable, loss of user trust can undermine the system’s value.

Distribution shift also amplifies model bias. If certain groups or data segments are underrepresented in the training data, the model may fail more frequently on those groups. Under shifting conditions, these failures can become more pronounced, resulting in discriminatory outcomes or fairness violations.

There is also a rise in uncertainty and operational risk. In many production settings, model decisions feed directly into business operations or automated actions. Under shift, these decisions become less predictable and harder to validate, increasing the risk of cascading failures or poor decisions downstream.

From a system maintenance perspective, distribution shifts complicate retraining and deployment workflows. Without robust mechanisms for drift detection and performance monitoring, shifts may go unnoticed until performance degrades significantly. Once detected, retraining may be required—raising challenges related to data collection, labeling, model rollback, and validation. This creates friction in continuous integration and deployment (CI/CD) workflows and can significantly slow down iteration cycles.

Moreover, distribution shift increases vulnerability to adversarial attacks. Attackers can exploit the model's poor calibration on unfamiliar data, using slight perturbations to push inputs outside the training distribution and cause failures. This is especially concerning when system feedback loops or automated decisioning pipelines are in place.

From a systems perspective, distribution shift is not just a modeling concern—it is a core operational challenge. It requires end-to-end system support: mechanisms for data logging, drift detection, automated alerts, model versioning, and scheduled retraining. ML systems must be designed to detect when performance degrades in production, diagnose whether a distribution shift is the cause, and trigger appropriate mitigation actions. This might include human-in-the-loop review, fallback strategies, model retraining pipelines, or staged deployment rollouts.

In mature ML systems, handling distribution shift becomes a matter of infrastructure, observability, and automation, not just modeling technique. Failing to account for it risks silent model failure in dynamic, real-world environments—precisely where ML systems are expected to deliver the most value.

A summary of common types of distribution shifts, their effects on model performance, and potential system-level responses is shown in @tbl-distribution-shift-summary.

#### Summary of Distribution Shifts and System Implications {#sec-robust-ai-summary-distribution-shifts-system-implications-01fa}

| Type of Shift            | Cause or Example                                                     | Consequence for Model                                      | System-Level Response                                      |
|--------------------------|----------------------------------------------------------------------|------------------------------------------------------------|------------------------------------------------------------|
| Covariate Shift          | Change in input features (e.g., sensor calibration drift)            | Model misclassifies new inputs despite consistent labels   | Monitor input distributions; retrain with updated features |
| Label Shift              | Change in label distribution (e.g., new class frequencies in usage)  | Prediction probabilities become skewed                     | Track label priors; reweight or adapt output calibration   |
| Concept Drift            | Evolving relationship between inputs and outputs (e.g. fraud tactics)| Model performance degrades over time                       | Retrain frequently; use continual or online learning       |
| Domain Mismatch          | Train on reviews, deploy on tweets                                   | Poor generalization due to different vocabularies or styles| Use domain adaptation or fine-tuning                       |
| Contextual Change        | New deployment environment (e.g., lighting, user behavior)           | Performance varies by context                              | Collect contextual data; monitor conditional accuracy      |
| Selection Bias           | Underrepresentation during training                                  | Biased predictions for unseen groups                       | Validate dataset balance; augment training data            |
| Feedback Loops           | Model outputs affect future inputs (e.g., recommender systems)       | Reinforced drift, unpredictable patterns                   | Monitor feedback effects; consider counterfactual logging  |
| Adversarial Shift        | Attackers introduce OOD inputs or perturbations                      | Model becomes vulnerable to targeted failures              | Use robust training; detect out-of-distribution inputs     |

: Common types of distribution shift, their effects, and system-level mitigations. {#tbl-distribution-shift-summary .striped .hover}

### Detection and Mitigation {#sec-robust-ai-detection-mitigation-3a67}

The detection and mitigation of threats to ML systems requires combining defensive strategies across multiple layers. These include techniques to identify and counter adversarial attacks, data poisoning attempts, and distribution shifts that can degrade model performance and reliability. Through systematic application of these protections, ML systems can maintain robustness when deployed in dynamic real-world environments.

#### Adversarial Attacks {#sec-robust-ai-adversarial-attacks-e168}

As discussed earlier, adversarial attacks pose a significant threat to the robustness and reliability of ML systems. These attacks involve crafting carefully designed inputs, known as adversarial examples, to deceive ML models and cause them to make incorrect predictions. To safeguard ML systems against such attacks, it is crucial to develop effective techniques for detecting and mitigating these threats.

##### Detection Techniques {#sec-robust-ai-detection-techniques-e220}

Detecting adversarial examples is the first line of defense against adversarial attacks. Several techniques have been proposed to identify and flag suspicious inputs that may be adversarial.

Statistical methods aim to detect adversarial examples by analyzing the statistical properties of the input data. These methods often compare the input data distribution to a reference distribution, such as the training data distribution or a known benign distribution. Techniques like the [Kolmogorov-Smirnov](https://www.itl.nist.gov/div898/handbook/eda/section3/eda35g.htm) [@berger2014kolmogorov] test or the [Anderson-Darling](https://www.itl.nist.gov/div898/handbook/eda/section3/eda35e.htm) test can be used to measure the discrepancy between the distributions and flag inputs that deviate significantly from the expected distribution.

[Kernel density estimation (KDE)](https://mathisonian.github.io/kde/) is a non-parametric technique used to estimate the probability density function of a dataset. In the context of adversarial example detection, KDE can be used to estimate the density of benign examples in the input space. Adversarial examples often lie in low-density regions and can be detected by comparing their estimated density to a threshold. Inputs with an estimated density below the threshold are flagged as potential adversarial examples.

Another technique is feature squeezing [@panda2019discretization], which reduces the complexity of the input space by applying dimensionality reduction or discretization. The idea behind feature squeezing is that adversarial examples often rely on small, imperceptible perturbations that can be eliminated or reduced through these transformations. Inconsistencies can be detected by comparing the model's predictions on the original input and the squeezed input, indicating the presence of adversarial examples.

Model uncertainty estimation techniques try to quantify the confidence or uncertainty associated with a model's predictions. Adversarial examples often exploit regions of high uncertainty in the model's decision boundary. By estimating the uncertainty using techniques like Bayesian neural networks, dropout-based uncertainty estimation, or ensemble methods, inputs with high uncertainty can be flagged as potential adversarial examples.

##### Defense Strategies {#sec-robust-ai-defense-strategies-b574}

Once adversarial examples are detected, various defense strategies can be employed to mitigate their impact and improve the robustness of ML models.

Adversarial training is a technique that involves augmenting the training data with adversarial examples and retraining the model on this augmented dataset. Exposing the model to adversarial examples during training teaches it to classify them correctly and becomes more robust to adversarial attacks. Adversarial training can be performed using various attack methods, such as the [Fast Gradient Sign Method](https://www.tensorflow.org/tutorials/generative/adversarial_fgsm) or Projected Gradient Descent [@madry2017towards].

Defensive distillation [@papernot2016distillation] is a technique that trains a second model (the student model) to mimic the behavior of the original model (the teacher model). The student model is trained on the soft labels produced by the teacher model, which are less sensitive to small perturbations. Using the student model for inference can reduce the impact of adversarial perturbations, as the student model learns to generalize better and is less sensitive to adversarial noise.

Input preprocessing and transformation techniques try to remove or mitigate the effect of adversarial perturbations before feeding the input to the ML model. These techniques include image denoising, JPEG compression, random resizing, padding, or applying random transformations to the input data. By reducing the impact of adversarial perturbations, these preprocessing steps can help improve the model's robustness to adversarial attacks.

Ensemble methods combine multiple models to make more robust predictions. The ensemble can reduce the impact of adversarial attacks by using a diverse set of models with different architectures, training data, or hyperparameters. Adversarial examples that fool one model may not fool others in the ensemble, leading to more reliable and robust predictions. Model diversification techniques, such as using different preprocessing techniques or feature representations for each model in the ensemble, can further enhance the robustness.

##### Evaluation and Testing {#sec-robust-ai-evaluation-testing-6884}

Conduct thorough evaluation and testing to assess the effectiveness of adversarial defense techniques and measure the robustness of ML models.

Adversarial robustness metrics quantify the model's resilience to adversarial attacks. These metrics can include the model's accuracy on adversarial examples, the average distortion required to fool the model, or the model's performance under different attack strengths. By comparing these metrics across different models or defense techniques, practitioners can assess and compare their robustness levels.

Standardized adversarial attack benchmarks and datasets provide a common ground for evaluating and comparing the robustness of ML models. These benchmarks include datasets with pre-generated adversarial examples and tools and frameworks for generating adversarial attacks. Examples of popular adversarial attack benchmarks include the [MNIST-C](https://github.com/google-research/mnist-c), [CIFAR-10-C](https://paperswithcode.com/dataset/cifar-10c), and ImageNet-C [@hendrycks2019benchmarking] datasets, which contain corrupted or perturbed versions of the original datasets.

Practitioners can develop more robust and resilient ML systems by leveraging these adversarial example detection techniques, defense strategies, and robustness evaluation methods. However, it is important to note that adversarial robustness is an ongoing research area, and no single technique provides complete protection against all types of adversarial attacks. A comprehensive approach that combines multiple defense mechanisms and regular testing is essential to maintain the security and reliability of ML systems in the face of evolving adversarial threats.

#### Data Poisoning {#sec-robust-ai-data-poisoning-fbae}

Data poisoning attacks aim to corrupt training data used to build ML models, undermining their integrity. As illustrated in @fig-adversarial-attack-injection, these attacks can manipulate or pollute the training data in ways that cause models to learn incorrect patterns, leading to erroneous predictions or undesirable behaviors when deployed. Given the foundational role of training data in ML system performance, detecting and mitigating data poisoning is critical for maintaining model trustworthiness and reliability.

::: {#fig-adversarial-attack-injection fig-env="figure" fig-pos="htb"}
```{.tikz}
 \begin{tikzpicture}[line join=round,font=\small\usefont{T1}{phv}{m}{n}]
\definecolor{Green}{RGB}{84,180,53}
\definecolor{Red}{RGB}{249,56,39}
\definecolor{Blue}{RGB}{0,97,168}
\definecolor{Violet}{RGB}{178,108,186}
 \tikzset{
doubleL/.style={-{Triangle[length=0.44cm,width=0.62cm]},line width=2.5mm,text=black},
Line/.style={line width=1.0pt,Violet,text=black},
DLine/.style={dashed,line width=1.0pt,Violet,text=black}
}
\definecolor{Blue1}{RGB}{23,68,150}
\definecolor{Blue2}{RGB}{84,131,217}
\definecolor{Blue3}{RGB}{145,177,237}

\begin{scope}[local bounding box=MAT]
\def\columns{6}
\def\rows{7}
\def\cellsize{6mm}
\def\cellheight{4mm}
\def\rowone{Red,Red,Red,Red,Red,Red}
\def\rowtwo{Red,Red,Red,Red,Red,Red}
\def\br{A}
%
\foreach \x in {1,...,\columns}{
    \foreach \y in {1,...,\rows}{
        %
        \node[draw=black, fill=green!30, minimum width=\cellsize,
                    minimum height=\cellheight, line width=0.5pt] (cell-\x-\y\br) at (\x*\cellsize,-\y*\cellheight) {};
    }
}
%
\foreach \color [count=\x] in \rowone {
    \node[fill=\color,draw=black,line width=0.5pt, minimum size=\cellsize,
    minimum height=\cellheight] at (cell-\x-6\br) {};
}
\foreach \color [count=\x] in \rowtwo {
    \node[fill=\color,draw=black,line width=0.5pt, minimum size=\cellsize,
               minimum height=\cellheight] at (cell-\x-7\br) {};
}
\end{scope}
%defender
\begin{scope}[local bounding box=DEF,
shift={($(MAT)+(0,-3.5)$)},scale=0.7,line width=1.0pt]
\coordinate (head-center) at (0,0);
\coordinate (top) at ([yshift=-2mm]head-center);
\coordinate (left) at ([yshift=-10mm,xshift=-7mm]head-center);
\coordinate (right) at ([yshift=-10mm,xshift=7mm]head-center);
  %%
\draw[rounded corners=1.5mm,fill=Green!70]
  (top) to [out=-10,in=100]
  (right) to [bend left=15]
  (left) to [out=80,in=190]
  (top);
\draw[fill=yellow] (head-center) circle (0.35);
\node[circle,inner sep=0pt,minimum width=2pt,
minimum height=2pt,fill=black](OKO1)at($(head-center)+(0.17,0.1)$){};
\node[circle,inner sep=0pt,minimum width=2pt,
minimum height=2pt,fill=black](OKO2)at($(head-center)+(-0.17,0.1)$){};
\draw[]($(OKO2)+(0,-0.2)$)to[bend right=40]($(OKO1)+(0,-0.2)$);
\end{scope}

%atacker
\begin{scope}[local bounding box=ATA,
shift={($(cell-1-6A)!0.1!(cell-1-7A)+(-4.5,0)$)},scale=0.7,line width=1.0pt]
\coordinate (HC) at (0,0);
\coordinate (top) at ([yshift=-2mm]HC);
\coordinate (left) at ([yshift=-10mm,xshift=-7mm]HC);
\coordinate (right) at ([yshift=-10mm,xshift=7mm]HC);
\draw[rounded corners=1.5mm,fill=black]
  (top) to [out=-10,in=100]
  (right) to [bend left=15]
  (left) to [out=80,in=190]
  (top);
\draw[fill=black] (HC) circle (0.35)coordinate(GL);
%
\node[ellipse,inner sep=0pt,minimum width=3pt,
minimum height=2pt,fill=white](OKO1)at($(HC)+(0.17,0.1)$){};
\node[ellipse,inner sep=0pt,minimum width=3pt,
minimum height=2pt,fill=white](OKO2)at($(HC)+(-0.17,0.1)$){};
\draw[white]($(OKO2)+(0,-0.25)$)to[bend left=40]($(OKO1)+(0,-0.25)$);
\end{scope}
%Poisoned Model
\begin{scope}[local bounding box=POI,line width=0.5pt,
shift={($(cell-6-6A)!0.7!(cell-6-7A)+(4.5,0)$)}]
\newcommand{\Depth}{1.8}
\newcommand{\Height}{1.4}
\newcommand{\Width}{1.4}
\coordinate (O2) at (0,0,0);
\coordinate (A2) at (0,\Width,0);
\coordinate (B2) at (0,\Width,\Height);
\coordinate (C2) at (0,0,\Height);
\coordinate (D2) at (\Depth,0,0);
\coordinate (E2) at (\Depth,\Width,0);
\coordinate (F2) at (\Depth,\Width,\Height);
\coordinate (G2) at (\Depth,0,\Height);

\draw[fill=OrangeLine!80] (D2) -- (E2) -- (F2) -- (G2) -- cycle;% Right Face
\draw[fill=OrangeLine!50] (C2) -- (B2) -- (F2) -- (G2) -- (C2);% Front Face
\draw[fill=OrangeLine!20] (A2) -- (B2) -- (F2) -- (E2) -- cycle;% Top Face
%
\node[align=center]at($(B2)!0.5!(G2)$){Poisoned\\ Model};
\end{scope}
%arrows
\draw[doubleL,Blue]($(DEF)+(0.7,0)$)coordinate(LE)-|coordinate(DE)($(POI)+(0,-1.2)$);
\draw[doubleL,Blue]($(DEF)+(0,0.7)$)--
node[right=5pt,align=center,text=black]{Analyze\\ and clean}($(MAT)+(0,-1.52)$);
\node[below=0.1 of DEF]{\textbf{Defender}};
\node[below=0.1 of ATA]{\textbf{Attacker}};
\draw[doubleL,VioletLine!60]($(ATA)+(0.7,0)$)--
node[below=5pt,align=center,text=black]{Malicious data\\ injection}
++(0:3.3);
\draw[doubleL,VioletLine!60]($(cell-6-6A)!0.7!(cell-6-7A)+(0.6,0)$)--
node[below=5pt,align=center,text=black]{Train}
++(0:3.2);
%
\node[font=\huge\usefont{T1}{phv}{m}{n}\bfseries,VioletLine]at($(cell-1-1A)!0.5!(cell-6-7A)$){R};
\node[above=0.1 of MAT]{Item};
\node[left=0.1 of MAT]{User};
%%%
%%
\begin{scope}[local bounding box=MAT1,
shift={($(LE)!0.35!(DE)+(0,1.1)$)},scale=0.7, every node/.append style={transform shape}]
\def\columns{6}
\def\rows{5}
\def\cellsize{3mm}
\def\cellheight{2mm}
\def\br{B}
%
\foreach \x in {1,...,\columns}{
    \foreach \y in {1,...,\rows}{
        %
        \node[draw=black, fill=green!30, minimum width=\cellsize,
                    minimum height=\cellheight, line width=0.5pt] (cell-\x-\y\br) at (\x*\cellsize,-\y*\cellheight) {};
    }
}
\end{scope}
\node[right=0.1 of MAT1]{Retrain};
\end{tikzpicture}
```
Malicious data injection. Source: [Li](https://www.mdpi.com/2227-7390/12/2/247)
:::

##### Anomaly Detection Techniques {#sec-robust-ai-anomaly-detection-techniques-3336}

Statistical outlier detection methods identify data points that deviate significantly from most data. These methods assume that poisoned data instances are likely to be statistical outliers. Techniques such as the [Z-score method](https://ubalt.pressbooks.pub/mathstatsguides/chapter/z-score-basics/), [Tukey's method](https://www.itl.nist.gov/div898/handbook/prc/section4/prc471.htm), or the [Mahalanobis distance](https://www.statisticshowto.com/mahalanobis-distance/) can be used to measure the deviation of each data point from the central tendency of the dataset. Data points that exceed a predefined threshold are flagged as potential outliers and considered suspicious for data poisoning.

Clustering-based methods group similar data points together based on their features or attributes. The assumption is that poisoned data instances may form distinct clusters or lie far away from the normal data clusters. By applying clustering algorithms like [K-means](https://www.oreilly.com/library/view/data-algorithms/9781491906170/ch12.html), [DBSCAN](https://www.oreilly.com/library/view/machine-learning-algorithms/9781789347999/50efb27d-abbe-4855-ad81-a5357050161f.xhtml), or [hierarchical clustering](https://www.oreilly.com/library/view/cluster-analysis-5th/9780470978443/chapter04.html), anomalous clusters or data points that do not belong to any cluster can be identified. These anomalous instances are then treated as potentially poisoned data.

Autoencoders are neural networks trained to reconstruct the input data from a compressed representation, as shown in @fig-autoencoder. They can be used for anomaly detection by learning the normal patterns in the data and identifying instances that deviate from them. During training, the autoencoder is trained on clean, unpoisoned data. At inference time, the reconstruction error for each data point is computed. Data points with high reconstruction errors are considered abnormal and potentially poisoned, as they do not conform to the learned normal patterns.

::: {#fig-autoencoder fig-env="figure" fig-pos="htb"}
```{.tikz}
\begin{tikzpicture}[line join=round,font=\usefont{T1}{phv}{m}{n}]
\def\cellsize{6mm}
\def\cellheight{6mm}

\tikzset{%
Line/.style={dashed,line width=1.0pt,black!60}
}

\begin{scope}[local bounding box=SRE]
\def\columns{1}
\def\rows{3}
\def\br{A}
%
\foreach \x in {1,...,\columns}{
    \foreach \y in {1,...,\rows}{
        %
        \node[draw=black, fill=VioletL, minimum width=\cellsize,
                    minimum height=\cellheight, line width=0.5pt] (cell-\x-\y\br) at (\x*\cellsize,-\y*\cellheight) {};
    }
}
\end{scope}
\begin{scope}[local bounding box=SRED1,shift={(2.25,1)}]
\def\columns{1}
\def\rows{6}
\def\br{A1}
%
\foreach \x in {1,...,\columns}{
    \foreach \y in {1,...,\rows}{
        %
        \node[draw=black, fill=orange!40, minimum width=\cellsize,
                    minimum height=\cellheight, line width=0.5pt] (cell-\x-\y\br) at (\x*\cellsize,-\y*\cellheight) {};
    }
}
\end{scope}
\begin{scope}[local bounding box=SRED2,shift={(5,1.5)}]
\def\columns{1}
\def\rows{8}
\def\br{A2}
%
\foreach \x in {1,...,\columns}{
    \foreach \y in {1,...,\rows}{
        %
        \node[draw=black, fill=BlueL, minimum width=\cellsize,
                    minimum height=\cellheight, line width=0.5pt] (cell-\x-\y\br) at (\x*\cellsize,-\y*\cellheight) {};
    }
}
\end{scope}
\begin{scope}[local bounding box=SRED3,shift={(8,2)}]
\def\columns{1}
\def\rows{10}
\def\br{A3}
%
\foreach \x in {1,...,\columns}{
    \foreach \y in {1,...,\rows}{
        %
        \node[draw=black, fill=GreenL, minimum width=\cellsize,
                    minimum height=\cellheight, line width=0.5pt] (cell-\x-\y\br) at (\x*\cellsize,-\y*\cellheight) {};
    }
}
\end{scope}
%%%%%%%%%%%%%%%LEFT
\begin{scope}[local bounding box=LSRED1,shift={(-2.25,1)},]
\def\columns{1}
\def\rows{6}
\def\br{LA1}
%
\foreach \x in {1,...,\columns}{
    \foreach \y in {1,...,\rows}{
        %
        \node[draw=black, fill=orange!40, minimum width=\cellsize,
                    minimum height=\cellheight, line width=0.5pt] (cell-\x-\y\br) at (\x*\cellsize,-\y*\cellheight) {};
    }
}
\end{scope}
\begin{scope}[local bounding box=LSRED2,shift={(-5,1.5)}]
\def\columns{1}
\def\rows{8}
\def\br{LA2}
%
\foreach \x in {1,...,\columns}{
    \foreach \y in {1,...,\rows}{
        %
        \node[draw=black, fill=BlueL, minimum width=\cellsize,
                    minimum height=\cellheight, line width=0.5pt] (cell-\x-\y\br) at (\x*\cellsize,-\y*\cellheight) {};
    }
}
\end{scope}
\begin{scope}[local bounding box=LSRED3,shift={(-8,2)}]
\def\columns{1}
\def\rows{10}
\def\br{LA3}
%
\foreach \x in {1,...,\columns}{
    \foreach \y in {1,...,\rows}{
        %
        \node[draw=black, fill=GreenL, minimum width=\cellsize,
                    minimum height=\cellheight, line width=0.5pt] (cell-\x-\y\br) at (\x*\cellsize,-\y*\cellheight) {};
    }
}
\end{scope}
%
\node[above=0.1 of SRE]{Code};
\node[above=0.1 of SRED3]{Output};
\node[above=0.1 of LSRED3]{Input};
%%
%dashed line
%up
\draw[Line](cell-1-1LA3.north east)--(cell-1-1LA2.north west);
%down
\draw[Line](cell-1-10LA3.south east)--(cell-1-8LA2.south west);
%up to down
\draw[Line](cell-1-1LA3.north east)--(cell-1-8LA2.south west);
%down to up
\draw[Line](cell-1-10LA3.south east)--(cell-1-1LA2.north west);
%%
\draw[Line](cell-1-1LA2.north east)--(cell-1-1LA1.north west);
\draw[Line](cell-1-8LA2.south east)--(cell-1-6LA1.south west);
\draw[Line](cell-1-1LA2.north east)--(cell-1-6LA1.south west);
\draw[Line](cell-1-8LA2.south east)--(cell-1-1LA1.north west);
%%
\draw[Line](cell-1-1LA1.north east)--(cell-1-1A.north west);
\draw[Line](cell-1-6LA1.south east)--(cell-1-3A.south west);
\draw[Line](cell-1-1LA1.north east)--(cell-1-3A.south west);
\draw[Line](cell-1-6LA1.south east)--(cell-1-1A.north west);
%RIGHT
\draw[Line](cell-1-1A3.north west)--(cell-1-1A2.north east);
\draw[Line](cell-1-10A3.south west)--(cell-1-8A2.south east);
\draw[Line](cell-1-1A3.north west)--(cell-1-8A2.south east);
\draw[Line](cell-1-10A3.south west)--(cell-1-1A2.north east);
%
\draw[Line](cell-1-1A2.north west)--(cell-1-1A1.north east);
\draw[Line](cell-1-8A2.south west)--(cell-1-6A1.south east);
\draw[Line](cell-1-1A2.north west)--(cell-1-6A1.south east);
\draw[Line](cell-1-8A2.south west)--(cell-1-1A1.north east);
%%
\draw[Line](cell-1-1A1.north west)--(cell-1-1A.north east);
\draw[Line](cell-1-6A1.south west)--(cell-1-3A.south east);
\draw[Line](cell-1-1A1.north west)--(cell-1-3A.south east);
\draw[Line](cell-1-6A1.south west)--(cell-1-1A.north east);
\coordinate(L1)at($(cell-1-10LA3.south west)+(0,-0.5)$);
\path[red](L1)-|coordinate(L2)(cell-1-6LA1.south east);
\coordinate(D1)at($(cell-1-10A3.south east)+(0,-0.5)$);
\path[red](D1)-|coordinate(D2)(cell-1-6A1.south west);
%
\draw[red,thick,decoration={brace,amplitude=9pt,mirror},decorate](L1)--
node[below=9pt]{Encoder}(L2);
\draw[red,thick,decoration={brace,amplitude=9pt},decorate](D1)--
node[below=9pt]{Decoder}(D2);
\end{tikzpicture}
```
Autoencoder. Source: [Dertat](https://medium.com/towards-data-science/applied-deep-learning-part-3-autoencoders-1c083af4d798)
:::

##### Sanitization and Preprocessing {#sec-robust-ai-sanitization-preprocessing-8712}

Data poisoning can be avoided by cleaning data, which involves identifying and removing or correcting noisy, incomplete, or inconsistent data points. Techniques such as data deduplication, missing value imputation, and outlier removal can be applied to improve the quality of the training data. By eliminating or filtering out suspicious or anomalous data points, the impact of poisoned instances can be reduced.

Data validation involves verifying the integrity and consistency of the training data. This can include checking for data type consistency, range validation, and cross-field dependencies. By defining and enforcing data validation rules, anomalous or inconsistent data points indicative of data poisoning can be identified and flagged for further investigation.

Data provenance and lineage tracking involve maintaining a record of data's origin, transformations, and movements throughout the ML pipeline. By documenting the data sources, preprocessing steps, and any modifications made to the data, practitioners can trace anomalies or suspicious patterns back to their origin. This helps identify potential points of data poisoning and facilitates the investigation and mitigation process.

##### Robust Training {#sec-robust-ai-robust-training-7184}

Robust optimization techniques can be used to modify the training objective to minimize the impact of outliers or poisoned instances. This can be achieved by using robust loss functions less sensitive to extreme values, such as the Huber loss or the modified Huber loss[^fn-huber-loss]. Regularization techniques[^fn-regularization], such as [L1 or L2 regularization](https://medium.com/towards-data-science/l1-and-l2-regularization-methods-ce25e7fc831c), can also help in reducing the model's sensitivity to poisoned data by constraining the model's complexity and preventing overfitting.

[^fn-huber-loss]: **Huber Loss**: A loss function used in robust regression that is less sensitive to outliers in data than squared error loss.
[^fn-regularization]: **Regularization**: A method used in neural networks to prevent overfitting in models by adding a cost term to the loss function.

Robust loss functions are designed to be less sensitive to outliers or noisy data points. Examples include the modified [Huber loss](https://pytorch.org/docs/stable/generated/torch.nn.HuberLoss.html), the Tukey loss [@beaton1974fitting], and the trimmed mean loss. These loss functions down-weight or ignore the contribution of abnormal instances during training, reducing their impact on the model's learning process. Robust objective functions, such as the minimax[^fn-minimax] or distributionally robust objective, aim to optimize the model's performance under worst-case scenarios or in the presence of adversarial perturbations.

[^fn-minimax]: **Minimax**: A decision-making strategy, used in game theory and decision theory, which tries to minimize the maximum possible loss.

Data augmentation techniques involve generating additional training examples by applying random transformations or perturbations to the existing data @fig-data-augmentation. This helps in increasing the diversity and robustness of the training dataset. By introducing controlled variations in the data, the model becomes less sensitive to specific patterns or artifacts that may be present in poisoned instances. Randomization techniques, such as random subsampling or bootstrap aggregating, can also help reduce the impact of poisoned data by training multiple models on different subsets of the data and combining their predictions.

![An image of the number "3" in original form and with basic augmentations applied.](./images/png/data_augmentation.png){#fig-data-augmentation}

##### Secure Data Sourcing {#sec-robust-ai-secure-data-sourcing-1f73}

Implementing the best data collection and curation practices can help mitigate the risk of data poisoning. This includes establishing clear data collection protocols, verifying the authenticity and reliability of data sources, and conducting regular data quality assessments. Sourcing data from trusted and reputable providers and following secure data handling practices can reduce the likelihood of introducing poisoned data into the training pipeline.

Strong data governance and access control mechanisms are essential to prevent unauthorized modifications or tampering with the training data. This involves defining clear roles and responsibilities for data access, implementing access control policies based on the principle of least privilege,[^fn-principle-least-privilege] and monitoring and logging data access activities. By restricting access to the training data and maintaining an audit trail, potential data poisoning attempts can be detected and investigated.

[^fn-principle-least-privilege]: **Principle of Least Privilege**: A security concept in which a user is given the minimum levels of access necessary to complete his/her job functions.

Detecting and mitigating data poisoning attacks requires a multifaceted approach that combines anomaly detection, data sanitization,[^fn-data-sanitization] robust training techniques, and secure data sourcing practices. By implementing these measures, ML practitioners can improve the resilience of their models against data poisoning and ensure the integrity and trustworthiness of the training data. However, it is important to note that data poisoning is an active area of research, and new attack vectors and defense mechanisms continue to emerge. Staying informed about the latest developments and adopting a proactive and adaptive approach to data security is crucial for maintaining the robustness of ML systems.

[^fn-data-sanitization]: **Data Sanitization**: The process of deliberately, permanently, and irreversibly removing or destroying the data stored on a memory device to make it unrecoverable.

#### Distribution Shifts {#sec-robust-ai-distribution-shifts-dd9d}

##### Detection and Mitigation {#sec-robust-ai-detection-mitigation-5b56}

Recall that distribution shifts occur when the data distribution encountered by a machine learning (ML) model during deployment differs from the distribution it was trained on. These shifts can significantly impact the model's performance and generalization ability, leading to suboptimal or incorrect predictions. Detecting and mitigating distribution shifts is crucial to ensure the robustness and reliability of ML systems in real-world scenarios.

##### Detection Techniques {#sec-robust-ai-detection-techniques-f976}

Statistical tests can be used to compare the distributions of the training and test data to identify significant differences. Techniques such as the Kolmogorov-Smirnov test or the Anderson-Darling test measure the discrepancy between two distributions and provide a quantitative assessment of the presence of distribution shift. By applying these tests to the input features or the model's predictions, practitioners can detect if there is a statistically significant difference between the training and test distributions.

Divergence metrics quantify the dissimilarity between two probability distributions. Commonly used divergence metrics include the [Kullback-Leibler (KL) divergence](https://towardsdatascience.com/understanding-kl-divergence-f3ddc8dff254) and the [Jensen-Shannon (JS) divergence](https://medium.com/towards-data-science/how-to-understand-and-use-jensen-shannon-divergence-b10e11b03fd6). By calculating the divergence between the training and test data distributions, practitioners can assess the extent of the distribution shift. High divergence values indicate a significant difference between the distributions, suggesting the presence of a distribution shift.

Uncertainty quantification techniques, such as Bayesian neural networks[^fn-bayesian-neural-networks] or ensemble methods[^fn-ensemble-methods], can estimate the uncertainty associated with the model's predictions. When a model is applied to data from a different distribution, its predictions may have higher uncertainty. By monitoring the uncertainty levels, practitioners can detect distribution shifts. If the uncertainty consistently exceeds a predetermined threshold for test samples, it suggests that the model is operating outside its trained distribution.

[^fn-bayesian-neural-networks]: **Bayesian Neural Networks**: Neural networks that incorporate probability distributions over their weights, enabling uncertainty quantification in predictions and more robust decision making.
[^fn-ensemble-methods]: **Ensemble Methods**: An ML approach that combines several models to improve prediction accuracy.

In addition, domain classifiers are trained to distinguish between different domains or distributions. Practitioners can detect distribution shifts by training a classifier to differentiate between the training and test domains. If the domain classifier achieves high accuracy in distinguishing between the two domains, it indicates a significant difference in the underlying distributions. The performance of the domain classifier serves as a measure of the distribution shift.

##### Mitigation Techniques {#sec-robust-ai-mitigation-techniques-c88d}

Transfer learning leverages knowledge gained from one domain to improve performance in another, as shown in @fig-transfer-learning. By using pre-trained models or transferring learned features from a source domain to a target domain, transfer learning can help mitigate the impact of distribution shifts. The pre-trained model can be fine-tuned on a small amount of labeled data from the target domain, allowing it to adapt to the new distribution. Transfer learning is particularly effective when the source and target domains share similar characteristics or when labeled data in the target domain is scarce.

::: {#fig-transfer-learning fig-env="figure" fig-pos="htb"}
```{.tikz}
\begin{tikzpicture}[font=\small\usefont{T1}{phv}{m}{n}]

\tikzset{%
Line/.style={line width=1.0pt,black!50,text=black},
Box/.style={inner xsep=2pt,
    node distance=1.6,
    draw=VioletLine,
    line width=0.75pt,
    fill=VioletL!40,
    align=flush center,
    minimum width=25mm, minimum height=9mm
  },
}
\begin{scope}[shift={(0,0)}]
\node[Box](B1){Data 1};
\node[Box,right=of B1,fill=BlueL,draw=BlueLine](B2){Model 1};
\node[Box,right=of B2,fill=BlueL,draw=BlueLine](B3){Head};
\node[Box,right=of B3](B4){Predictions 1};
\scoped[on background layer]
\node[draw=BackLine,inner xsep=4mm,inner ysep=5mm,
yshift=1.5mm,fill=BackColor!50,fit=(B2)(B3),line width=0.75pt](BB1){};
\node[below=4pt of BB1.north,inner sep=0pt,anchor=north]{Task 1};
%\node[above=8pt of BB1.north,inner sep=0pt,anchor=south]{Transfer Learning};
\end{scope}
%
\begin{scope}[shift={(0,-3)}]
\node[Box](DB1){Data 2};
\node[Box,right=of DB1,fill=BlueL,draw=BlueLine](DB2){Model 1};
\node[Box,right=of DB2,fill=BlueL,draw=BlueLine](DB3){New Head};
\node[Box,right=of DB3](DB4){Predictions 2};
\scoped[on background layer]
\node[draw=BackLine,inner xsep=4mm,inner ysep=5mm,
yshift=1.5mm,fill=BackColor!50,fit=(DB2)(DB3),line width=0.75pt](BB2){};
\node[below=4pt of  BB2.north,inner sep=0pt,
anchor=north]{Task 2};
\end{scope}
\draw[Line,-latex](B2)--node[left,pos=0.44]{Knowledge transfer}(DB2);

\foreach \x in{1,2,3}{
\pgfmathtruncatemacro{\newX}{\x + 1}
\draw[Line,-latex](B\x)--(B\newX);
}
\foreach \x in{1,2,3}{
\pgfmathtruncatemacro{\newX}{\x + 1}
\draw[Line,-latex](DB\x)--(DB\newX);
}
\end{tikzpicture}
```
Transfer learning. Source: [Bhavsar](https://medium.com/modern-nlp/transfer-learning-in-nlp-f5035cc3f62f)
:::

Continual learning, also known as lifelong learning, enables ML models to learn continuously from new data distributions while retaining knowledge from previous distributions. Techniques such as elastic weight consolidation (EWC) [@kirkpatrick2017overcoming] or gradient episodic memory (GEM) [@lopez2017gradient] allow models to adapt to evolving data distributions over time. These techniques aim to balance the plasticity of the model (ability to learn from new data) with the stability of the model (retaining previously learned knowledge). By incrementally updating the model with new data and mitigating catastrophic forgetting, continual learning helps models stay robust to distribution shifts.

Data augmentation techniques, such as those we have seen previously, involve applying transformations or perturbations to the existing training data to increase its diversity and improve the model's robustness to distribution shifts. By introducing variations in the data, such as rotations, translations, scaling, or adding noise, data augmentation helps the model learn invariant features and generalize better to unseen distributions. Data augmentation can be performed during training and inference to improve the model's ability to handle distribution shifts.

Ensemble methods combine multiple models to make predictions more robust to distribution shifts. By training models on different subsets of the data, using different algorithms, or with different hyperparameters, ensemble methods can capture diverse aspects of the data distribution. When presented with a shifted distribution, the ensemble can leverage the strengths of individual models to make more accurate and stable predictions. Techniques like bagging, boosting, or stacking can create effective ensembles.

Regularly updating models with new data from the target distribution is crucial to mitigate the impact of distribution shifts. As the data distribution evolves, models should be retrained or fine-tuned on the latest available data to adapt to the changing patterns. Monitoring model performance and data characteristics can help detect when an update is necessary. By keeping the models up to date, practitioners can ensure they remain relevant and accurate in the face of distribution shifts.

Evaluating models using robust metrics less sensitive to distribution shifts can provide a more reliable assessment of model performance. Metrics such as the area under the precision-recall curve (AUPRC) or the F1 score[^fn-f1] are more robust to class imbalance and can better capture the model's performance across different distributions. Additionally, using domain-specific evaluation metrics that align with the desired outcomes in the target domain can provide a more meaningful measure of the model's effectiveness.

[^fn-f1]: **F1 Score**: A measure of a model's accuracy that combines precision (correct positive predictions) and recall (proportion of actual positives identified) into a single metric. Calculated as the harmonic mean of precision and recall.

Detecting and mitigating distribution shifts is an ongoing process that requires continuous monitoring, adaptation, and improvement. By employing a combination of detection techniques and mitigation strategies, ML practitioners can proactively identify and address distribution shifts, ensuring the robustness and reliability of their models in real-world deployments. It is important to note that distribution shifts can take various forms and may require domain-specific approaches depending on the nature of the data and the application. Staying informed about the latest research and best practices in handling distribution shifts is essential for building resilient ML systems.

## Software Faults {#sec-robust-ai-software-faults-7c4a}

Machine learning systems rely on complex software infrastructures that extend far beyond the models themselves. These systems are built on top of frameworks, libraries, and runtime environments that facilitate model training, evaluation, and deployment. As with any large-scale software system, the components that support ML workflows are susceptible to faults—unintended behaviors resulting from defects, bugs, or design oversights in the software. These faults can manifest across all stages of an ML pipeline and, if not identified and addressed, may impair performance, compromise security, or even invalidate results. This section examines the nature, causes, and consequences of software faults in ML systems, as well as strategies for their detection and mitigation.

### Characteristics {#sec-robust-ai-characteristics-a367}

Software faults in ML frameworks originate from various sources, including programming errors, architectural misalignments, and version incompatibilities. These faults exhibit several important characteristics that influence how they arise and propagate in practice.

One defining feature of software faults is their diversity. Faults can range from syntactic and logical errors to more complex manifestations such as memory leaks, concurrency bugs, or failures in integration logic. The broad variety of potential fault types complicates both their identification and resolution, as they often surface in non-obvious ways.

A second key characteristic is their tendency to propagate across system boundaries. An error introduced in a low-level module, such as a tensor allocation routine or a preprocessing function, can produce cascading effects that disrupt model training, inference, or evaluation. Because ML frameworks are often composed of interconnected components, a fault in one part of the pipeline can introduce failures in seemingly unrelated modules.

Some faults are intermittent, manifesting only under specific conditions such as high system load, particular hardware configurations, or rare data inputs. These transient faults are notoriously difficult to reproduce and diagnose, as they may not consistently appear during standard testing procedures.

Furthermore, software faults may subtly interact with ML models themselves. For example, a bug in a data transformation script might introduce systematic noise or shift the distribution of inputs, leading to biased or inaccurate predictions. Similarly, faults in the serving infrastructure may result in discrepancies between training-time and inference-time behaviors, undermining deployment consistency.

The consequences of software faults extend to a range of system properties. Faults may impair performance by introducing latency or inefficient memory usage; they may reduce scalability by limiting parallelism; or they may compromise reliability and security by exposing the system to unexpected behaviors or malicious exploitation.

Finally, the manifestation of software faults is often shaped by external dependencies, such as hardware platforms, operating systems, or third-party libraries. Incompatibilities arising from version mismatches or hardware-specific behavior may result in subtle, hard-to-trace bugs that only appear under certain runtime conditions.

A thorough understanding of these characteristics is essential for developing robust software engineering practices in ML. It also provides the foundation for the detection and mitigation strategies described later in this section.

### Mechanisms {#sec-robust-ai-mechanisms-7544}

Software faults in ML frameworks arise through a variety of mechanisms, reflecting the complexity of modern ML pipelines and the layered architecture of supporting tools. These mechanisms correspond to specific classes of software failures that commonly occur in practice.

One prominent class involves resource mismanagement, particularly with respect to memory. Improper memory allocation, including the failure to release buffers or file handles, can lead to memory leaks and, eventually, to resource exhaustion. This is especially detrimental in deep learning applications, where large tensors and GPU memory allocations are common. As shown in @fig-gpu-out-of-memory, inefficient memory usage or the failure to release GPU resources can cause training procedures to halt or significantly degrade runtime performance.

![Example of GPU out-of-the-memory and suboptimal utilization issues](./images/png/gpu_out_of_memory.png){#fig-gpu-out-of-memory}

Another recurring fault mechanism stems from concurrency and synchronization errors. In distributed or multi-threaded environments, incorrect coordination among parallel processes can lead to race conditions, deadlocks, or inconsistent states. These issues are often tied to the improper use of [asynchronous operations](https://odsc.medium.com/optimizing-ml-serving-with-asynchronous-architectures-1071fc1be8e2), such as non-blocking I/O or parallel data ingestion. Synchronization bugs can corrupt the consistency of training states or produce unreliable model checkpoints.

Compatibility problems frequently arise from changes to the software environment. For example, upgrading a third-party library without validating downstream effects may introduce subtle behavioral changes or break existing functionality. These issues are exacerbated when the training and inference environments differ in hardware, operating system, or dependency versions. Reproducibility in ML experiments often hinges on managing these environmental inconsistencies.

Faults related to numerical instability are also common in ML systems, particularly in optimization routines. Improper handling of floating-point precision, division by zero, or underflow/overflow conditions can introduce instability into gradient computations and convergence procedures. As described in [this resource](https://pythonnumericalmethods.studentorg.berkeley.edu/notebooks/chapter22.04-Numerical-Error-and-Instability.html), the accumulation of rounding errors across many layers of computation can distort learned parameters or delay convergence.

Exception handling, though often overlooked, plays a crucial role in the stability of ML pipelines. Inadequate or overly generic exception management can cause systems to fail silently or crash under non-critical errors. Moreover, ambiguous error messages and poor logging practices impede diagnosis and prolong resolution times.

These fault mechanisms, while diverse in origin, share the potential to significantly impair ML systems. Understanding how they arise provides the basis for effective system-level safeguards.

### Impact on ML {#sec-robust-ai-impact-ml-90e2}

The consequences of software faults can be profound, affecting not only the correctness of model outputs but also the broader usability and reliability of an ML system in production.

Performance degradation is a common symptom, often resulting from memory leaks, inefficient resource scheduling, or contention between concurrent threads. These issues tend to accumulate over time, leading to increased latency, reduced throughput, or even system crashes. As noted by [@maas2008combining], the accumulation of performance regressions across components can severely restrict the operational capacity of ML systems deployed at scale.

In addition to slowing system performance, faults can lead to inaccurate predictions. For example, preprocessing errors or inconsistencies in feature encoding can subtly alter the input distribution seen by the model, producing biased or unreliable outputs. These kinds of faults are particularly insidious, as they may not trigger any obvious failure but still compromise downstream decisions. Over time, rounding errors and precision loss can amplify inaccuracies, particularly in deep architectures with many layers or long training durations.

Reliability is also undermined by software faults. Systems may crash unexpectedly, fail to recover from errors, or behave inconsistently across repeated executions. Intermittent faults are especially problematic in this context, as they erode user trust while eluding conventional debugging efforts. In distributed settings, faults in checkpointing or model serialization can cause training interruptions or data loss, reducing the resilience of long-running training pipelines.

Security vulnerabilities frequently arise from overlooked software faults. Buffer overflows, improper validation, or unguarded inputs can open the system to manipulation or unauthorized access. Attackers may exploit these weaknesses to alter the behavior of models, extract private data, or induce denial-of-service conditions. As described by [@li2021survey], such vulnerabilities pose serious risks, particularly when ML systems are integrated into critical infrastructure or handle sensitive user data.

Moreover, the presence of faults complicates development and maintenance. Debugging becomes more time-consuming, especially when fault behavior is non-deterministic or dependent on external configurations. Frequent software updates or library patches may introduce regressions that require repeated testing. This increased engineering overhead can slow iteration, inhibit experimentation, and divert resources from model development.

Taken together, these impacts underscore the importance of systematic software engineering practices in ML—practices that anticipate, detect, and mitigate the diverse failure modes introduced by software faults.

### Detection and Mitigation {#sec-robust-ai-detection-mitigation-710f}

Addressing software faults in ML systems requires an integrated strategy that spans development, testing, deployment, and monitoring. A comprehensive mitigation framework should combine proactive detection methods with robust design patterns and operational safeguards.

To help summarize these techniques and clarify where each strategy fits in the ML lifecycle, @tbl-software-faults-summary below categorizes detection and mitigation approaches by phase and objective. This table provides a high-level overview that complements the detailed explanations that follow.

+------------------------------+------------------------------------------------------------------------+------------------------------------------------------------------------+--------------------------------------------+
| Category                     | Technique                                                              | Purpose                                                                | When to Apply                              |
+:=============================+:=======================================================================+:=======================================================================+:===========================================+
| Testing and Validation       | Unit testing, integration testing, regression testing                  | Verify correctness and identify regressions                            | During development                         |
+------------------------------+------------------------------------------------------------------------+------------------------------------------------------------------------+--------------------------------------------+
| Static Analysis and Linting  | Static analyzers, linters, code reviews                                | Detect syntax errors, unsafe operations, enforce best practices        | Before integration                         |
+------------------------------+------------------------------------------------------------------------+------------------------------------------------------------------------+--------------------------------------------+
| Runtime Monitoring & Logging | Metric collection, error logging, profiling                           | Observe system behavior, detect anomalies                              | During training and deployment             |
+------------------------------+------------------------------------------------------------------------+------------------------------------------------------------------------+--------------------------------------------+
| Fault-Tolerant Design        | Exception handling, modular architecture, checkpointing                | Minimize impact of failures, support recovery                          | Design and implementation phase            |
+------------------------------+------------------------------------------------------------------------+------------------------------------------------------------------------+--------------------------------------------+
| Update Management            | Dependency auditing, test staging, version tracking                    | Prevent regressions and compatibility issues                           | Before system upgrades or deployment       |
+------------------------------+------------------------------------------------------------------------+------------------------------------------------------------------------+--------------------------------------------+
| Environment Isolation        | Containerization (e.g., Docker, Kubernetes), virtual environments      | Ensure reproducibility, avoid environment-specific bugs                | Development, testing, deployment           |
+------------------------------+------------------------------------------------------------------------+------------------------------------------------------------------------+--------------------------------------------+
| CI/CD and Automation         | Automated test pipelines, monitoring hooks, deployment gates           | Enforce quality assurance and catch faults early                       | Continuously throughout development        |
+------------------------------+------------------------------------------------------------------------+------------------------------------------------------------------------+--------------------------------------------+

: Summary of detection and mitigation techniques for software faults. {#tbl-software-faults-summary .striped .hover}

The first line of defense involves systematic testing. Unit testing verifies that individual components behave as expected under normal and edge-case conditions. Integration testing ensures that modules interact correctly across boundaries, while regression testing detects errors introduced by code changes. Continuous testing is essential in fast-moving ML environments, where pipelines evolve rapidly and small modifications may have system-wide consequences. As shown in @fig-regression-testing, automated regression tests help preserve functional correctness over time.

![Automated regression testing. Source: [UTOR](https://u-tor.com/topic/regression-vs-integration)](./images/png/regression_testing.png){#fig-regression-testing width=75%}

Static code analysis tools complement dynamic tests by identifying potential issues at compile time. These tools catch common errors such as variable misuse, unsafe operations, or violation of language-specific best practices. Combined with code reviews and consistent style enforcement, static analysis reduces the incidence of avoidable programming faults.

Runtime monitoring is critical for observing system behavior under real-world conditions. Logging frameworks should capture key signals such as memory usage, input/output traces, and exception events. Monitoring tools can track model throughput, latency, and failure rates, providing early warnings of software faults. Profiling, as illustrated in this [Microsoft resource](https://microsoft.github.io/code-with-engineering-playbook/machine-learning/profiling-ml-and-mlops-code/), helps identify performance bottlenecks and inefficiencies indicative of deeper architectural issues.

Robust system design further improves fault tolerance. Structured exception handling and assertion checks prevent small errors from cascading into system-wide failures. Redundant computations, fallback models, and failover mechanisms improve availability in the presence of component failures. Modular architectures that encapsulate state and isolate side effects make it easier to diagnose and contain faults. Checkpointing techniques, such as those discussed in [@eisenman2022check], enable recovery from mid-training interruptions without data loss.

Keeping ML software up to date is another key strategy. Applying regular updates and security patches helps address known bugs and vulnerabilities. However, updates must be validated through test staging environments to avoid regressions. Reviewing [release notes](https://github.com/pytorch/pytorch/releases) and change logs ensures teams are aware of any behavioral changes introduced in new versions.

Containerization technologies like [Docker](https://www.docker.com) and [Kubernetes](https://kubernetes.io) allow teams to define reproducible runtime environments that mitigate compatibility issues. By isolating system dependencies, containers prevent faults introduced by system-level discrepancies across development, testing, and production.

Finally, automated pipelines built around continuous integration and continuous deployment (CI/CD) provide an infrastructure for enforcing fault-aware development. Testing, validation, and monitoring can be embedded directly into the CI/CD flow. As shown in @fig-CI-CD-procedure, such pipelines reduce the risk of unnoticed regressions and ensure only tested code reaches deployment environments.

![Continuous Integration/Continuous Deployment (CI/CD) procedure. Source: [geeksforgeeks](https://www.geeksforgeeks.org/ci-cd-continuous-integration-and-continuous-delivery/)](./images/png/CI_CD_procedure.png){#fig-CI-CD-procedure}

Together, these practices form a holistic approach to software fault management in ML systems. When adopted comprehensively, they reduce the likelihood of system failures, improve long-term maintainability, and foster trust in model performance and reproducibility.

## Tools and Frameworks {#sec-robust-ai-tools-frameworks-c8a4}

Given the importance of developing robust AI systems, in recent years, researchers and practitioners have developed a wide range of tools and frameworks to understand how hardware faults manifest and propagate to impact ML systems. These tools and frameworks play a crucial role in evaluating the resilience of ML systems to hardware faults by simulating various fault scenarios and analyzing their impact on the system's performance. This enables designers to identify potential vulnerabilities and develop effective mitigation strategies, ultimately creating more robust and reliable ML systems that can operate safely despite hardware faults. This section provides an overview of widely used fault models in the literature and the tools and frameworks developed to evaluate the impact of such faults on ML systems.

### Fault and Error Models {#sec-robust-ai-fault-error-models-15bc}

As discussed previously, hardware faults can manifest in various ways, including transient, permanent, and intermittent faults. In addition to the type of fault under study, how the fault manifests is also important. For example, does the fault happen in a memory cell or during the computation of a functional unit? Is the impact on a single bit, or does it impact multiple bits? Does the fault propagate all the way and impact the application (causing an error), or does it get masked quickly and is considered benign? All these details impact what is known as the fault model, which plays a major role in simulating and measuring what happens to a system when a fault occurs.

To effectively study and understand the impact of hardware faults on ML systems, it is essential to understand the concepts of fault models and error models. A fault model describes how a hardware fault manifests itself in the system, while an error model represents how the fault propagates and affects the system's behavior.

Fault models are often classified by several key properties. First, they can be defined by their duration: transient faults are temporary and vanish quickly; permanent faults persist indefinitely; and intermittent faults occur sporadically, making them particularly difficult to identify or predict. Another dimension is fault location, with faults arising in hardware components such as memory cells, functional units, or interconnects. Faults can also be characterized by their granularity—some faults affect only a single bit (e.g., a bitflip), while others impact multiple bits simultaneously, as in burst errors.

Error models, in contrast, describe the behavioral effects of faults as they propagate through the system. These models help researchers understand how initial hardware-level disturbances might manifest in the system’s behavior, such as through corrupted weights or miscomputed activations in an ML model. These models may operate at various abstraction levels, from low-level hardware errors to higher-level logical errors in ML frameworks.

The choice of fault or error model is central to robustness evaluation. For example, a system built to study single-bit transient faults [@sangchoolie2017one] will not offer meaningful insight into the effects of permanent multi-bit faults [@wilkening2014calculating], since its design and assumptions are grounded in a different fault model entirely.

It’s also important to consider how and where an error model is implemented. A single-bit flip at the architectural register level, modeled using simulators like gem5 [@binkert2011gem5], differs meaningfully from a similar bit flip in a PyTorch model’s weight tensor. While both simulate value-level perturbations, the lower-level model captures microarchitectural effects that are often abstracted away in software frameworks.

Interestingly, certain fault behavior patterns remain consistent regardless of abstraction level. For example, research has consistently demonstrated that single-bit faults cause more disruption than multi-bit faults, whether examining hardware-level effects or software-visible impacts [@sangchoolie2017one; @papadimitriou2021demystifying]. However, other important behaviors like error masking [@mohanram2003partial] may only be observable at lower abstraction levels. As illustrated in @fig-error-masking, this masking phenomenon can cause faults to be filtered out before they propagate to higher levels, meaning software-based tools may miss these effects entirely.

::: {#fig-error-masking fig-env="figure" fig-pos="htb"}

```{.tikz}
\begin{tikzpicture}[font=\small\usefont{T1}{phv}{m}{n}]
\tikzset{%
Line/.style={line width=1.0pt,black!50,text=black},
Box/.style={inner xsep=2pt,
    node distance=0.6,
    draw=VioletLine,
    line width=0.75pt,
    fill=VioletL!40,
    align=flush center,
    minimum width=25mm, minimum height=9mm
  },
Box2/.style={inner xsep=2pt,
    node distance=1.4,
    draw=BlueLine,
    line width=0.75pt,
    fill=BlueL!40,
    align=flush center,
    minimum width=29mm, minimum height=9mm
  },
Box3/.style={inner xsep=2pt,
    node distance=1.1,
    draw=BrownLine,
    line width=0.75pt,
    fill=BrownL!40,
    align=flush left,
    minimum width=55mm, minimum height=9mm
  },
   decision/.style={diamond, minimum width=50mm,node distance=0.6,inner sep=-1ex,
     minimum height=25mm, align=flush center, draw=GreenLine, fill=green!30}
}
\node[Box,rounded corners=9pt](B1){Soft error};
\node[Box,decision,below=of B1](B2){Corrupted  data \\are read?};
\node[Box,decision,below=of B2](B3){Incorrect  output \\ or  system crash?};
\node[Box2,right=of B2](B4){\textbf{Masked} \\ (microacrhitecture)};
\node[Box2,right=of B3](B5){\textbf{Masked} \\ (software)};
\node[Box,below=of B3](B6){Failure};
%%
\node[Box3,right=of B4](MLA){\textbf{Microarchitecture-level analysis}
\\[0.5ex]
$\bullet$ Errors on unused components
\\[0.5ex]
$\bullet$ Overwritten by write operations
\\[0.5ex]
$\bullet$ Errors on speculative instructions};
\node[Box3,right=of B5](SLA){\textbf{Software-level analysis}
\\[0.5ex]
$\bullet$ Dynamically dead instructions
\\[0.5ex]
$\bullet$ Logical, compare instructions
\\[0.5ex]
$\bullet$ Uninfluential branch instructions};
%%
\draw[Line,-latex](B1)--(B2);
\draw[Line,-latex](B2)--
node[right,font=\footnotesize\usefont{T1}{phv}{m}{n}]{Yes}(B3);
\draw[Line,-latex](B3)--
node[right,font=\footnotesize\usefont{T1}{phv}{m}{n}]{Yes}(B6);
\draw[Line,-latex](B2)--
node[above,pos=0.3,font=\footnotesize\usefont{T1}{phv}{m}{n}]{No}(B4);
\draw[Line,-latex](B3)--
node[above,pos=0.3,font=\footnotesize\usefont{T1}{phv}{m}{n}]{No}(B5);
%fitting
\scoped[on background layer]
\node[draw=BackLine,inner xsep=4mm,inner ysep=5mm,
yshift=2.5mm,fill=BackColor!50,fit=(B4)(SLA)(MLA),line width=0.75pt](BB2){};
\node[below=4pt of  BB2.north,inner sep=0pt,
anchor=north]{\textbf{System-level masking effect analysis}};
\end{tikzpicture}
```
Example of error masking in microarchitectural components [@ko2021characterizing]
:::

To address these discrepancies, tools like Fidelity [@he2020fidelity] have been developed to align fault models across abstraction layers. By mapping software-observed fault behaviors to corresponding hardware-level patterns [@cheng2016clear], Fidelity offers a more accurate means of simulating hardware faults at the software level. While lower-level tools capture the true propagation of errors through a hardware system, they are generally slower and more complex. Software-level tools, such as those implemented in PyTorch or TensorFlow, are faster and easier to use for large-scale robustness testing, albeit with less precision.

### Hardware-Based Fault Injection {#sec-robust-ai-hardwarebased-fault-injection-909a}

Hardware-based fault injection methods allow researchers to directly introduce faults into physical systems and observe their effects on machine learning (ML) models. These approaches are essential for validating assumptions made in software-level fault injection tools and for studying how real-world hardware faults influence system behavior. While most error injection tools used in ML robustness research are software-based, because of their speed and scalability, hardware-based approaches remain critical for grounding higher-level error models. They are considered the most accurate means of studying the impact of faults on ML systems by manipulating the hardware directly to introduce errors.

As illustrated in @fig-hardware-errors, hardware faults can arise at various points within a deep neural network (DNN) processing pipeline. These faults may affect the control unit, on-chip memory (SRAM), off-chip memory (DRAM), processing elements, and accumulators, leading to erroneous results. In the depicted example, a DNN tasked with recognizing traffic signals correctly identifies a red light under normal conditions. However, hardware-induced faults, caused by phenomena such as aging, electromigration, soft errors, process variations, and manufacturing defects, can introduce errors that cause the DNN to misclassify the signal as a green light, potentially leading to catastrophic consequences in real-world applications.

![Hardware errors can occur due to a variety of reasons and at different times and/or locations in a system, which can be explored when studying the impact of hardware-based errors on systems [@ahmadilivani2024systematic]](./images/png/hardware_errors.png){#fig-hardware-errors}

These methods enable researchers to observe the system's behavior under real-world fault conditions. Both software-based and hardware-based error injection tools are described in this section in more detail.

#### Methods {#sec-robust-ai-methods-0afc}

Two of the most common hardware-based fault injection methods are FPGA-based fault injection and radiation or beam testing.

**FPGA-based Fault Injection.** Field-Programmable Gate Arrays (FPGAs) are reconfigurable integrated circuits that can be programmed to implement various hardware designs. In the context of fault injection, FPGAs offer high precision and accuracy, as researchers can target specific bits or sets of bits within the hardware. By modifying the FPGA configuration, faults can be introduced at specific locations and times during the execution of an ML model. FPGA-based fault injection allows for fine-grained control over the fault model, enabling researchers to study the impact of different types of faults, such as single-bit flips or multi-bit errors. This level of control makes FPGA-based fault injection a valuable tool for understanding the resilience of ML systems to hardware faults.

While FPGA-based methods allow precise, controlled fault injection, other approaches aim to replicate fault conditions found in natural environments.

**Radiation or Beam Testing.** Radiation or beam testing [@velazco2010combining] exposes hardware running ML models to high-energy particles like protons or neutrons. As shown in @fig-beam-testing, specialized test facilities enable controlled radiation exposure to induce bitflips and other hardware-level faults. This approach is widely regarded as one of the most accurate methods for measuring error rates from particle strikes during application execution. Beam testing provides highly realistic fault scenarios that mirror conditions in radiation-rich environments, making it particularly valuable for validating systems destined for space missions or particle physics experiments. However, while beam testing offers exceptional realism, it lacks the precise targeting capabilities of FPGA-based injection - particle beams cannot be aimed at specific hardware bits or components with high precision. Despite this limitation and its significant operational complexity and cost, beam testing remains a trusted industry practice for rigorously evaluating hardware reliability under real-world radiation effects.

![Radiation test setup for semiconductor components [@lee2022design] Source: [JD Instrument](https://jdinstruments.net/tester-capabilities-radiation-test/)](./images/png/image14.png){#fig-beam-testing}

#### Limitations {#sec-robust-ai-limitations-853f}

Despite their high accuracy, hardware-based fault injection methods have several limitations that can hinder their widespread adoption.

First, cost is a major barrier. Both FPGA-based and beam testing[^fn-beam_testing] approaches require specialized hardware and facilities, which can be expensive to set up and maintain. This makes them less accessible to research groups with limited funding or infrastructure.

[^fn-beam_testing]: **Beam Testing**: A testing method that exposes hardware to controlled particle radiation to evaluate its resilience to soft errors. Common in aerospace, medical devices, and high-reliability computing.

Second, these methods face challenges in scalability. Injecting faults and collecting data directly on hardware is time-consuming, which limits the number of experiments that can be run in a reasonable timeframe. This is especially restrictive when analyzing large ML systems or performing statistical evaluations across many fault scenarios.

Third, there are flexibility limitations. Hardware-based methods may not be as adaptable as software-based alternatives when modeling a wide variety of fault and error types. Changing the experimental setup to accommodate a new fault model often requires time-intensive hardware reconfiguration.

Despite these limitations, hardware-based fault injection remains essential for validating the accuracy of software-based tools and for studying system behavior under real-world fault conditions. By combining the high fidelity of hardware-based methods with the scalability and flexibility of software-based tools, researchers can develop a more complete understanding of ML systems' resilience to hardware faults and craft effective mitigation strategies.

### Software-Based Fault Injection {#sec-robust-ai-softwarebased-fault-injection-5e51}

As machine learning frameworks like TensorFlow, PyTorch, and Keras have become the dominant platforms for developing and deploying ML models, software-based fault injection tools have emerged as a flexible and scalable way to evaluate the robustness of these systems to hardware faults. Unlike hardware-based approaches, which operate directly on physical systems, software-based methods simulate the effects of hardware faults by modifying a model’s underlying computational graph, tensor values, or intermediate computations.

These tools have become increasingly popular in recent years because they integrate directly with ML development pipelines, require no specialized hardware, and allow researchers to conduct large-scale fault injection experiments quickly and cost-effectively. By simulating hardware-level faults, including bit flips in weights, activations, or gradients, at the software level, these tools enable efficient testing of fault tolerance mechanisms and provide valuable insight into model vulnerabilities.

In the remainder of this section, we will examine the advantages and limitations of software-based fault injection methods, introduce major classes of tools (both general-purpose and domain-specific), and discuss how they contribute to building resilient ML systems.

#### Advantages and Trade-offs {#sec-robust-ai-advantages-tradeoffs-2761}

Software-based fault injection tools offer several advantages that make them attractive for studying the resilience of ML systems.

One of the primary benefits is speed. Since these tools operate entirely within the software stack, they avoid the overhead associated with modifying physical hardware or configuring specialized test environments. This efficiency enables researchers to perform a large number of fault injection experiments in significantly less time. The ability to simulate a wide range of faults quickly makes these tools particularly useful for stress-testing large-scale ML models or conducting statistical analyses that require thousands of injections.

Another major advantage is flexibility. Software-based fault injectors can be easily adapted to model various types of faults. Researchers can simulate single-bit flips, multi-bit corruptions, or even more complex behaviors such as burst errors or partial tensor corruption. Additionally, software tools allow faults to be injected at different stages of the ML pipeline, at the stages of training, inference, or gradient computation, enabling precise targeting of different system components or layers.

These tools are also highly accessible, as they require only standard ML development environments. Unlike hardware-based methods, there is no need for costly experimental setups, custom circuitry, or radiation testing facilities. This accessibility opens up fault injection research to a broader range of institutions and developers, including those working in academia, startups, or resource-constrained environments.

However, these advantages come with certain trade-offs. Chief among them is accuracy. Because software-based tools model faults at a higher level of abstraction, they may not fully capture the low-level hardware interactions that influence how faults actually propagate. For example, a simulated bit flip in an ML framework may not account for how data is buffered, cached, or manipulated at the hardware level, potentially leading to oversimplified conclusions.

Closely related is the issue of fidelity. While it is possible to approximate real-world fault behaviors, software-based tools may diverge from true hardware behavior, particularly when it comes to subtle interactions like masking, timing, or data movement. The results of such simulations depend heavily on the underlying assumptions of the error model and may require validation against real hardware measurements to be reliable.

Despite these limitations, software-based fault injection tools play an indispensable role in the study of ML robustness. Their speed, flexibility, and accessibility allow researchers to perform wide-ranging evaluations and inform the development of fault-tolerant ML architectures. In subsequent sections, we explore the major tools in this space, highlighting their capabilities and use cases.

#### Limitations {#sec-robust-ai-limitations-b71a}

While software-based fault injection tools offer significant advantages in terms of speed, flexibility, and accessibility, they are not without limitations. These constraints can impact the accuracy and realism of fault injection experiments, particularly when assessing the robustness of ML systems to real-world hardware faults.

One major concern is accuracy. Because software-based tools operate at higher levels of abstraction, they may not always capture the full spectrum of effects that hardware faults can produce. Low-level hardware interactions, including subtle timing errors, voltage fluctuations, and architectural side effects, can be missed entirely in high-level simulations. As a result, fault injection studies that rely solely on software models may under- or overestimate a system’s true vulnerability to certain classes of faults.

Closely related is the issue of fidelity. While software-based methods are often designed to emulate specific fault behaviors, the extent to which they reflect real-world hardware conditions can vary. For example, simulating a single-bit flip in the value of a neural network weight may not fully replicate how that same bit error would propagate through memory hierarchies or affect computation units on an actual chip. The more abstract the tool, the greater the risk that the simulated behavior will diverge from physical behavior under fault conditions.

Moreover, because software-based tools are easier to modify, there is a risk of unintentionally deviating from realistic fault assumptions. This can occur if the chosen fault model is overly simplified or not grounded in empirical data from actual hardware behavior. As discussed later in the section on bridging the hardware-software gap, tools like Fidelity [@he2020fidelity] attempt to address these concerns by aligning software-level models with known hardware-level fault characteristics.

Despite these limitations, software-based fault injection remains a critical part of the ML robustness research toolkit. When used appropriately, particularly when used in conjunction with hardware-based validation, these tools provide a scalable and efficient way to explore large design spaces, identify vulnerable components, and develop mitigation strategies. As fault modeling techniques continue to evolve, the integration of hardware-aware insights into software-based tools will be key to improving their realism and impact.

#### Tool Types {#sec-robust-ai-tool-types-f097}

Over the past several years, software-based fault injection tools have been developed for a wide range of ML frameworks and use cases. These tools vary in their level of abstraction, target platforms, and the types of faults they can simulate. Many are built to integrate with popular machine learning libraries such as PyTorch and TensorFlow, making them accessible to researchers and practitioners already working within those ecosystems.

One of the earliest and most influential tools is Ares [@reagen2018ares], initially designed for the Keras framework. Developed at a time when deep neural networks (DNNs) were growing in popularity, Ares was one of the first tools to systematically explore the effects of hardware faults on DNNs. It provided support for injecting single-bit flips and evaluating bit-error rates (BER) across weights and activation values. Importantly, Ares was validated against a physical DNN accelerator implemented in silicon, demonstrating its relevance for hardware-level fault modeling. As the field matured, Ares was extended to support PyTorch, allowing researchers to analyze fault behavior in more modern ML settings.

Building on this foundation, PyTorchFI [@mahmoud2020pytorchfi] was introduced as a dedicated fault injection library for PyTorch. Developed in collaboration with Nvidia Research, PyTorchFI allows fault injection into key components of ML models, including weights, activations, and gradients. Its native support for GPU acceleration makes it especially well-suited for evaluating large models efficiently. As shown in @fig-phantom-objects, even simple bit-level faults can cause severe visual and classification errors, including the appearance of 'phantom' objects in images, which could have downstream safety implications in domains like autonomous driving.

![Hardware bitflips in ML workloads can cause phantom objects and misclassifications, which can erroneously be used downstream by larger systems, such as in autonomous driving. Shown above is a correct and faulty version of the same image using the PyTorchFI injection framework.](./images/png/phantom_objects.png){#fig-phantom-objects}

The modular and accessible design of PyTorchFI has led to its adoption in several follow-on projects. For example, PyTorchALFI (developed by Intel xColabs) extends PyTorchFI’s capabilities to evaluate system-level safety in automotive applications. Similarly, Dr. DNA [@ma2024dr] from Meta introduces a more streamlined, Pythonic API to simplify fault injection workflows. Another notable extension is GoldenEye [@mahmoud2022dsn], which incorporates alternative numeric datatypes, including AdaptivFloat [@tambe2020algorithm] and BlockFloat, with bfloat16 as a specific example, to study the fault tolerance of non-traditional number formats under hardware-induced bit errors.

For researchers working within the TensorFlow ecosystem, TensorFI [@chen2020tensorfi] provides a parallel solution. Like PyTorchFI, TensorFI enables fault injection into the TensorFlow computational graph and supports a variety of fault models. One of TensorFI’s strengths is its broad applicability—it can be used to evaluate many types of ML models beyond DNNs. Additional extensions such as BinFi [@chen2019sc] aim to accelerate the fault injection process by focusing on the most critical bits in a model. This prioritization can help reduce simulation time while still capturing the most meaningful error patterns.

At a lower level of the software stack, NVBitFI [@tsai2021nvbitfi] offers a platform-independent tool for injecting faults directly into GPU assembly code. Developed by Nvidia, NVBitFI is capable of performing fault injection on any GPU-accelerated application, not just ML workloads. This makes it an especially powerful tool for studying resilience at the instruction level, where errors can propagate in subtle and complex ways. NVBitFI represents an important complement to higher-level tools like PyTorchFI and TensorFI, offering fine-grained control over GPU-level behavior and supporting a broader class of applications beyond machine learning.

Together, these tools offer a wide spectrum of fault injection capabilities. While some are tightly integrated with high-level ML frameworks for ease of use, others enable lower-level fault modeling with higher fidelity. By choosing the appropriate tool based on the level of abstraction, performance needs, and target application, researchers can tailor their studies to gain more actionable insights into the robustness of ML systems. The next section focuses on how these tools are being applied in domain-specific contexts, particularly in safety-critical systems such as autonomous vehicles and robotics.

#### Domain-Specific Examples {#sec-robust-ai-domainspecific-examples-d10d}

To address the unique challenges posed by specific application domains, researchers have developed specialized fault injection tools tailored to different machine learning (ML) systems. In high-stakes environments such as autonomous vehicles and robotics, domain-specific tools play a crucial role in evaluating system safety and reliability under hardware fault conditions. This section highlights three such tools: DriveFI and PyTorchALFI, which focus on autonomous vehicles, and MAVFI, which targets uncrewed aerial vehicles (UAVs). Each tool enables the injection of faults into mission-critical components, including perception, control, and sensor systems, providing researchers with insights into how hardware errors may propagate through real-world ML pipelines.

DriveFI [@jha2019ml] is a fault injection tool developed for autonomous vehicle systems. It facilitates the injection of hardware faults into the perception and control pipelines, enabling researchers to study how such faults affect system behavior and safety. Notably, DriveFI integrates with industry-standard platforms like Nvidia DriveAV and Baidu Apollo, offering a realistic environment for testing. Through this integration, DriveFI enables practitioners to evaluate the end-to-end resilience of autonomous vehicle architectures in the presence of fault conditions.

PyTorchALFI [@grafe2023large] extends the capabilities of PyTorchFI for use in the autonomous vehicle domain. Developed by Intel xColabs, PyTorchALFI enhances the underlying fault injection framework with domain-specific features. These include the ability to inject faults into multimodal sensor data[^fn-multimodal-sensor-data], such as inputs from cameras and LiDAR systems. This allows for a deeper examination of how perception systems in autonomous vehicles respond to underlying hardware faults, further refining our understanding of system vulnerabilities and potential failure modes.

[^fn-multimodal-sensor-data]: **Multimodal Sensor Data**: Information collected simultaneously from multiple types of sensors (e.g., cameras, LiDAR, radar) to provide complementary perspectives of the environment. Critical for robust perception in autonomous systems.

MAVFI [@hsiao2023mavfi] is a domain-specific fault injection framework tailored for robotics applications, particularly uncrewed aerial vehicles. Built atop the Robot Operating System (ROS), MAVFI provides a modular and extensible platform for injecting faults into various UAV subsystems, including sensors, actuators, and flight control algorithms. By assessing how injected faults impact flight stability and mission success, MAVFI offers a practical means for developing and validating fault-tolerant UAV architectures.

Together, these tools demonstrate the growing sophistication of fault injection research across application domains. By enabling fine-grained control over where and how faults are introduced, domain-specific tools provide actionable insights that general-purpose frameworks may overlook. Their development has greatly expanded the ML community’s capacity to design and evaluate resilient systems—particularly in contexts where reliability, safety, and real-time performance are critical.

### Bridging Hardware-Software Gap {#sec-robust-ai-bridging-hardwaresoftware-gap-291b}

While software-based fault injection tools offer many advantages in speed, flexibility, and accessibility, they do not always capture the full range of effects that hardware faults can impose on a system. This is largely due to the abstraction gap: software-based tools operate at a higher level and may overlook low-level hardware interactions or nuanced error propagation mechanisms that influence the behavior of ML systems in critical ways.

As discussed in the work by [@bolchini2022fast], hardware faults can exhibit complex spatial distribution patterns that are difficult to replicate using purely software-based fault models. They identify four characteristic fault propagation patterns: single point, where the fault corrupts a single value in a feature map; same row, where a partial or entire row in a feature map is corrupted; bullet wake, where the same location across multiple feature maps is affected; and shatter glass, a more complex combination of both same row and bullet wake behaviors. These diverse patterns, visualized in @fig-hardware-errors-bolchini, highlight the limits of simplistic injection strategies and emphasize the need for hardware-aware modeling when evaluating ML system robustness.

::: {#fig-hardware-errors-bolchini fig-env="figure" fig-pos="htb"}
```{.tikz}
 \begin{tikzpicture}[line join=round,font=\Large\usefont{T1}{phv}{m}{n},scale=0.5]
\def\columns{8}
\def\rows{8}
\def\cellsize{3mm}
\def\cellheight{3mm}
\def\br{A}
\tikzset{%
Fill/.style={fill=red,draw=black,line width=0.5pt, minimum size=\cellsize,
minimum height=\cellheight}
}
\tikzset{
  grid/.pic={
  \foreach \x in {1,...,\columns}{
    \foreach \y in {1,...,\rows}{
        %
        \node[draw=black, fill=cyan!20, minimum width=\cellsize,
                    minimum height=\cellheight, line width=0.5pt] (cell-\x-\y\br) at (\x*\cellsize,-\y*\cellheight) {};
    }
}
  }
}
\begin{scope}[local bounding box=BUL]
\begin{scope}[local bounding box=B1]
\foreach \i /\b in {0/A,1/B,2/C,3/D,4/E,5/F,6/G}{
\def\br{\b}
    \pic at (-\i, -\i*1.5) {grid};
}

\foreach \i /\b in {0/A,1/B,2/C,3/D,4/E,5/F,6/G}{
\node[Fill] at (cell-7-2\b) {};
}
\end{scope}

\begin{scope}[local bounding box=B2,shift={(9,0)}]
\foreach \i /\b in {0/A,1/B,2/C,3/D,4/E,5/F,6/G}{
\def\br{\b}
    \pic at (-\i, -\i*1.5) {grid};
}

\foreach \i /\b in {0/A,2/C,6/G}{
\node[Fill] at (cell-7-2\b) {};
}
\end{scope}
\end{scope}
%%%%
%Shattered glass
\begin{scope}[local bounding box=SHA,shift={(21,0)}]
\begin{scope}[local bounding box=S1]
\foreach \i /\b in {0/A,1/B,2/C,3/D,4/E,5/F,6/G}{
\def\br{\b}
    \pic at (-\i, -\i*1.5) {grid};
}

\foreach \i /\b in {0/A,1/B,2/C,3/D,4/E,5/F,6/G}{
\node[Fill] at (cell-7-2\b) {};
}
\foreach \i in{2,...,6}{
\node[Fill] at (cell-\i-2C) {};
}
\end{scope}

\begin{scope}[local bounding box=S2,shift={(9,0)}]
\foreach \i /\b in {0/A,1/B,2/C,3/D,4/E,5/F,6/G}{
\def\br{\b}
    \pic at (-\i, -\i*1.5) {grid};
}

\foreach \i /\b in {0/A,1/B,2/C,4/E,5/F,6/G}{
\node[Fill]  at (cell-7-2\b) {};
}
\foreach \i /\b in {1/B,2/C,4/E,5/F,6/G}{
\node[Fill] at (cell-3-2\b) {};
}
\node[Fill] at (cell-6-2E) {};
\node[Fill] at (cell-4-2F) {};
\end{scope}

\begin{scope}[local bounding box=S3,shift={(18,0)}]
\foreach \i /\b in {0/A,1/B,2/C,3/D,4/E,5/F,6/G}{
\def\br{\b}
    \pic at (-\i, -\i*1.5) {grid};
}

\foreach \i /\b in {0/A,2/C,3/D,5/F}{
\node[Fill] at (cell-7-2\b) {};
}
\foreach \i in{2,4,5}{
\node[Fill] at (cell-\i-2C) {};
}
\end{scope}
\end{scope}
%%%%%%%%%%%%%%%%%%
%above Single point
\begin{scope}[local bounding box=SIN,shift={(-3.8,12)}]
\begin{scope}[local bounding box=SI1]
\foreach \i /\b in {0/A,1/B,2/C}{
\def\br{\b}
    \pic at (-\i, -\i*2) {grid};
}

\foreach \b in {C}{
\node[Fill]  at (cell-4-7\b) {};
}
\end{scope}
\begin{scope}[local bounding box=B2,shift={(8,0)}]
\foreach \i /\b in {0/A,1/B,2/C}{
\def\br{\b}
    \pic at (-\i, -\i*2) {grid};
}

\foreach \b in {C}{
\node[Fill] at (cell-5-4\b) {};
}
\end{scope}
\begin{scope}[local bounding box=B3,shift={(16,0)}]
\foreach \i /\b in {0/A,1/B,2/C}{
\def\br{\b}
    \pic at (-\i, -\i*2) {grid};
}

\foreach \b in {A}{
\node[Fill] at (cell-7-3\b) {};
}
\end{scope}
\end{scope}

%%%%%%%%%%%%%%%%%%
%above Same row
\begin{scope}[local bounding box=SAM,shift={(23,12)}]
\begin{scope}[local bounding box=SA1]
\foreach \i /\b in {0/A,1/B,2/C}{
\def\br{\b}
    \pic at (-\i, -\i*2) {grid};
}

\foreach \i in {1,...,8}{
\node[Fill]  at (cell-\i-3C) {};
}
\end{scope}
\begin{scope}[local bounding box=B2,shift={(8,0)}]
\foreach \i /\b in {0/A,1/B,2/C}{
\def\br{\b}
    \pic at (-\i, -\i*2) {grid};
}

\foreach \i in {2,...,7}{
\node[Fill]  at (cell-\i-2B) {};
}
\end{scope}
\begin{scope}[local bounding box=B3,shift={(16,0)}]
\foreach \i /\b in {0/A,1/B,2/C}{
\def\br{\b}
    \pic at (-\i, -\i*2) {grid};
}

\foreach \i in {2,4,5,8}{
\node[Fill] at (cell-\i-5C) {};
}
\end{scope}
\end{scope}
\node[below=0.3 of SIN]{(a) Single point};
\node[below=0.3 of SAM]{(b) Same row};
\node[below=0.3 of BUL]{(c) Bullet wake};
\node[below=0.3 of SHA]{(d) Shatttered glass};
\end{tikzpicture}
```
Hardware errors may manifest themselves in different ways at the software level, as classified by  @bolchini2022fast. Spatial distribution patterns (erroneous values are colored in red). (a) *Single point:* The fault causes the corruption of a single value of a single feature map. (b) *Same row:* The fault causes the total or partial corruption of a row in a single feature map. (c) *Bullet wake:* The fault corrupts the same location in all or multiple feature maps. (d) *Shatter glass:* The fault causes the combination of the effects of same row and bullet wake patterns.
:::
To address this abstraction gap, researchers have developed tools that explicitly aim to map low-level hardware error behavior to software-visible effects. One such tool is Fidelity, which bridges this gap by studying how hardware-level faults propagate and become observable at higher software layers. The next section discusses Fidelity in more detail.

#### Fidelity {#sec-robust-ai-fidelity-b076}

Fidelity [@he2020fidelity] is a tool designed to model hardware faults more accurately within software-based fault injection experiments. Its core goal is to bridge the gap between low-level hardware fault behavior and the higher-level effects observed in machine learning systems by simulating how faults propagate through the compute stack.

The central insight behind Fidelity is that not all faults need to be modeled individually at the hardware level to yield meaningful results. Instead, Fidelity focuses on how faults manifest at the software-visible state and identifies equivalence relationships that allow representative modeling of entire fault classes. To accomplish this, it relies on several key principles:

First, fault propagation is studied to understand how a fault originating in hardware can move through various layers, including architectural registers, memory hierarchies, and numerical operations, eventually altering values in software. Fidelity captures these pathways to ensure that injected faults in software reflect the way faults would actually manifest in a real system.

Second, the tool identifies fault equivalence, which refers to grouping hardware faults that lead to similar observable outcomes in software. By focusing on representative examples rather than modeling every possible hardware bit flip individually, Fidelity allows more efficient simulations without sacrificing accuracy.

Finally, Fidelity uses a layered modeling approach, capturing the system’s behavior at various abstraction levels—from hardware fault origin to its effect in the ML model’s weights, activations, or predictions. This layering ensures that the impact of hardware faults is realistically simulated in the context of the ML system.

By combining these techniques, Fidelity allows researchers to run fault injection experiments that closely mirror the behavior of real hardware systems, but with the efficiency and flexibility of software-based tools. This makes Fidelity especially valuable in safety-critical settings, where the cost of failure is high and an accurate understanding of hardware-induced faults is essential.

#### Capturing Hardware Behavior {#sec-robust-ai-capturing-hardware-behavior-a43e}

Capturing the true behavior of hardware faults in software-based fault injection tools is critical for advancing the reliability and robustness of ML systems. This fidelity becomes especially important when hardware faults have subtle but significant effects that may not be evident when modeled at a high level of abstraction.

There are several reasons why accurately reflecting hardware behavior is essential. First, accuracy is paramount. Software-based tools that mirror the actual propagation and manifestation of hardware faults provide more dependable insights into how faults influence model behavior. These insights are crucial for designing and validating fault-tolerant architectures and ensuring that mitigation strategies are grounded in realistic system behavior.

Second, reproducibility is improved when hardware effects are faithfully captured. This allows fault injection results to be reliably reproduced across different systems and environments, which is a cornerstone of rigorous scientific research. Researchers can better compare results, validate findings, and ensure consistency across studies.

Third, efficiency is enhanced when fault models focus on the most representative and impactful fault scenarios. Rather than exhaustively simulating every possible bit flip, tools can target a subset of faults that are known, by means of accurate modeling, to affect the system in meaningful ways. This selective approach saves computational resources while still providing comprehensive insights.

Finally, understanding how hardware faults appear at the software level is essential for designing effective mitigation strategies. When researchers know how specific hardware-level issues affect different components of an ML system, they can develop more targeted hardening techniques—such as retraining specific layers, applying redundancy selectively, or improving architectural resilience in bottleneck components.

Tools like Fidelity are central to this effort. By establishing mappings between low-level hardware behavior and higher-level software effects, Fidelity and similar tools empower researchers to conduct fault injection experiments that are not only faster and more scalable, but also grounded in real-world system behavior.

As ML systems continue to increase in scale and are deployed in increasingly safety-critical environments, this kind of hardware-aware modeling will become even more important. Ongoing research in this space aims to further refine the translation between hardware and software fault models and to develop tools that offer both efficiency and realism in evaluating ML system resilience. These advances will provide the community with more powerful, reliable methods for understanding and defending against the effects of hardware faults.

## Summary {#sec-robust-ai-summary-cb3f}

The pursuit of robust AI is a multifaceted endeavor that is critical for the reliable deployment of machine learning systems in real-world environments. As ML move from controlled research settings to practical applications, robustness becomes not just a desirable feature but a foundational requirement. Deploying AI in practice means engaging directly with the challenges that can compromise system performance, safety, and reliability.

We examined the broad spectrum of issues that threaten AI robustness, beginning with hardware-level faults. Transient faults may introduce temporary computational errors, while permanent faults, including the well-known Intel FDIV bug, can lead to persistent inaccuracies that affect system behavior over time.

Beyond hardware, machine learning models themselves are susceptible to a variety of threats. Adversarial examples, such as the misclassification of modified stop signs, reveal how subtle input manipulations can cause erroneous outputs. Likewise, data poisoning techniques, exemplified by the Nightshade project, illustrate how malicious training data can degrade model performance or implant hidden backdoors, posing serious security risks in practical deployments.

The chapter also addressed the impact of distribution shifts, which often result from temporal evolution or domain mismatches between training and deployment environments. Such shifts challenge a model’s ability to generalize and perform reliably under changing conditions. Compounding these issues are faults in the software infrastructure, including frameworks, libraries, and runtime components, which can propagate unpredictably and undermine system integrity.

To navigate these risks, the use of robust tools and evaluation frameworks is essential. Tools such as PyTorchFI and Fidelity enable researchers and practitioners to simulate fault scenarios, assess vulnerabilities, and systematically improve system resilience. These resources are critical for translating theoretical robustness principles into operational safeguards.

<<<<<<< HEAD
Ultimately, building robust AI requires a comprehensive and proactive approach. Fault tolerance, security mechanisms, and continuous monitoring must be embedded throughout the AI development lifecycle—from data collection and model training to deployment and maintenance. As this chapter has demonstrated, applying AI in real-world contexts means addressing these robustness challenges head-on to ensure that systems operate safely, reliably, and effectively in complex and evolving environments.

## Resources {#sec-robust-ai-resources-545c}

:::{.callout-note collapse="false" title="Slides"}

* _Coming soon._
:::

:::{.callout-important collapse="false" title="Videos"}

* _Coming soon._
:::

:::{.callout-caution collapse="false" title="Exercises"}

* _Coming soon._
:::

::: { .quiz-end }
:::
=======
Ultimately, building robust AI requires a comprehensive and proactive approach. Fault tolerance, security mechanisms, and continuous monitoring must be embedded throughout the AI development lifecycle—from data collection and model training to deployment and maintenance. As this chapter has demonstrated, applying AI in real-world contexts means addressing these robustness challenges head-on to ensure that systems operate safely, reliably, and effectively in complex and evolving environments.
>>>>>>> ba3bc16a
<|MERGE_RESOLUTION|>--- conflicted
+++ resolved
@@ -2686,28 +2686,8 @@
 
 To navigate these risks, the use of robust tools and evaluation frameworks is essential. Tools such as PyTorchFI and Fidelity enable researchers and practitioners to simulate fault scenarios, assess vulnerabilities, and systematically improve system resilience. These resources are critical for translating theoretical robustness principles into operational safeguards.
 
-<<<<<<< HEAD
 Ultimately, building robust AI requires a comprehensive and proactive approach. Fault tolerance, security mechanisms, and continuous monitoring must be embedded throughout the AI development lifecycle—from data collection and model training to deployment and maintenance. As this chapter has demonstrated, applying AI in real-world contexts means addressing these robustness challenges head-on to ensure that systems operate safely, reliably, and effectively in complex and evolving environments.
 
-## Resources {#sec-robust-ai-resources-545c}
-
-:::{.callout-note collapse="false" title="Slides"}
-
-* _Coming soon._
-:::
-
-:::{.callout-important collapse="false" title="Videos"}
-
-* _Coming soon._
-:::
-
-:::{.callout-caution collapse="false" title="Exercises"}
-
-* _Coming soon._
-:::
 
 ::: { .quiz-end }
-:::
-=======
-Ultimately, building robust AI requires a comprehensive and proactive approach. Fault tolerance, security mechanisms, and continuous monitoring must be embedded throughout the AI development lifecycle—from data collection and model training to deployment and maintenance. As this chapter has demonstrated, applying AI in real-world contexts means addressing these robustness challenges head-on to ensure that systems operate safely, reliably, and effectively in complex and evolving environments.
->>>>>>> ba3bc16a
+:::