---
bibliography: optimizations.bib
---

# Model Optimizations {#sec-model_optimizations}

::: {.content-visible when-format="html"}
Resources: [Slides](#sec-model-optimizations-resource), [Videos](#sec-model-optimizations-resource), [Exercises](#sec-model-optimizations-resource), [Labs](#sec-model-optimizations-resource)
:::

![_DALL·E 3 Prompt: Illustration of a neural network model represented as a busy construction site, with a diverse group of construction workers, both male and female, of various ethnicities, labeled as 'pruning', 'quantization', and 'sparsity'. They are working together to make the neural network more efficient and smaller, while maintaining high accuracy. The 'pruning' worker, a Hispanic female, is cutting unnecessary connections from the middle of the network. The 'quantization' worker, a Caucasian male, is adjusting or tweaking the weights all over the place. The 'sparsity' worker, an African female, is removing unnecessary nodes to shrink the model. Construction trucks and cranes are in the background, assisting the workers in their tasks. The neural network is visually transforming from a complex and large structure to a more streamlined and smaller one._](images/png/cover_model_optimizations.png)

When machine learning models are deployed on systems, especially on resource-constrained embedded systems, the optimization of models is a necessity. While machine learning inherently often demands substantial computational resources, the systems are inherently limited in memory, processing power, and energy. This chapter will dive into the art and science of optimizing machine learning models to ensure they are lightweight, efficient, and effective when deployed in TinyML scenarios.

::: {.callout-tip}

## Learning Objectives

* Learn techniques like pruning, knowledge distillation and specialized model architectures to represent models more efficiently

* Understand quantization methods to reduce model size and enable faster inference through reduced precision numerics

* Explore hardware-aware optimization approaches to match models to target device capabilities

* Discover software tools like frameworks and model conversion platforms that enable deployment of optimized models

* Develop holistic thinking to balance tradeoffs in model complexity, accuracy, latency, power etc. based on application requirements

* Gain strategic insight into selecting and applying model optimizations based on use case constraints and hardware targets

:::


## Introduction

We have structured this chapter in three tiers. First, in @sec-model_ops_representation we examine the significance and methodologies of reducing the parameter complexity of models without compromising their inference capabilities. Techniques such as pruning and knowledge distillation are discussed, offering insights into how models can be compressed and simplified while maintaining, or even enhancing, their performance.

Going one level lower, in @sec-model_ops_numerics, we study the role of numerical precision in model computations and how altering it impacts model size, speed, and accuracy. We will examine the various numerical formats and how reduced-precision arithmetic can be leveraged to optimize models for embedded deployment.

Finally, as we go lower and closer to the hardware, in @sec-model_ops_hw, we will navigate through the landscape of hardware-software co-design, exploring how models can be optimized by tailoring them to the specific characteristics and capabilities of the target hardware. We will discuss how models can be adapted to exploit the available hardware resources effectively.

![Three layers to be covered.](images/png/modeloptimization_structure.png){#fig-3-sections width=50%}

## Efficient Model Representation {#sec-model_ops_representation}

The first avenue of attack for model optimization starts in familiar territory for most ML practitioners: efficient model representation is often first tackled at the highest level of parametrization abstraction - the model's architecture itself.

Most traditional ML practitioners design models with a general high-level objective in mind, whether it be image classification, person detection, or keyword spotting as mentioned previously in this textbook. Their designs generally end up naturally fitting into some soft constraints due to limited compute resources during development, but generally these designs are not aware of later constraints, such as those required if the model is to be deployed on a more constrained device instead of the cloud.

In this section, we'll discuss how practitioners can harness principles of hardware-software co-design even at a model's high level architecture to make their models compatible with edge devices. From most to least hardware aware at this level of modification, we discuss several of the most common strategies for efficient model parametrization: pruning, model compression, and edge-friendly model architectures.

### Pruning {#sec-pruning}

#### Overview

Model pruning is a technique in machine learning that aims to reduce the size and complexity of a neural network model while maintaining its predictive capabilities as much as possible. The goal of model pruning is to remove redundant or non-essential components of the model, including connections between neurons, individual neurons, or even entire layers of the network.

This process typically involves analyzing the machine learning model to identify and remove weights, nodes, or layers that have little impact on the model's outputs. By selectively pruning a model in this way, the total number of parameters can be reduced significantly without substantial declines in model accuracy. The resulting compressed model requires less memory and computational resources to train and run while enabling faster inference times.

Model pruning is especially useful when deploying machine learning models to devices with limited compute resources, such as mobile phones or TinyML systems. The technique facilitates the deployment of larger, more complex models on these devices by reducing their resource demands. Additionally, smaller models require less data to generalize well and are less prone to overfitting. By providing an efficient way to simplify models, model pruning has become a vital technique for optimizing neural networks in machine learning.

There are several common pruning techniques used in machine learning, these include structured pruning, unstructured pruning, iterative pruning, bayesian pruning, and even random pruning. In addition to pruning the weights, one can also prune the activations. Activation pruning specifically targets neurons or filters that activate rarely or have overall low activation. There are numerous other methods, such as sensitivity and movement pruning. For a comprehensive list of methods, the reader is encouraged to read the following paper: ["A Survey on Deep Neural Network Pruning: Taxonomy, Comparison, Analysis, and Recommendations" (2023)](https://arxiv.org/pdf/2308.06767.pdf).

So how does one choose the type of pruning methods? Many variations of pruning techniques exist where each varies the heuristic of what should be kept and pruned from the model as well the number of times pruning occurs. Traditionally, pruning happens after the model is fully trained, where the pruned model may experience mild accuracy loss. However, as we will discuss further, recent discoveries have found that pruning can be used during training (i.e., iteratively) to identify more efficient and accurate model representations.

#### Structured Pruning

We start with structured pruning, a technique that reduces the size of a neural network by eliminating entire model-specific substructures while maintaining the overall model structure. It removes entire neurons/channels or layers based on importance criteria. For example, for a convolutional neural network (CNN), this could be certain filter instances or channels. For fully connected networks, this could be neurons themselves while maintaining full connectivity or even be elimination of entire model layers that are deemed to be insignificant. This type of pruning often leads to regular, structured sparse networks that are hardware friendly.

##### Components

Best practices have started to emerge on how to think about structured pruning. There are three main components:

1. Structures to target for pruning
2. Establishing a criteria for pruning
3. Selecting a pruning strategy

##### Structures to target for pruning

Given that there are different strategies, each of these structures (i.e., neurons, channels and layers) is pruned based on specific criteria and strategies, ensuring that the reduced model maintains as much of the predictive prowess of the original model as possible while gaining in computational efficiency and reduction in size.

The primary structures targeted for pruning include **neurons**, channels, and sometimes, entire layers, each having its unique implications and methodologies. When neurons are pruned, we are removing entire neurons along with their associated weights and biases, thereby reducing the width of the layer. This type of pruning is often utilized in fully connected layers.

With **channel** pruning, which is predominantly applied in convolutional neural networks (CNNs), it involves eliminating entire channels or filters, which in turn reduces the depth of the feature maps and impacts the network's ability to extract certain features from the input data. This is particularly crucial in image processing tasks where computational efficiency is paramount.

Finally, **layer** pruning takes a more aggressive approach by removing entire layers of the network. This significantly reduces the network's depth and thereby its capacity to model complex patterns and hierarchies in the data. This approach necessitates a careful balance to ensure that the model's predictive capability is not unduly compromised.

@fig-channel-layer-pruning demonstrates the difference between channel/filter wise pruning and layer pruning. When we prune a channel, we have to reconfigure the model's architecture in order to adapt to the structural changes. One adjustment is changing the number of input channels in the subsequent layer (here, the third and deepest layer): changing the depths of the filters that are applied to the layer with the pruned channel. On the other hand, pruning an entire layer (removing all the channels in the layer) requires more drastic adjustements. The main one involves modifying the connections between the remaining layers to replace or bypass the pruned layer. In our case, we reconfigured had to connect the first and last layers. In all pruning cases, we have to fine-tune the new structure to adjust the weights.

![Channel vs layer pruning.](images/jpg/modeloptimization_channel_layer_pruning.jpeg){#fig-channel-layer-pruning}

##### Establishing a criteria for pruning

Establishing well-defined criteria for determining which specific structures to prune from a neural network model is a crucial component of the model pruning process. The core goal here is to identify and remove components that contribute the least to the model's predictive capabilities, while retaining structures integral to preserving the model's accuracy.

A widely adopted and effective strategy for systematically pruning structures relies on computing importance scores for individual components like neurons, filters, channels or layers. These scores serve as quantitative metrics to gauge the significance of each structure and its effect on the model's output.

There are several techniques for assigning these importance scores:

* Weight magnitude-based pruning assigns scores based on the absolute values of the weights. Components with very small weights contribute minimally to activations and can be removed.
* Gradient-based pruning utilizes the gradients of the loss function with respect to each weight to determine sensitivity. Weights with low gradient magnitudes when altered have little effect on the loss and can be pruned.
* Activation-based pruning tracks activation values for neurons/filters over a validation dataset. Consistently low activation values suggest less relevance, warranting removal.
* Taylor expansion approximates the change in loss function from removing a given weight. Weights with negligible impact on loss are prime candidates for pruning.

The idea is to measure, either directly or indirectly, the contribution of each component to the model's output. Structures with minimal influence according to the defined criteria are pruned first. This enables selective, optimized pruning that maximally compresses models while preserving predictive capacity. In general, it is important to evaluate the impact of removing particular structures on the model's output.

##### Selecting a pruning strategy

The pruning strategy orchestrates how structures are removed and integrates with subsequent model fine-tuning to recover predictive performance. Two main structured pruning strategies exist: iterative pruning and one-shot pruning.

**Iterative pruning** gradually removes structures across multiple cycles of pruning followed by fine-tuning. In each cycle, a small set of structures are pruned based on importance criteria. The model is then fine-tuned, allowing it to adjust smoothly to the structural changes before the next pruning iteration. This gradual, cyclic approach prevents abrupt accuracy drops. It allows the model to slowly adapt as structures are reduced across iterations.

Consider a situation where we wish to prune the 6 least effective channels (based on some specific critera) from a convolutional neural network. In @fig-iterative-pruning, we show a simplified pruning process carried over 3 iterations. In every iteration, we only prune 2 channels. Removing the channels results in accuracy degradation. In the first iteration, the accuracy drops from 0.995 to 0.971. However, after we fine-tune the model on the new structure, we are able to recover from the performance loss, bringing the accuracy up to 0.992. Since the structural changes are minor and gradual, the network can more easily adapt to them. Running the same process 2 more times, we end up with a final accuracy of 0.991 (a loss of only 0.4% from the original) and 27% decrease in the number of channels. Thus, iterative pruning enables us to maintain performance while benefiting from increased computational efficiency due to the decreased model size.

![Iterative pruning.](images/jpg/modeloptimization_iterative_pruning.jpeg){#fig-iterative-pruning}

**One-shot pruning** takes a more aggressive approach by pruning a large portion of structures simultaneously in one shot based on predefined importance criteria. This is followed by extensive fine-tuning to recover model accuracy. While faster, this aggressive strategy can degrade accuracy if the model cannot recover during fine-tuning.

The choice between these strategies involves weighing factors like model size, target sparsity level, available compute and acceptable accuracy losses. One-shot pruning can rapidly compress models, but iterative pruning may enable better accuracy retention for a target level of pruning. In practice, the strategy is tailored based on use case constraints. The overarching aim is to generate an optimal strategy that removes redundancy, achieves efficiency gains through pruning, and finely tunes the model to stabilize accuracy at an acceptable level for deployment.

Now consider the same network we had in the iterative pruning example. Whereas in the iterative process we pruned 2 channels at a time, in the one-shot pruning we would prune the 6 channels at once (@fig-oneshot-pruning). Removing 27% of the network's channel simultaneously alters the structure significantly, causing the accuracy to drop from 0.995 to 0.914. Given the major changes, the network is not able to properly adapt during fine-tuning, and the accuracy went up to 0.943, a 5% degradation from the accuracy of the unpruned network. While the final structures in both iterative pruning and oneshot pruning processes are identical, the former is able to maintain high performance while the latter suffers significant degradations.


![One-shot pruning.](images/jpg/modeloptimization_oneshot_pruning.jpeg){#fig-oneshot-pruning}

#### Advantages of Structured Pruning

Structured pruning brings forth a myriad of advantages that cater to various facets of model deployment and utilization, especially in environments where computational resources are constrained.

##### Computational Efficiency

By eliminating entire structures, such as neurons or channels, structured pruning significantly diminishes the computational load during both training and inference phases, thereby enabling faster model predictions and training convergence. Moreover, the removal of structures inherently reduces the model's memory footprint, ensuring that it demands less storage and memory during operation, which is particularly beneficial in memory-constrained environments like TinyML systems.

##### Hardware Efficiency

Structured pruning often results in models that are more amenable to deployment on specialized hardware, such as Field-Programmable Gate Arrays (FPGAs) or Application-Specific Integrated Circuits (ASICs), due to the regularity and simplicity of the pruned architecture. With reduced computational requirements, it translates to lower energy consumption, which is crucial for battery-powered devices and sustainable computing practices.

##### Maintenance and Deployment

The pruned model, while smaller, retains its original architectural form, which can simplify the deployment pipeline and ensure compatibility with existing systems and frameworks. Also, with fewer parameters and simpler structures, the pruned model becomes easier to manage and monitor in production environments, potentially reducing the overhead associated with model maintenance and updates. Later on, when we dive into [MLOps](../ops/ops.qmd), this need will become apparent.

#### Unstructured Pruning

Unstructured pruning is, as its name suggests, pruning the model without regard to model-specific substructure. As mentioned above, it offers a greater aggression in pruning and can achieve higher model sparsities while maintaining accuracy given less constraints on what can and can't be pruned. Generally, post-training unstructured pruning consists of an importance criterion for individual model parameters/weights, pruning/removal of weights that fall below the criteria, and optional fine-tuning after to try and recover the accuracy lost during weight removal.

Unstructured pruning has some advantages over structured pruning: removing individual weights instead of entire model substructures often leads in practice to lower model accuracy decreases. Furthermore, generally determining the criterion of importance for an individual weight is much simpler than for an entire substructure of parameters in structured pruning, making the former preferable for cases where that overhead is hard or unclear to compute. Similarly, the actual process of structured pruning is generally less flexible, as removing individual weights is generally simpler than removing entire substructures and ensuring the model still works.

Unstructured pruning, while offering the potential for significant model size reduction and enhanced deployability, brings with it challenges related to managing sparse representations and ensuring computational efficiency. It is particularly useful in scenarios where achieving the highest possible model compression is paramount and where the deployment environment can handle sparse computations efficiently.

@tbl-pruning_methods provides a concise comparison between structured and unstructured pruning. In this table, aspects related to the nature and architecture of the pruned model (Definition, Model Regularity, and Compression Level) are grouped together, followed by aspects related to computational considerations (Computational Efficiency and Hardware Compatibility), and ending with aspects related to the implementation and adaptation of the pruned model (Implementation Complexity and Fine-Tuning Complexity). Both pruning strategies offer unique advantages and challenges, as shown in @tbl-pruning_methods, and the selection between them should be influenced by specific project and deployment requirements.

| **Aspect** | **Structured Pruning** | **Unstructured Pruning** |
|------------------------------|------------------------------------------------------------------------------------------------------------|------------------------------------------------------------------------------------------------------------------|
| **Definition** | Pruning entire structures (e.g., neurons, channels, layers) within the network | Pruning individual weights or neurons, resulting in sparse matrices or non-regular network structures |
| **Model Regularity** | Maintains a regular, structured network architecture | Results in irregular, sparse network architectures |
| **Compression Level** | May offer limited model compression compared to unstructured pruning | Can achieve higher model compression due to fine-grained pruning |
| **Computational Efficiency** | Typically more computationally efficient due to maintaining regular structures | Can be computationally inefficient due to sparse weight matrices, unless specialized hardware/software is used |
| **Hardware Compatibility** | Generally better compatible with various hardware due to regular structures | May require hardware that efficiently handles sparse computations to realize benefits |
| **Implementation Complexity**| Often simpler to implement and manage due to maintaining network structure | Can be complex to manage and compute due to sparse representations |
| **Fine-Tuning Complexity** | May require less complex fine-tuning strategies post-pruning | Might necessitate more complex retraining or fine-tuning strategies post-pruning |

: Comparison of structured versus unstructured pruning. {#tbl-pruning_methods}

In @fig-structured-unstructured we have exapmles that illustrate the differences between unstructured and structured pruning. Observe that unstructured pruning can lead to models that no longer obey high-level structural guaruntees of their original unpruned counterparts: the left network is no longer a fully connected network after pruning. Structured pruning on the other hand maintains those invariants: in the middle, the fully connected network is pruned in a way that the pruned network is still fully connected; likewise, the CNN maintains its convolutional structure, albeit with fewer filters.

![Unstructured vs structured pruning. Credit: @qi2021efficient.](images/png/modeloptimization_pruning_comparison.png){#fig-structured-unstructured}

#### Lottery Ticket Hypothesis

Pruning has evolved from a purely post-training technique that came at the cost of some accuracy, to a powerful meta-learning approach applied during training to reduce model complexity. This advancement in turn improves compute, memory, and latency efficiency at both training and inference.

A breakthrough finding that catalyzed this evolution was the [lottery ticket hypothesis](https://arxiv.org/abs/1803.03635) by @jonathan2019lottery. They empirically discovered by Jonathan Frankle and Michael Carbin. Their work states that within dense neural networks, there exist sparse subnetworks, referred to as "winning tickets," that can match or even exceed the performance of the original model when trained in isolation. Specifically, these winning tickets, when initialized using the same weights as the original network, can achieve similarly high training convergence and accuracy on a given task. It is worthwhile pointing out that they empirically discovered the lottery ticket hypothesis, which was later formalized.

The intuition behind this hypothesis is that, during the training process of a neural network, many neurons and connections become redundant or unimportant, particularly with the inclusion of training techniques encouraging redundancy like dropout. Identifying, pruning out, and initializing these "winning tickets'' allows for faster training and more efficient models, as they contain the essential model decision information for the task. Furthermore, as generally known with the bias-variance tradeoff theory, these tickets suffer less from overparameterization and thus generalize better rather than overfitting to the task.

In @fig-lottery-ticket-hypothesis we have an example experiment showing pruning and training experiments on a fully connected LeNet over a variety of pruning ratios. In the left plot, notice how heavy pruning reveals a more efifcient subnetwork (in green) that is 21.1% the size of the original network (in blue), The subnetwork achieves higher accuracy and in a faster manner than the unpruned version (green line is above the blue line). However, pruning has a limit (sweet spot), and further pruning will produce performance degredations and eventually drop below the unpruned version's performance (notice how the red, purple, and brown subnetworks gradually drop in accuracy performance) due to the significant loss in the number of parameters.

![Lottery ticket hypothesis experiments.](images/png/modeloptimization_lottery_ticket_hypothesis.png){#fig-lottery-ticket-hypothesis}

The following is the process of finding the winning lottery ticket subnetwork, as also shown in @fig-winning-ticket (left side):

1- Initialize the network's weights to random values.

2- Train the network until it converges to the desired performance.

3- Prune out some percentage of the edges with the lowest weight values.

4- Reinitialize the network with the same random values from step 1.

5- Repeat steps 2-4 for a number of times, or as long as the accuracy doesn't significantly degrade.

When we finish, we are left with a pruned network (@fig-winning-ticket right side), which is a subnetwork of the one we start with. The subnetwork should have a significantly smaller structure, while maintaining a comparable level of accuracy. 

![Finding the winning ticket subnetwork.](images/jpg/modeloptimization_winning_ticket.jpeg){#fig-winning-ticket}

#### Challenges & Limitations

There is no free lunch with pruning optimizations, with some choices coming with both improvements and costs to considers. Below we discuss some tradeoffs for practitioners to consider.

##### Quality vs. Size Reduction

A key challenge in both structured and unstructured pruning is balancing size reduction with maintaining or improving predictive performance. This trade-off becomes more complex with unstructured pruning, where individual weight removal can create sparse weight matrices. Ensuring the pruned model retains generalization capacity while becoming more computationally efficient is critical, often requiring extensive experimentation and validation.

##### Determining Pruning Criteria

Establishing a robust pruning criteria, whether for removing entire structures (structured pruning) or individual weights (unstructured pruning), is challenging. The criteria must accurately identify elements whose removal minimally impacts performance. For unstructured pruning, this might involve additional complexities due to the potential for generating sparse weight matrices, which can be computationally inefficient on certain hardware.

##### Fine-Tuning and Retraining

Post-pruning fine-tuning is imperative in both structured and unstructured pruning to recover lost performance and stabilize the model. The challenge encompasses determining the extent, duration, and nature of the fine-tuning process, which can be influenced by the pruning method and the degree of pruning applied.

##### Scalability of Pruning Strategies

Ensuring that pruning strategies, whether structured or unstructured, are scalable and applicable across various models and domains is challenging. Unstructured pruning might introduce additional challenges related to managing and deploying models with sparse weight matrices, especially in hardware that is not optimized for sparse computations.

##### Hardware Compatibility and Efficiency

Especially pertinent to unstructured pruning, hardware compatibility and efficiency become critical. Unstructured pruning often results in sparse weight matrices, which may not be efficiently handled by certain hardware, potentially negating the computational benefits of pruning (see @fig-sparse-matrix). Ensuring that pruned models, particularly those resulting from unstructured pruning, are compatible and efficient on the target hardware is a significant consideration.

##### Complexity in Implementing Pruning Algorithms

Unstructured pruning might introduce additional complexity in implementing pruning algorithms due to the need to manage sparse representations of weights. Developing or adapting algorithms that can efficiently handle, store, and compute sparse weight matrices is an additional challenge and consideration in unstructured pruning.

##### Legal and Ethical Considerations

Last but not least, adherence to legal and ethical guidelines is paramount, especially in domains with significant consequences. Both pruning methods must undergo rigorous validation, testing, and potentially certification processes to ensure compliance with relevant regulations and standards. This is especially important in use cases like medical AI applications or autonomous driving where quality drops due to pruning like optimizations can be life threatening.

![Sparse weight matrix.](images/jpg/modeloptimization_sprase_matrix.jpeg){#fig-sparse-matrix}

:::{#exr-p .callout-caution collapse="true"}

### Pruning

Imagine your neural network is a giant, overgrown bush. Pruning is like strategically trimming away branches to make it stronger and more efficient! In the Colab, you'll learn how to do this trimming in TensorFlow. Understanding these concepts will give you the foundation to see how pruning makes models small enough to run on your phone!
  
[![](https://colab.research.google.com/assets/colab-badge.png)](https://colab.research.google.com/github/tensorflow/model-optimization/blob/master/tensorflow_model_optimization/g3doc/guide/pruning/pruning_with_keras.ipynb)

:::

### Model Compression

Model compression techniques are crucial for deploying deep learning models on resource-constrained devices. These techniques aim to create smaller, more efficient models that preserve the predictive performance of the original models.

#### Knowledge Distillation {#sec-kd}

One popular technique is knowledge distillation (KD), which transfers knowledge from a large, complex "teacher" model to a smaller "student" model. The key idea is to train the student model to mimic the teacher's outputs. The concept of KD was first popularized by @hinton2015distilling.

##### Overview and Benefits

At its core, KD strategically leverages the refined outputs of a pre-trained teacher model to transfer knowledge to a smaller student model. The key technique is using "soft targets" derived from the teacher's probabilistic predictions. Specifically, the teacher's outputs are passed through a temperature-scaled softmax function, yielding softened probability distributions over classes. This softening provides richer supervision signals for the student model compared to hard target labels.

The loss function is another critical component that typically amalgamates a distillation loss, which measures the divergence between the teacher and student outputs, and a classification loss, which ensures the student model adheres to the true data labels. The Kullback-Leibler (KL) divergence is commonly employed to quantify the distillation loss, providing a measure of the discrepancy between the probability distributions output by the teacher and student models.

Another core concept is "temperature scaling" in the softmax function. It plays the role of controlling the granularity of the information distilled from the teacher model. A higher temperature parameter produces softer, more informative distributions, thereby facilitating the transfer of more nuanced knowledge to the student model. However, it also introduces the challenge of effectively balancing the trade-off between the informativeness of the soft targets and the stability of the training process.

These components, when adeptly configured and harmonized, enable the student model to assimilate the teacher model's knowledge, crafting a pathway towards efficient and robust smaller models that retain the predictive prowess of their larger counterparts. @fig-knowledge-distillation visualizes the training procedure of knowledge distillation. Note how the logits or soft labels of the teacher model are used to provide a distillation loss for the student model to learn from.

![Knowledge distillation training process. Credit: @intellabs2023knowledge.](images/png/modeloptimization_knowledge_distillation.png){#fig-knowledge-distillation}

##### Challenges

However, KD has a unique set of challenges and considerations that researchers and practitioners must attentively address. One of the challenges is in the meticulous tuning of hyperparameters, such as the temperature parameter in the softmax function and the weighting between the distillation and classification loss in the objective function. Striking a balance that effectively leverages the softened outputs of the teacher model while maintaining fidelity to the true data labels is non-trivial and can significantly impact the student model's performance and generalization capabilities.

Furthermore, the architecture of the student model itself poses a considerable challenge. Designing a model that is compact to meet computational and memory constraints, while still being capable of assimilating the essential knowledge from the teacher model, demands a nuanced understanding of model capacity and the inherent trade-offs involved in compression. The student model must be carefully architected to navigate the dichotomy of size and performance, ensuring that the distilled knowledge is meaningfully captured and utilized. Moreover, the choice of teacher model, which inherently influences the quality and nature of the knowledge to be transferred, is important and it introduces an added layer of complexity to the KD process.

These challenges underscore the necessity for a thorough and nuanced approach to implementing KD, ensuring that the resultant student models are both efficient and effective in their operational contexts.

#### Low-rank Matrix Factorization

Similar in approximation theme, low-rank matrix factorization (LRMF) is a mathematical technique used in linear algebra and data analysis to approximate a given matrix by decomposing it into two or more lower-dimensional matrices. The fundamental idea is to express a high-dimensional matrix as a product of lower-rank matrices, which can help reduce the complexity of data while preserving its essential structure. Mathematically, given a matrix $A \in \mathbb{R}^{m \times n}$, LRMF seeks matrices $U \in \mathbb{R}^{m \times k}$ and $V \in \mathbb{R}^{k \times n}$ such that $A \approx UV$, where $k$ is the rank and is typically much smaller than $m$ and $n$.

##### Background and Benefits

One of the seminal works in the realm of matrix factorization, particularly in the context of recommendation systems, is the paper by @koren2009matrix. The authors delve into various factorization models, providing insights into their efficacy in capturing the underlying patterns in the data and enhancing predictive accuracy in collaborative filtering. LRMF has been widely applied in recommendation systems (such as Netflix, Facebook, etc.), where the user-item interaction matrix is factorized to capture latent factors corresponding to user preferences and item attributes.

The main advantage of low-rank matrix factorization lies in its ability to reduce data dimensionality as shown in @fig-matrix-factorization, where there are fewer parameters to store, making it computationally more efficient and reducing storage requirements at the cost of some additional compute. This can lead to faster computations and more compact data representations, which is especially valuable when dealing with large datasets. Additionally, it may aid in noise reduction and can reveal underlying patterns and relationships in the data.

@fig-matrix-factorization illustrates the decrease in parameterization enabled by low-rank matrix factorization. Observe how the matrix $M$ can be approximated by the product of matrices $L_k$ and $R_k^T$. For intuition, most fully connected layers in networks are stored as a projection matrix $M$, which requires $m \times n$ parameter to be loaded on computation. However, by decomposing and approximating it as the product of two lower rank matrices, we thus only need to store $m \times k + k\times n$ parameters in terms of storage while incurring an additional compute cost of the matrix multiplication. So long as $k < n/2$, this factorization has fewer parameters total to store while adding a computation of runtime $O(mkn)$ (@gu2023deep).

![Low matrix factorization. Credit: [The Clever Machine.](https://dustinstansbury.github.io/theclevermachine/svd-data-compression)](images/png/modeloptimization_low_rank_matrix_factorization.png){#fig-matrix-factorization}

##### Challenges

But practitioners and researchers encounter a spectrum of challenges and considerations that necessitate careful attention and strategic approaches. As with any lossy compression technique, we may lose information during this approximation process: choosing the correct rank that balances the information lost and the computational costs is tricky as well and adds an additional hyper-parameter to tune for.

Low-rank matrix factorization is a valuable tool for dimensionality reduction and making compute fit onto edge devices but, like other techniques, needs to be carefully tuned to the model and task at hand. A key challenge resides in managing the computational complexity inherent to LRMF, especially when grappling with high-dimensional and large-scale data. The computational burden, particularly in the context of real-time applications and massive datasets, remains a significant hurdle for effectively using LRMF.

Moreover, the conundrum of choosing the optimal rank, \(k\), for the factorization introduces another layer of complexity. The selection of \(k\) inherently involves a trade-off between approximation accuracy and model simplicity, and identifying a rank that adeptly balances these conflicting objectives often demands a combination of domain expertise, empirical validation, and sometimes, heuristic approaches. The challenge is further amplified when the data encompasses noise or when the inherent low-rank structure is not pronounced, making the determination of a suitable \(k\) even more elusive.

Handling missing or sparse data, a common occurrence in applications like recommendation systems, poses another substantial challenge. Traditional matrix factorization techniques, such as Singular Value Decomposition (SVD), are not directly applicable to matrices with missing entries, necessitating the development and application of specialized algorithms that can factorize incomplete matrices while mitigating the risks of overfitting to the observed entries. This often involves incorporating regularization terms or constraining the factorization in specific ways, which in turn introduces additional hyperparameters that need to be judiciously selected.

Furthermore, in scenarios where data evolves or grows over time, developing LRMF models that can adapt to new data without necessitating a complete re-factorization is a critical yet challenging endeavor. Online and incremental matrix factorization algorithms seek to address this by enabling the update of factorized matrices as new data arrives, yet ensuring stability, accuracy, and computational efficiency in these dynamic settings remains an intricate task. This is particularly challenging in the space of TinyML, where edge redeployment for refreshed models can be quite challenging.

#### Tensor Decomposition

Similar to low-rank matrix factorization, more complex models may store weights in higher dimensions, such as tensors: tensor decomposition is the higher-dimensional analogue of matrix factorization, where a model tensor is decomposed into lower rank components (see @fig-tensor-decomposition), which again are easier to compute on and store but may suffer from the same issues as mentioned above of information loss and nuanced hyperparameter tuning. Mathematically, given a tensor $\mathcal{A}$, tensor decomposition seeks to represent $\mathcal{A}$ as a combination of simpler tensors, facilitating a compressed representation that approximates the original data while minimizing the loss of information.

The work of Tamara G. Kolda and Brett W. Bader, ["Tensor Decompositions and Applications"](https://epubs.siam.org/doi/abs/10.1137/07070111X) (2009), stands out as a seminal paper in the field of tensor decompositions. The authors provide a comprehensive overview of various tensor decomposition methods, exploring their mathematical underpinnings, algorithms, and a wide array of applications, ranging from signal processing to data mining. Of course, the reason we are discussing it is because it has huge potential for system performance improvements, particularly in the space of TinyML, where throughput and memory footprint savings are crucial to feasibility of deployments.

![Tensor decomposition. Credit: @xinyu.](images/png/modeloptimization_tensor_decomposition.png){#fig-tensor-decomposition}

:::{#exr-mc .callout-caution collapse="true"}

### Scalable Model Compression with TensorFlow

This Colab dives into a technique for compressing models while maintaining high accuracy. The key idea is to train a model with an extra penalty term that encourages the model to be more compressible. Then, the model is encoded using a special coding scheme that aligns with this penalty. This approach allows you to achieve compressed models that perform just as well as the original models and is useful in deploying models to devices with limited resources like mobile phones and edge devices.  

[![](https://colab.research.google.com/assets/colab-badge.png)](https://colab.research.google.com/github/tensorflow/docs/blob/master/site/en/tutorials/optimization/compression.ipynb)

:::

### Edge-Aware Model Design

Finally, we reach the other end of the hardware-software gradient, where we specifically make model architecture decisions directly given knowledge of the edge devices we wish to deploy on.

As covered in previous sections, edge devices are constrained specifically with limitations on memory and parallelizable computations: as such, if there are critical inference speed requirements, computations must be flexible enough to satisfy hardware constraints, something that can be designed at the model architecture level. Furthermore, trying to cram SOTA large ML models onto edge devices even after pruning and compression is generally infeasible purely due to size: the model complexity itself must be chosen with more nuance as to more feasibly fit the device. Edge ML developers have approached this architectural challenge both through designing bespoke edge ML model architectures and through device-aware neural architecture search (NAS), which can more systematically generate feasible on-device model architectures.

#### Model Design Techniques

One edge friendly architecture design is depthwise separable convolutions. Commonly used in deep learning for image processing, it consists of two distinct steps: the first is the depthwise convolution, where each input channel is convolved independently with its own set of learnable filters, as show in @fig-depthwise-convolution. This step reduces computational complexity by a significant margin compared to standard convolutions, as it drastically reduces the number of parameters and computations involved. The second step is the pointwise convolution, which combines the output of the depthwise convolution channels through a 1x1 convolution, creating inter-channel interactions. This approach offers several advantages. Pros include reduced model size, faster inference times, and often better generalization due to fewer parameters, making it suitable for mobile and embedded applications. However, depthwise separable convolutions may not capture complex spatial interactions as effectively as standard convolutions and might require more depth (layers) to achieve the same level of representational power, potentially leading to longer training times. Nonetheless, their efficiency in terms of parameters and computation makes them a popular choice in modern convolutional neural network architectures.

![Depthwise separable convolutions. Credit: @hegde2023introduction.](images/png/modeloptimization_depthwise_separable_convolution.png){#fig-depthwise-convolution}

#### Example Model Architectures

In this vein, a number of recent architectures have been, from inception, specifically designed for maximizing accuracy on an edge deployment, notably SqueezeNet, MobileNet, and EfficientNet.

* [SqueezeNet](https://arxiv.org/abs/1602.07360) by @iandola2016squeezenet for instance, utilizes a compact architecture with 1x1 convolutions and fire modules to minimize the number of parameters while maintaining strong accuracy.

* [MobileNet](https://arxiv.org/abs/1704.04861) by @howard2017mobilenets, on the other hand, employs the aforementioned depthwise separable convolutions to reduce both computation and model size.

* [EfficientNet](https://arxiv.org/abs/1905.11946) by @tan2020efficientnet takes a different approach by optimizing network scaling (i.e. varying the depth, width and resolution of a network) and compound scaling, a more nuanced variation network scaling, to achieve superior performance with fewer parameters.
  
These models are essential in the context of edge computing where limited processing power and memory require lightweight yet effective models that can efficiently perform tasks such as image recognition, object detection, and more. Their design principles showcase the importance of intentionally tailored model architecture for edge computing, where performance and efficiency must fit within constraints.

#### Streamlining Model Architecture Search

Finally, systematized pipelines for searching for performant edge-compatible model architectures are possible through frameworks like [TinyNAS](https://arxiv.org/abs/2007.10319) by @lin2020mcunet and [MorphNet](https://arxiv.org/abs/1711.06798) by @gordon2018morphnet.

TinyNAS is an innovative neural architecture search framework introduced in the MCUNet paper, designed to efficiently discover lightweight neural network architectures for edge devices with limited computational resources. Leveraging reinforcement learning and a compact search space of micro neural modules, TinyNAS optimizes for both accuracy and latency, enabling the deployment of deep learning models on microcontrollers, IoT devices, and other resource-constrained platforms. Specifically, TinyNAS, in conjunction with a network optimizer TinyEngine, generates different search spaces by scaling the input resolution and the model width of a model, then collects the computation FLOPs distribution of satisfying networks within the search space to evaluate its priority. TinyNAS relies on the assumption that a search space that accommodates higher FLOPs under memory constraint can produce higher accuracy models, something that the authors verified in practice in their work. In empirical performance, TinyEngine reduced the peak memory usage of models by around 3.4 times and accelerated inference by 1.7 to 3.3 times compared to [TFLite](https://www.tensorflow.org/lite) and [CMSIS-NN](https://www.keil.com/pack/doc/CMSIS/NN/html/index.html).

Similarly, MorphNet is a neural network optimization framework designed to automatically reshape and morph the architecture of deep neural networks, optimizing them for specific deployment requirements. It achieves this through two steps: first, it leverages a set of customizable network morphing operations, such as widening or deepening layers, to dynamically adjust the network's structure. These operations enable the network to adapt to various computational constraints, including model size, latency, and accuracy targets, which are extremely prevalent in edge computing usage. In the second step, MorphNet uses a reinforcement learning-based approach to search for the optimal permutation of morphing operations, effectively balancing the trade-off between model size and performance. This innovative method allows deep learning practitioners to automatically tailor neural network architectures to specific application and hardware requirements, ensuring efficient and effective deployment across various platforms.

TinyNAS and MorphNet represent a few of the many significant advancements in the field of systematic neural network optimization, allowing architectures to be systematically chosen and generated to fit perfectly within problem constraints.

:::{#exr-md .callout-caution collapse="true"}

### Edge-Aware Model Design

Imagine you're building a tiny robot that can identify different flowers. It needs to be smart, but also small and energy-efficient! In the "Edge-Aware Model Design" world, we learned about techniques like depthwise separable convolutions and architectures like SqueezeNet, MobileNet, and EfficientNet – all designed to pack intelligence into compact models.  Now, let's see these ideas in action with some xColabs:

**SqueezeNet in Action:** Maybe you'd like a Colab showing how to train a SqueezeNet model on a flower image dataset. This would demonstrate its small size and how it learns to recognize patterns despite its efficiency.  

[![](https://colab.research.google.com/assets/colab-badge.png)](https://colab.research.google.com/github/GoogleCloudPlatform/training-data-analyst/blob/master/courses/fast-and-lean-data-science/07_Keras_Flowers_TPU_squeezenet.ipynb)

**MobileNet Exploration:** Ever wonder if those tiny image models are just as good as the big ones? Let's find out! In this Colab, we're pitting MobileNet, the lightweight champion, against a classic image classification model.  We'll race them for speed, measure their memory needs, and see who comes out on top for accuracy. Get ready for a battle of the image brains!  

[![](https://colab.research.google.com/assets/colab-badge.png)](https://colab.research.google.com/drive/1bOzVaDQo8h6Ngstb7AcfzC35OihpHspt)
:::

## Efficient Numerics Representation {#sec-model_ops_numerics}

Numerics representation involves a myriad of considerations, including, but not limited to, the precision of numbers, their encoding formats, and the arithmetic operations facilitated. It invariably involves a rich array of different trade-offs, where practitioners are tasked with navigating between numerical accuracy and computational efficiency. For instance, while lower-precision numerics may offer the allure of reduced memory usage and expedited computations, they concurrently present challenges pertaining to numerical stability and potential degradation of model accuracy.

#### Motivation

The imperative for efficient numerics representation arises, particularly as efficient model optimization alone falls short when adapting models for deployment on low-powered edge devices operating under stringent constraints.

Beyond minimizing memory demands, the tremendous potential of efficient numerics representation lies in, but is not limited to, these fundamental ways. By diminishing computational intensity, efficient numerics can thereby amplify computational speed, allowing more complex models to compute on low-powered devices. Reducing the bit precision of weights and activations on heavily over-parameterized models enables condensation of model size for edge devices without significantly harming the model's predictive accuracy. With the omnipresence of neural networks in models, efficient numerics has a unique advantage in leveraging the layered structure of NNs to vary numeric precision across layers, minimizing precision in resistant layers while preserving higher precision in sensitive layers.

In this section, we will dive into how practitioners can harness the principles of hardware-software co-design at the lowest levels of a model to facilitate compatibility with edge devices. Kicking off with an introduction to the numerics, we will examine its implications for device memory and computational complexity. Subsequently, we will embark on a discussion regarding the trade-offs entailed in adopting this strategy, followed by a deep dive into a paramount method of efficient numerics: quantization.

### The Basics

#### Types

Numerical data, the bedrock upon which machine learning models stand, manifest in two primary forms. These are integers and floating point numbers.

**Integers:** Whole numbers, devoid of fractional components, integers (e.g., -3, 0, 42) are key in scenarios demanding discrete values. For instance, in ML, class labels in a classification task might be represented as integers, where "cat", "dog", and "bird" could be encoded as 0, 1, and 2 respectively.

**Floating-Point Numbers:** Encompassing real numbers, floating-point numbers (e.g., -3.14, 0.01, 2.71828) afford the representation of values with fractional components. In ML model parameters, weights might be initialized with small floating-point values, such as 0.001 or -0.045, to commence the training process. Currently, there are 4 popular precision formats discussed below.

**Variable bit widths:** Beyond the standard widths, research is ongoing into extremely low bit-width numerics, even down to binary or ternary representations. Extremely low bit-width operations can offer significant speedups and reduce power consumption even further. While challenges remain in maintaining model accuracy with such drastic quantization, advances continue to be made in this area.

#### Precision

Precision, delineating the exactness with which a number is represented, bifurcates typically into single, double, half and in recent years there have been a number of other precisions that have emerged to better support machine learning tasks efficiently on the underlying hardware.

**Double Precision (Float64):** Allocating 64 bits, double precision (e.g., 3.141592653589793) provides heightened accuracy, albeit demanding augmented memory and computational resources. In scientific computations, where precision is paramount, variables like π might be represented with Float64.

**Single Precision (Float32):** With 32 bits at its disposal, single precision (e.g., 3.1415927) strikes a balance between numerical accuracy and memory conservation. In ML, Float32 might be employed to store weights during training to maintain a reasonable level of precision.

**Half Precision (Float16):** Constrained to 16 bits, half precision (e.g., 3.14) curtails memory usage and can expedite computations, albeit sacrificing numerical accuracy and range. In ML, especially during inference on resource-constrained devices, Float16 might be utilized to reduce the model's memory footprint.

**Bfloat16:** Brain Floating-Point Format or Bfloat16, also employs 16 bits but allocates them differently compared to FP16: 1 bit for the sign, 8 bits for the exponent (resulting in the same number range as in float32), and 7 bits for the fraction. This format, developed by Google, prioritizes a larger exponent range over precision, making it particularly useful in deep learning applications where the dynamic range is crucial.

@fig-3float illustrates the differences between the three floating-point formats: Float32, Float16, and BFloat16.

![Three floating-point formats.](images/jpg/modeloptimization_3float_types.jpeg){#fig-3float width=90%}

**Integer:** Integer representations are made using 8, 4, and 2 bits. They are often used during the inference phase of neural networks, where the weights and activations of the model are quantized to these lower precisions. Integer representations are deterministic and offer significant speed and memory advantages over floating-point representations. For many inference tasks, especially on edge devices, the slight loss in accuracy due to quantization is often acceptable given the efficiency gains. An extreme form of integer numerics is for binary neural networks (BNNs), where weights and activations are constrained to one of two values: either +1 or -1.

| **Precision**                         | **Pros**                                                                                             | **Cons**                                                                                                                   |
|---------------------------------------|------------------------------------------------------------------------------------------------------|----------------------------------------------------------------------------------------------------------------------------|
| **FP32** (Floating Point 32-bit)      | Standard precision used in most deep learning frameworks.<br>  High accuracy due to ample representational capacity.<br>  Well-suited for training. | High memory usage.<br>  Slower inference times compared to quantized models.<br>  Higher energy consumption.          |
| **FP16** (Floating Point 16-bit)      | Reduces memory usage compared to FP32.<br>  Speeds up computations on hardware that supports FP16.<br>  Often used in mixed-precision training to balance speed and accuracy. | Lower representational capacity compared to FP32.<br>  Risk of numerical instability in some models or layers.       |
| **INT8** (8-bit Integer)               | Significantly reduced memory footprint compared to floating-point representations.<br>  Faster inference if hardware supports INT8 computations.<br>  Suitable for many post-training quantization scenarios. | Quantization can lead to some accuracy loss.<br>  Requires careful calibration during quantization to minimize accuracy degradation. |
| **INT4** (4-bit Integer)               | Even lower memory usage than INT8.<br>  Further speed-up potential for inference. | Higher risk of accuracy loss compared to INT8.<br>  Calibration during quantization becomes more critical.           |
| **Binary**                            | Minimal memory footprint (only 1 bit per parameter).<br>  Extremely fast inference due to bitwise operations.<br>  Power efficient. | Significant accuracy drop for many tasks.<br>  Complex training dynamics due to extreme quantization.              |
| **Ternary**                           | Low memory usage but slightly more than binary.<br>  Offers a middle ground between representation and efficiency. | Accuracy might still be lower than higher precision models.<br>  Training dynamics can be complex.                 |

#### Numeric Encoding and Storage

Numeric encoding, the art of transmuting numbers into a computer-amenable format, and their subsequent storage are critical for computational efficiency. For instance, floating-point numbers might be encoded using the IEEE 754 standard, which apportions bits among sign, exponent, and fraction components, thereby enabling the representation of a vast array of values with a single format. There are a few new IEEE floating point formats that have been defined specifically for AI workloads:

* [bfloat16](https://cloud.google.com/tpu/docs/bfloat16)- A 16-bit floating point format introduced by Google. It has 8 bits for exponent, 7 bits for mantissa and 1 bit for sign. Offers a reduced precision compromise between 32-bit float and 8-bit integers. Supported on many hardware accelerators.
* [posit](https://ieeexplore.ieee.org/document/9399648) - A configurable format that can represent different levels of precision based on exponent bits. Aims to be more efficient than IEEE 754 binary floats. Has adjustable dynamic range and precision.
* [Flexpoint](https://arxiv.org/abs/1711.02213) - A format introduced by Intel that can dynamically adjust precision across layers or within a layer. Allows tuning precision to accuracy and hardware requirements.
* [BF16ALT](https://developer.arm.com/documentation/ddi0596/2020-12/SIMD-FP-Instructions/BFMLALB--BFMLALT--vector---BFloat16-floating-point-widening-multiply-add-long--vector--) - A proposed 16-bit format by ARM as an alternative to bfloat16. Uses additional bit in exponent to prevent overflow/underflow.
* [TF32](https://blogs.nvidia.com/blog/2020/05/14/tensorfloat-32-precision-format/) - Introduced by Nvidia for Ampere GPUs. Uses 10 bits for exponent instead of 8 bits like FP32. Improves model training performance while maintaining accuracy.
* [FP8](https://arxiv.org/abs/2209.05433) - 8-bit floating point format that keeps 6 bits for mantissa and 2 bits for exponent. Enables better dynamic range than integers.

The key goals of these new formats are to provide lower precision alternatives to 32-bit floats for better computational efficiency and performance on AI accelerators while maintaining model accuracy. They offer different tradeoffs in terms of precision, range and implementation cost/complexity.

### Efficiency Benefits

Numerical efficiency matters for machine learning workloads for a number of reasons:

**Computational Efficiency:** High-precision computations (like FP32 or FP64) can be slow and resource-intensive. By reducing numeric precision, one can achieve faster computation times, especially on specialized hardware that supports lower precision.

**Memory Efficiency:** Storage requirements decrease with reduced numeric precision. For instance, FP16 requires half the memory of FP32. This is crucial when deploying models to edge devices with limited memory or when working with very large models.

**Power Efficiency:** Lower precision computations often consume less power, which is especially important for battery-operated devices.

**Noise Introduction:** Interestingly, the noise introduced by using lower precision can sometimes act as a regularizer, helping to prevent overfitting in some models.

**Hardware Acceleration:** Many modern AI accelerators and GPUs are optimized for lower precision operations, leveraging the efficiency benefits of such numerics.

Efficient numerics is not just about reducing the bit-width of numbers but understanding the trade-offs between accuracy and efficiency. As machine learning models become more pervasive, especially in real-world, resource-constrained environments, the focus on efficient numerics will continue to grow. By thoughtfully selecting and leveraging the appropriate numeric precision, one can achieve robust model performance while optimizing for speed, memory, and energy.

### Numeric Representation Nuances

There are a number of nuances with numerical representations for ML that require us to have an understanding of both the theoretical and practical aspects of numerics representation, as well as a keen awareness of the specific requirements and constraints of the application domain.

#### Memory Usage

The memory footprint of ML models, particularly those of considerable complexity and depth, can be substantial, thereby posing a significant challenge in both training and deployment phases. For instance, a deep neural network with 100 million parameters, represented using Float32 (32 bits or 4 bytes per parameter), would necessitate approximately 400 MB of memory just for storing the model weights. This does not account for additional memory requirements during training for storing gradients, optimizer states, and forward pass caches, which can further amplify the memory usage, potentially straining the resources on certain hardware, especially edge devices with limited memory capacity.

#### Impact on Model Parameters and Weights

The numeric representation casts a significant impact on the storage and computational requisites of ML model parameters and weights. For instance, a model utilizing Float64 for weights will demand double the memory and potentially increased computational time compared to a counterpart employing Float32. A weight matrix, for instance, with dimensions [1000, 1000] using Float64 would consume approximately 8MB of memory, whereas using Float32 would halve this to approximately 4MB.

#### Computational Complexity

Numerical precision directly impacts computational complexity, influencing the time and resources required to perform arithmetic operations. For example, operations using Float64 generally consume more computational resources than their Float32 or Float16 counterparts (see @fig-quantized-energy). In the realm of ML, where models might need to process millions of operations (e.g., multiplications and additions in matrix operations during forward and backward passes), even minor differences in the computational complexity per operation can aggregate into a substantial impact on training and inference times. As shown in @fig-models-speeds, quantized models can be many times faster than their unquantized versions.

![Energy use by quantized operations. Credit: Mark Horowitz, Stanford University.](images/png/efficientnumerics_horowitz.png){#fig-quantized-energy}

![Speed of three different models in normal and quantized form.](images/png/efficientnumerics_int8vsfloat.png){#fig-models-speeds}

In addition to pure runtimes, there is also a concern over energy efficiency. Not all numerical computations are created equal from the underlying hardware standpoint. Some numerical operations are more energy efficient than others. For example, @fig-operations-energy-comparison below shows that integer addition is much more energy efficient than integer multiplication.

![Energy use by quantized operations. Credit: @isscc2014computings.](images/png/efficientnumerics_100x.png){#fig-operations-energy-comparison}

#### Hardware Compatibility

Ensuring compatibility and optimized performance across diverse hardware platforms is another challenge in numerics representation. Different hardware, such as CPUs, GPUs, TPUs, and FPGAs, have varying capabilities and optimizations for handling different numeric precisions. For example, certain GPUs might be optimized for Float32 computations, while others might provide accelerations for Float16. Developing and optimizing ML models that can leverage the specific numerical capabilities of different hardware, while ensuring that the model maintains its accuracy and robustness, requires careful consideration and potentially additional development and testing efforts.

#### Precision and Accuracy Trade-offs

The trade-off between numerical precision and model accuracy is a nuanced challenge in numerics representation. Utilizing lower-precision numerics, such as Float16, might conserve memory and expedite computations but can also introduce issues like quantization error and reduced numerical range. For instance, training a model with Float16 might introduce challenges in representing very small gradient values, potentially impacting the convergence and stability of the training process. Furthermore, in certain applications, such as scientific simulations or financial computations, where high precision is paramount, the use of lower-precision numerics might not be permissible due to the risk of accruing significant errors.

#### Trade-off Examples

To understand and appreciate the nuances let's consider some use case examples. Through these we will realize that the choice of numeric representation is not merely a technical decision but a strategic one, influencing the model's predictive acumen, its computational demands, and its deployability across diverse computational environments. In this section we will look at a couple of examples to better understand the trade-offs with numerics and how they tie to the real world.

##### Autonomous Vehicles

In the domain of autonomous vehicles, ML models are employed to interpret sensor data and make real-time decisions. The models must process high-dimensional data from various sensors (e.g., LiDAR, cameras, radar) and execute numerous computations within a constrained time frame to ensure safe and responsive vehicle operation. So the trade-offs here would include:

* Memory Usage: Storing and processing high-resolution sensor data, especially in floating-point formats, can consume substantial memory.
* Computational Complexity: Real-time processing demands efficient computations, where higher-precision numerics might impede the timely execution of control actions.

##### Mobile Health Applications

Mobile health applications often utilize ML models for tasks like activity recognition, health monitoring, or predictive analytics, operating within the resource-constrained environment of mobile devices. The trade-offs here would include:

* Precision and Accuracy Trade-offs: Employing lower-precision numerics to conserve resources might impact the accuracy of health predictions or anomaly detections, which could have significant implications for user health and safety.
* Hardware Compatibility: Models need to be optimized for diverse mobile hardware, ensuring efficient operation across a wide range of devices with varying numerical computation capabilities.

##### High-Frequency Trading (HFT) Systems

HFT systems leverage ML models to make rapid trading decisions based on real-time market data. These systems demand extremely low-latency responses to capitalize on short-lived trading opportunities.

* Computational Complexity: The models must process and analyze vast streams of market data with minimal latency, where even slight delays, potentially introduced by higher-precision numerics, can result in missed opportunities.
* Precision and Accuracy Trade-offs: Financial computations often demand high numerical precision to ensure accurate pricing and risk assessments, posing challenges in balancing computational efficiency and numerical accuracy.

##### Edge-Based Surveillance Systems

Surveillance systems deployed on edge devices, like security cameras, utilize ML models for tasks like object detection, activity recognition, and anomaly detection, often operating under stringent resource constraints.

* Memory Usage: Storing pre-trained models and processing video feeds in real-time demands efficient memory usage, which can be challenging with high-precision numerics.
* Hardware Compatibility: Ensuring that models can operate efficiently on edge devices with varying hardware capabilities and optimizations for different numeric precisions is crucial for widespread deployment.

##### Scientific Simulations

ML models are increasingly being utilized in scientific simulations, such as climate modeling or molecular dynamics simulations, to enhance predictive capabilities and reduce computational demands.

* Precision and Accuracy Trade-offs: Scientific simulations often require high numerical precision to ensure accurate and reliable results, which can conflict with the desire to reduce computational demands via lower-precision numerics.
* Computational Complexity: The models must manage and process complex, high-dimensional simulation data efficiently to ensure timely results and enable large-scale or long-duration simulations.

These examples illustrate diverse scenarios where the challenges of numerics representation in ML models are prominently manifested. Each system presents a unique set of requirements and constraints, necessitating tailored strategies and solutions to navigate the challenges of memory usage, computational complexity, precision-accuracy trade-offs, and hardware compatibility.

### Quantization {#sec-quant}

Quantization is prevalent in various scientific and technological domains, and it essentially involves the mapping or constraining of a continuous set or range into a discrete counterpart to minimize the number of bits required.

#### History

Historically, the idea of quantization is not novel and can be traced back to ancient times, particularly in the realm of music and astronomy. In music, the Greeks utilized a system of tetrachords, segmenting the continuous range of pitches into discrete notes, thereby quantizing musical sounds. In astronomy and physics, the concept of quantization was present in the discretized models of planetary orbits, as seen in the Ptolemaic and Copernican systems.

During the 1800s, quantization-based discretization was used to approximate the calculation of integrals, and further used to investigate the impact of rounding errors on the integration result. With algorithms, Lloyd's K-Means Algorithm is a classic example of quantization. However, the term "quantization" was firmly embedded in scientific literature with the advent of quantum mechanics in the early 20th century, where it was used to describe the phenomenon that certain physical properties, such as energy, exist only in discrete, quantized states. This principle was pivotal in explaining phenomena at the atomic and subatomic levels. In the digital age, quantization found its application in signal processing, where continuous signals are converted into a discrete digital form, and in numerical algorithms, where computations on real-valued numbers are performed with finite-precision arithmetic.

Extending upon this second application and relevant to this section, it is used in computer science to optimize neural networks by reducing the precision of the network weights. Thus, quantization, as a concept, has been subtly woven into the tapestry of scientific and technological development, evolving and adapting to the needs and discoveries of various epochs.

#### Initial Breakdown

We begin our foray into quantization with a brief analysis of one important use for quantization.

In signal processing, the continuous sine wave (shown in @fig-sine-wave) can be quantized into discrete values through a process known as sampling. This is a fundamental concept in digital signal processing and is crucial for converting analog signals (like the continuous sine wave) into a digital form that can be processed by computers. The sine wave is a prevalent example due to its periodic and smooth nature, making it a useful tool for explaining concepts like frequency, amplitude, phase, and, of course, quantization.

![Sine Wave.](images/png/efficientnumerics_sinewave.png){#fig-sine-wave}

In the quantized version shown in @fig-quantized-sine-wave, the continuous sine wave (@fig-sine-wave) is sampled at regular intervals (in this case, every $\frac{\pi}{4}$ radians), and only these sampled values are represented in the digital version of the signal. The step-wise lines between the points show one way to represent the quantized signal in a piecewise-constant form. This is a simplified example of how analog-to-digital conversion works, where a continuous signal is mapped to a discrete set of values, enabling it to be represented and processed digitally.

![Quantized Sine Wave.](images/png/efficientnumerics_quantizedsine.png){#fig-quantized-sine-wave}

Returning to the context of Machine Learning (ML), quantization refers to the process of constraining the possible values that numerical parameters (such as weights and biases) can take to a discrete set, thereby reducing the precision of the parameters and consequently, the model's memory footprint. When properly implemented, quantization can reduce model size by up to 4x and improve inference latency and throughput by up to 2-3x. @fig-quantized-models-size illustrates the impact that quantization has on different models' sizes: for example, an Image Classification model like ResNet-v2 can be compressed from 180MB down to 45MB with 8-bit quantization. There is typically less than 1% loss in model accuracy from well tuned quantization. Accuracy can often be recovered by re-training the quantized model with quantization-aware training techniques. Therefore, this technique has emerged to be very important in deploying ML models to resource-constrained environments, such as mobile devices, IoT devices, and edge computing platforms, where computational resources (memory and processing power) are limited.

![Effect of quantization on model sizes. Credit: HarvardX.](images/png/efficientnumerics_reducedmodelsize.png){#fig-quantized-models-size}

There are several dimensions to quantization such as uniformity, stochasticity (or determinism), symmetry, granularity (across layers/channels/groups or even within channels), range calibration considerations (static vs dynamic), and fine-tuning methods (QAT, PTQ, ZSQ). We examine these below.

### Types

#### Uniform Quantization

Uniform quantization involves mapping continuous or high-precision values to a lower-precision representation using a uniform scale. This means that the interval between each possible quantized value is consistent. For example, if weights of a neural network layer are quantized to 8-bit integers (values between 0 and 255), a weight with a floating-point value of 0.56 might be mapped to an integer value of 143, assuming a linear mapping between the original and quantized scales. Due to its use of integer or fixed-point math pipelines, this form of quantization allows computation on the quantized domain without the need to dequantize beforehand.

The process for implementing uniform quantization starts with choosing a range of real numbers to be quantized. The next step is to select a quantization function and map the real values to the integers representable by the bit-width of the quantized representation. For instance, a popular choice for a quantization function is:

$$
Q(r)=Int(r/S) - Z
$$

where Q is the quantization operator, r is a real valued input (in our case, an activation or weight), S is a real valued scaling factor, and Z is an integer zero point. The Int function maps a real value to an integer value through a rounding operation. Through this function, we have effectively mapped real values r to some integer values, resulting in quantized levels which are uniformly spaced.

When the need arises for practitioners to retrieve the original higher precision values, real values r can be recovered from quantized values through an operation known as **dequantization**. In the example above, this would mean performing the following operation on our quantized value:

$$
\bar{r} = S(Q(r) + Z)
$$

As discussed, some precision in the real value is lost by quantization. In this case, the recovered value $\bar{r}$ will not exactly match r due to the rounding operation. This is an important tradeoff to note; however, in many successful uses of quantization, the loss of precision can be negligible and the test accuracy remains high. Despite this, uniform quantization continues to be the current de-facto choice due to its simplicity and efficient mapping to hardware.

#### Non-uniform Quantization

Non-uniform quantization, on the other hand, does not maintain a consistent interval between quantized values. This approach might be used to allocate more possible discrete values in regions where the parameter values are more densely populated, thereby preserving more detail where it is most needed. For instance, in bell-shaped distributions of weights with long tails, a set of weights in a model predominantly lies within a certain range; thus, more quantization levels might be allocated to that range to preserve finer details, enabling us to better capture information. However, one major weakness of non-uniform quantization is that it requires dequantization before higher precision computations due to its non-uniformity, restricting its ability to accelerate computation compared to uniform quantization.

Typically, a rule-based non-uniform quantization uses a logarithmic distribution of exponentially increasing steps and levels as opposed to linearly. Another popular branch lies in binary-code-based quantization where real number vectors are quantized into binary vectors with a scaling factor. Notably, there is no closed form solution for minimizing errors between the real value and non-uniformly quantized value, so most quantizations in this field rely on heuristic solutions. For instance, [recent work](https://arxiv.org/abs/1802.00150) by @xu2018alternating formulates non-uniform quantization as an optimization problem where the quantization steps/levels in quantizer Q are adjusted to minimize the difference between the original tensor and quantized counterpart.

$$
\min_Q ||Q(r)-r||^2
$$

Furthermore, learnable quantizers can be jointly trained with model parameters, and the quantization steps/levels are generally trained with iterative optimization or gradient descent. Additionally, clustering has been used to alleviate information loss from quantization. While capable of capturing higher levels of detail, non-uniform quantization schemes can be difficult to deploy efficiently on general computation hardware, making it less-preferred to methods which use uniform quantization.

![Quantization uniformity. Credit: @gholami2021survey.](images/png/efficientnumerics_uniformnonuniform.png){#fig-quantization-uniformity}

#### Stochastic Quantization

Unlike the two previous approaches which generate deterministic mappings, there is some work exploring the idea of stochastic quantization for quantization-aware training and reduced precision training. This approach maps floating numbers up or down with a probability associated to the magnitude of the weight update. The hope generated by high level intuition is that such a probabilistic approach may allow a neural network to explore more, as compared to deterministic quantization. Supposedly, enabling a stochastic rounding may allow neural networks to escape local optimums, thereby updating its parameters. Below are two example stochastic mapping functions:

![](images/png/efficientnumerics_nonuniform.png)

![Integer vs Binary quantization functions.](images/png/efficientnumerics_binary.png){#fig-integer-binary-quantization}

#### Zero Shot Quantization

Zero-shot quantization refers to the process of converting a full-precision deep learning model directly into a low-precision, quantized model without the need for any retraining or fine-tuning on the quantized model. The primary advantage of this approach is its efficiency, as it eliminates the often time-consuming and resource-intensive process of retraining a model post-quantization. By leveraging techniques that anticipate and minimize quantization errors, zero-shot quantization aims to maintain the model's original accuracy even after reducing its numerical precision. It is particularly useful for Machine Learning as a Service (MLaaS) providers aiming to expedite the deployment of their customer's workloads without having to access their datasets.

### Calibration

Calibration is the process of selecting the most effective clipping range [$\alpha$, $\beta$] for weights and activations to be quantized to. For example, consider quantizing activations that originally have a floating-point range between -6 and 6 to 8-bit integers. If you just take the minimum and maximum possible 8-bit integer values (-128 to 127) as your quantization range, it might not be the most effective. Instead, calibration would involve passing a representative dataset then use this observed range for quantization.

There are many calibration methods but a few commonly used include:

* Max: Use the maximum absolute value seen during calibration. However, this method is susceptible to outlier data. Notice how in @fig-resnet-activations-histogram, we have an outlier cluster around 2.1, while the rest are clustered around smaller values.
* Entropy: Use KL divergence to minimize information loss between the original floating-point values and values that could be represented by the quantized format. This is the default method used by TensorRT.
* Percentile: Set the range to a percentile of the distribution of absolute values seen during calibration. For example, 99% calibration would clip 1% of the largest magnitude values.

![Input activations to layer 3 in ResNet50. Credit: @@wu2020integer.](images/png/efficientnumerics_calibrationcopy.png){#fig-resnet-activations-histogram}

Importantly, the quality of calibration can make a difference between a quantized model that retains most of its accuracy and one that degrades significantly. Hence, it's an essential step in the quantization process. When choosing a calibration range, there are two types: symmetric and asymmetric.

#### Symmetric Quantization

Symmetric quantization maps real values to a symmetrical clipping range centered around 0. This involves choosing a range [$\alpha$, $\beta$] where $\alpha = -\beta$. For example, one symmetrical range would be based on the min/max values of the real values such that: -$\alpha = \beta = max(abs(r_{max}), abs(r_{min}))$.

Symmetric clipping ranges are the most widely adopted in practice as they have the advantage of easier implementation. In particular, the mapping of zero to zero in the clipping range (sometimes called "zeroing out of the zero point") can lead to reduction in computational cost during inference [(@wu2020integer)](https://arxiv.org/abs/2004.09602).

#### Asymmetric Quantization

Asymmetric quantization maps real values to an asymmetrical clipping range that isn't necessarily centered around 0, as shown in @fig-quantization-symmetry on the right. It involves choosing a range [$\alpha$, $\beta$] where $\alpha \neq -\beta$. For example, selecting a range based on the minimum and maximum real values, or where $\alpha = r_{min}$ and $\beta = r_{max}$, creates an asymmetric range. Typically, asymmetric quantization produces tighter clipping ranges compared to symmetric quantization, which is important when target weights and activations are imbalanced, e.g., the activation after the ReLU always has non-negative values. Despite producing tighter clipping ranges, asymmetric quantization is less preferred to symmetric quantization as it doesn't always zero out the real value zero.


![Quantization (a)symmetry. Credit: @gholami2021survey.](images/png/efficientnumerics_symmetry.png){#fig-quantization-symmetry}

#### Granularity

Upon deciding the type of clipping range, it is essential to tighten the range to allow a model to retain as much of its accuracy as possible. We'll be taking a look at convolutional neural networks as our way of exploring methods that fine tune the granularity of clipping ranges for quantization. The input activation of a layer in our CNN undergoes convolution with multiple convolutional filters. Every convolutional filter can possess a unique range of values. Notice how in @fig-quantization-granularity, the range for Filter1 is much smaller than that for Filter 3. Consequently, one distinguishing feature of quantization approaches is the precision with which the clipping range [α,β] is determined for the weights.

![Quantization granularity: variable ranges. Credit: @gholami2021survey.](images/png/efficientnumerics_granularity.png){#fig-quantization-granularity}

1. Layerwise Quantization: This approach determines the clipping range by considering all of the weights in the convolutional filters of a layer. Then, the same clipping range is used for all convolutional filters. It's the simplest to implement, and, as such, it often results in sub-optimal accuracy due the wide variety of differing ranges between filters. For example, a convolutional kernel with a narrower range of parameters loses its quantization resolution due to another kernel in the same layer having a wider range.
2. Groupwise Quantization: This approach groups different channels inside a layer to calculate the clipping range. This method can be helpful when the distribution of parameters across a single convolution/activation varies a lot. In practice, this method was useful in Q-BERT [@sheng2019qbert] for quantizing Transformer [@vaswani2017attention] models that consist of fully-connected attention layers. The downside with this approach comes with the extra cost of accounting for different scaling factors.
3. Channelwise Quantization: This popular method uses a fixed range for each convolutional filter that is independent of other channels. Because each channel is assigned a dedicated scaling factor, this method ensures a higher quantization resolution and often results in higher accuracy.
4. Sub-channelwise Quantization: Taking channelwise quantization to the extreme, this method determines the clipping range with respect to any groups of parameters in a convolution or fully-connected layer. It may result in considerable overhead since different scaling factors need to be taken into account when processing a single convolution or fully-connected layer.

Of these, channelwise quantization is the current standard used for quantizing convolutional kernels, since it enables the adjustment of clipping ranges for each individual kernel with negligible overhead.

#### Static and Dynamic Quantization

After determining the type and granularity of the clipping range, practitioners must decide when ranges are determined in their range calibration algorithms. There are two approaches to quantizing activations: static quantization and dynamic quantization.

Static quantization is the most frequently used approach. In this, the clipping range is pre-calculated and static during inference. It does not add any computational overhead, but, consequently, results in lower accuracy as compared to dynamic quantization. A popular method of implementing this is to run a series of calibration inputs to compute the typical range of activations [Quantization and training of neural networks for efficient integer-arithmetic-only inference, Dyadic neural network quantization].

Dynamic quantization is an alternative approach which dynamically calculates the range for each activation map during runtime. The approach requires real-time computations which might have a very high overhead. By doing this, dynamic quantization often achieves the highest accuracy as the range is calculated specifically for each input.

Between the two, calculating the range dynamically usually is very costly, so most practitioners will often use static quantization instead.

### Techniques

The two prevailing techniques for quantizing models are Post Training Quantization and Quantization-Aware Training.

**Post Training Quantization** - Post-training quantization (PTQ) is a quantization technique where the model is quantized after it has been trained. The model is trained in floating point and then weights and activations are quantized as a post-processing step. This is the simplest approach and does not require access to the training data. Unlike Quantization-Aware Training (QAT), PTQ sets weight and activation quantization parameters directly, making it low-overhead and suitable for limited or unlabeled data situations. However, not readjusting the weights after quantizing, especially in low-precision quantization can lead to very different behavior and thus lower accuracy. To tackle this, techniques like bias correction, equalizing weight ranges, and adaptive rounding methods have been developed. PTQ can also be applied in zero-shot scenarios, where no training or testing data are available. This method has been made even more efficient to benefit compute- and memory- intensive large language models. Recently, SmoothQuant, a training-free, accuracy-preserving, and general-purpose PTQ solution which enables 8-bit weight, 8-bit activation quantization for LLMs, has been developed, demonstrating up to 1.56x speedup and 2x memory reduction for LLMs with negligible loss in accuracy [(@xiao2022smoothquant)](https://arxiv.org/abs/2211.10438).


In PTQ, a pretrained model undergoes a calibration process, as shown in @fig-PTQ-diagram. Calibration involves using a separate dataset known as calibration data, a specific subset of the training data reserved for quantization to help find the appropriate clipping ranges and scaling factors.

![Post-Training Quantization and calibration. Credit: @gholami2021survey.](images/png/efficientnumerics_PTQ.png){#fig-PTQ-diagram}

**Quantization-Aware Training** - Quantization-aware training (QAT) is a fine-tuning of the PTQ model. The model is trained aware of quantization, allowing it to adjust for quantization effects. This produces better accuracy with quantized inference. Quantizing a trained neural network model with methods such as PTQ introduces perturbations that can deviate the model from its original convergence point. For instance, Krishnamoorthi showed that even with per-channel quantization, networks like MobileNet do not reach baseline accuracy with int8 Post Training Quantization (PTQ) and require Quantization-Aware Training (QAT) [(@krishnamoorthi2018quantizing)](https://arxiv.org/abs/1806.08342).To address this, QAT retrains the model with quantized parameters, employing forward and backward passes in floating point but quantizing parameters after each gradient update. Handling the non-differentiable quantization operator is crucial; a widely used method is the Straight Through Estimator (STE), approximating the rounding operation as an identity function. While other methods and variations exist, STE remains the most commonly used due to its practical effectiveness.
In QAT, a pretrained model is quantized and then finetuned using training data to adjust parameters and recover accuracy degradation, as shown in @fig-QAT-diagram. The calibration process is often conducted in parallel with the finetuning process for QAT.

![Quantization-Aware Training. Credit: @gholami2021survey.](images/png/efficientnumerics_QAT.png){#fig-QAT-diagram}

Quantization-Aware Training serves as a natural extension of Post-Training Quantization. Following the initial quantization performed by PTQ, QAT is used to further refine and fine-tune the quantized parameters - see how in @fig-QAT-PTQ-relation, the PTQ model undergoes an additional step, QAT. It involves a retraining process where the model is exposed to additional training iterations using the original data. This dynamic training approach allows the model to adapt and adjust its parameters, compensating for the performance degradation caused by quantization.

![PTQ and QAT. Credit: @ultimate.](images/png/efficientnumerics_PTQQAT.png){#fig-QAT-PTQ-relation}

@fig-quantization-methods-summary shows the relative accuracy of different models after PTQ and QAT. In almost all cases, QAT yields a better accuracy than PTQ. Consider for example EfficientNet b0. After PTQ, the accuracy drops from 76.85% to 72.06%. But when we apply QAT, the accuracy rebounds to 76.95% (with even a slight improvement over the original accuracy).

![Relative accuracies of PTQ and QAT. Credit: @wu2020integer.](images/png/efficientnumerics_PTQQATsummary.png){#fig-quantization-methods-summary}

| **Feature/Technique** | **Post Training Quantization** | **Quantization-Aware Training** | **Dynamic Quantization** |
|------------------------------|------------------------------|------------------------------|------------------------------|
| **Pros** |  |  |  |
| Simplicity | ✓ | ✗ | ✗ |
| Accuracy Preservation | ✗ | ✓ | ✓ |
| Adaptability | ✗ | ✗ | ✓ |
| Optimized Performance | ✗ | ✓ | Potentially |
| **Cons** |  |  |  |
| Accuracy Degradation| ✓ | ✗ | Potentially |
| Computational Overhead | ✗ | ✓ | ✓ |
| Implementation Complexity | ✗ | ✓ | ✓ |
| **Tradeoffs** |  |  |  |
| Speed vs. Accuracy |✓ | ✗ | ✗ |
| Accuracy vs. Cost |  ✗ | ✓ | ✗ |
| Adaptability vs. Overhead | ✗ | ✗ | ✓ |

### Weights vs. Activations

Weight Quantization: Involves converting the continuous or high-precision weights of a model to lower-precision, such as converting Float32 weights to quantized INT8 (integer) weights - in @fig-weight-activations-quantization, weight quantization is taking place in the second step (red squares) when we multiply the inputs. This reduces the model size, thereby reducing the memory required to store the model and the computational resources needed to perform inference. For example, consider a weight matrix in a neural network layer with Float32 weights as [0.215, -1.432, 0.902, ...]. Through weight quantization, these might be mapped to INT8 values like [27, -183, 115, ...], significantly reducing the memory required to store them.

![Weight and activation quantization. Credit: HarvardX.](images/png/efficientnumerics_weightsactivations.png){#fig-weight-activations-quantization}

Activation Quantization: Involves quantizing the activation values (outputs of layers) during model inference. This can reduce the computational resources required during inference, but it introduces additional challenges in maintaining model accuracy due to the reduced precision of intermediate computations. For example, in a convolutional neural network (CNN), the activation maps (feature maps) produced by convolutional layers, originally in Float32, might be quantized to INT8 during inference to accelerate computation, especially on hardware optimized for integer arithmetic. Additionally, recent work has explored the use of Activation-aware Weight Quantization for LLM compression and acceleration, which involves protecting only 1% of the most important salient weights by observing the activations not weights [(@lin2023awq)](https://arxiv.org/pdf/2306.00978.pdf).

### Trade-offs

Quantization invariably introduces a trade-off between model size/performance and accuracy. While it significantly reduces the memory footprint and can accelerate inference, especially on hardware optimized for low-precision arithmetic, the reduced precision can degrade model accuracy.

Model Size: A model with weights represented as Float32 being quantized to INT8 can theoretically reduce the model size by a factor of 4, enabling it to be deployed on devices with limited memory. The model size of large language models is developing at a faster pace than the GPU memory in recent years, leading to a big gap between the supply and demand for memory. @fig-model-size-pace illustrates the recent trend of the widening gap between model size (red line) and acceleartor memory (yellow line). Quantization and model compression techniques can help bridge the gap

![Model size vs. accelerator memory. Credit: @xiao2022smoothquant.](images/png/efficientnumerics_modelsizes.png){#fig-model-size-pace}

Inference Speed: Quantization can also accelerate inference, as lower-precision arithmetic is computationally less expensive. For example, certain hardware accelerators, like Google's Edge TPU, are optimized for INT8 arithmetic and can perform inference significantly faster with INT8 quantized models compared to their floating-point counterparts. The reduction in memory from quantization helps reduce the amount of data transmission, saving up memory and speeding the process. @fig-nvidia-turing compares the increase in throughput and the reduction in bandwidth memory for different data type on the NVIDIA Turing GPU.

![Benefits of lower precision data types. Credit: @wu2020integer.](images/png/efficientnumerics_benefitsofprecision.png){#fig-nvidia-turing}

Accuracy: The reduction in numerical precision post-quantization can lead to a degradation in model accuracy, which might be acceptable in certain applications (e.g., image classification) but not in others (e.g., medical diagnosis). Therefore, post-quantization, the model typically requires re-calibration or fine-tuning to mitigate accuracy loss. Furthermore, recent work has explored the use of [Activation-aware Weight Quantization (@lin2023awq)](https://arxiv.org/pdf/2306.00978.pdf) which is based on the observation that protecting only 1% of salient weights can greatly reduce quantization error.

### Quantization and Pruning

Pruning and quantization work well together, and it's been found that pruning doesn't hinder quantization. In fact, pruning can help reduce quantization error. Intuitively, this is due to pruning reducing the number of weights to quantize, thereby reducing the accumulated error from quantization. For example, an unpruned AlexNet has 60 million weights to quantize whereas a pruned AlexNet only has 6.7 million weights to quantize. This significant drop in weights helps reduce the error between quantizing the unpruned AlexNet vs. the pruned AlexNet. Furthermore, recent work has found that quantization-aware pruning generates more computationally efficient models than either pruning or quantization alone; It typically performs similar to or better in terms of computational efficiency compared to other neural architecture search techniques like Bayesian optimization [(@hawks2021psandqs)](https://arxiv.org/pdf/2102.11289.pdf).

![Accuracy vs. compression rate under different compression methods. Credit: @han2015deep.](images/png/efficientnumerics_qp1.png){#fig-compression-methods}

### Edge-aware Quantization

Quantization not only reduces model size but also enables faster computations and draws less power, making it vital to edge development. Edge devices typically have tight resource constraints with compute, memory, and power, which are impossible to meet for many of the deep NN models of today. Furthermore, edge processors do not support floating point operations, making integer quantization particularly important for chips like GAP-8, a RISC-V SoC for edge inference with a dedicated CNN accelerator, which only support integer arithmetic..

One hardware platform utilizing quantization is the ARM Cortex-M group of 32-bit RISC ARM processor cores. They leverage fixed-point quantization with power of two scaling factors so that quantization and dequantization can be efficiently done by bit shifting. Additionally, Google Edge TPUs, Google's emerging solution for running inference at the edge, is designed for small, low-powered devices and can only support 8-bit arithmetic. Many complex neural network models that could only be deployed on servers due to their high computational needs can now be run on edge devices thanks to recent advancements (e.g. quantization methods) in edge computing field.

In addition to being an indispensable technique for many edge processors, quantization has also brought noteworthy improvements to non-edge processors such as encouraging such processors to meet the Service Level Agreement (SLA) requirements such as 99th percentile latency.

Thus, quantization combined with efficient low-precision logic and dedicated deep learning accelerators, has been one crucial driving force for the evolution of such edge processors.

@vid-quant is a lecture on quantization and the different quantization methods.

:::{#vid-quant .callout-important}

# Quantization

{{< video https://www.youtube.com/watch?v=AlASZb93rrc >}}

:::

## Efficient Hardware Implementation {#sec-model_ops_hw}

Efficient hardware implementation transcends the selection of suitable components; it requires a holistic understanding of how software will interact with underlying architectures. The essence of achieving peak performance in TinyML applications lies not only in refining algorithms to hardware but also in ensuring that the hardware is strategically tailored to support these algorithms. This synergy between hardware and software is crucial. As we delve deeper into the intricacies of efficient hardware implementation, the significance of a co-design approach, where hardware and software are developed in tandem, becomes increasingly evident. This section provides an overview of the techniques of how hardware and the interactions between hardware and software can be optimized to improve models performance.

### Hardware-Aware Neural Architecture Search

Focusing only on the accuracy when performing Neural Architecture Search leads to models that are exponentially complex and require increasing memory and compute. This has lead to hardware constraints limiting the exploitation of the deep learning models at their full potential. Manually designing the architecture of the model is even harder when considering the hardware variety and limitations. This has lead to the creation of Hardware-aware Neural Architecture Search that incorporate the hardware contractions into their search and optimize the search space for a specific hardware and accuracy. HW-NAS can be categorized based how it optimizes for hardware. We will briefly explore these categories and leave links to related papers for the interested reader.


#### Single Target, Fixed Platfrom Configuration

The goal here is to find the best architecture in terms of accuracy and hardware efficiency for one fixed target hardware. For a specific hardware, the Arduino Nicla Vision for example, this category of HW-NAS will look for the architecture that optimizes accuracy, latency, energy consumption, etc.

##### Hardware-aware Search Strategy

Here, the search is a multi-objective optimization problem, where both the accuracy and hardware cost guide the searching algorithm to find the most efficient architecture [@tan2019mnasnet; @cai2018proxylessnas; @wu2019fbnet].

##### Hardware-aware Search Space

Here, the search space is restricted to the architectures that perform well on the specific hardware. This can be achieved by either measuring the operators (Conv operator, Pool operator, ...) performance, or define a set of rules that limit the search space. [@zhang2020fast]

#### Single Target, Multiple Platform Configurations

Some hardwares may have different configurations. For example, FPGAs have Configurable Logic Blocks (CLBs) that can be configured by the firmware. This method allows for the HW-NAS to explore different configurations. [@jiang2019accuracy; @yang2020coexploration]

#### Multiple Targets

This category aims at optimizing a single model for multiple hardwares. This can be helpful for mobile devices development as it can optimize to different phones models. [@chu2021discovering; @jiang2019accuracy]

#### Examples of Hardware-Aware Neural Architecture Search

##### TinyNAS

TinyNAS adopts a two stage approach to finding an optimal architecture for model with the constraints of the specific microcontroller in mind.

First, TinyNAS generate multiple search spaces by varying the input resolution of the model, and the number of channels of the layers of the model. Then, TinyNAS chooses a search space based on the FLOPs (Floating Point Operations Per Second) of each search space. Spaces with a higher probability of containiung architectures with a large number of FLOPs yields models with higher accuracies - compare the red line vs. the black line in @fig-search-space-flops. Since a higher number FLOPs means the model has a higher computational capacity, the model is more likely to have a higher accuracy.

Then, TinyNAS performs a search operation on the chosen space to find the optimal architecture for the specific constraints of the microcontroller. [@lin2020mcunet]

![Search spaces accuracy. Credit: @lin2020mcunet.](images/png/modeloptimization_TinyNAS.png){#fig-search-space-flops}

#### Topology-Aware NAS

Focuses on creating and optimizing a search space that aligns with the hardware topology of the device. [@zhang2019autoshrink]

### Challenges of Hardware-Aware Neural Architecture Search

While HW-NAS carries high potential for finding optimal architectures for TinyML, it comes with some challenges. Hardware Metrics like latency, energy consumption and hardware utilization are harder to evaluate than the metrics of accuracy or loss. They often require specilized tools for precise measurements. Moreover, adding all these metrics leads to a much bigger search space. This leads to HW-NAS being time-consuming and expensive. It has to be applied to every hardware for optimal results, moreover, meaning that if one needs to deploy the model on multiple devices, the search has to be conducted multiple times and will result in different models, unless optimizing for all of them which means less accuracy. Finally, hardware changes frequently, and HW-NAS may need to be conducted on each version.

### Kernel Optimizations

Kernel Optimizations are modifications made to the kernel to enhance the performance of machine learning models onf resource-constrained devices. We will separate kernel optimizations into two types.

#### General Kernel Optimizations

These are kernel optimizations that all devices can benefit from. They provide technics to convert the code to more efficient instructions.

##### Loop unrolling

Instead of having a loop with loop control (incrementing the loop counter, checking the loop termination condition) the loop can be unrolled and the overhead of loop control can be omitted. This may also provide additional opportunities for parallelism that may not be possible with the loop structure. This can be particularly beneficial for tight loops, where the boy of the loop is a small number of instructions with a lot of iterations.

##### Blocking

Blocking is used to make memory access patterns more efficient. If we have three computations the first and the last need to access cache A and the second needs to access cache B, blocking blocks the first two computations together to reduce the number of memory reads needed.

##### Tiling

Similarly to blocking, tiling divides data and computation into chunks, but extends beyond cache improvements. Tiling creates independent partitions of computation that can be run in parallel, which can result in significant performance improvements.:

##### Optimized Kernel Libraries

This comprises developing optimized kernels that take full advantage of a specific hardware. One example is the CMSIS-NN library, which is a collection of efficient neural network kernels developed to optimize the performance and minimize the memory footprint of models on Arm Cortex-M processors, which are common on IoT edge devices. The kernel leverage multiple hardware capabilities of Cortex-M processors like Single Instruction Multple Data (SIMD), Floating Point Units (FPUs) and M-Profile Vector Extensions (MVE). These optimization make common operations like matrix multiplications more efficient, boosting the performance of model operations on Cortex-M processors. [@lai2018cmsisnn]

### Compute-in-Memory (CiM)

This is one example of Algorithm-Hardware Co-design. CiM is a computing paradigm that performs computation within memory. Therefore, CiM architectures allow for operations to be performed directly on the stored data, without the need to shuttle data back and forth between separate processing and memory units. This design paradigm is particularly beneficial in scenarios where data movement is a primary source of energy consumption and latency, such as in TinyML applications on edge devices. @fig-computing-memory is one example of using CiM in TinyML: keyword spotting requires an always-on process that looks for certain wake words (such as 'Hey, Siri'). Given the resource-intensive nature of this task, integrating CiM for the always-on keyword detection model can enhance efficiency.

Through algorithm-hardware co-design, the algorithms can be optimized to leverage the unique characteristics of CiM architectures, and conversely, the CiM hardware can be customized or configured to better support the computational requirements and characteristics of the algorithms. This is achieved by using the analog properties of memory cells, such as addition and multiplication in DRAM. [@zhou2021analognets]

![CiM for keyword spotting. Credit: @zhou2021analognets.](images/png/modeloptimization_CiM.png){#fig-computing-memory}

### Memory Access Optimization

Different devices may have different memory hierarchies. Optimizing for the specific memory hierarchy in the specific hardware can lead to great performance improvements by reducing the costly operations of reading and writing to memory. Dataflow optimization can be achieved by optimizing for reusing data within a single layer and across multiple layers. This dataflow optimization can be tailored to the specific memory hierarchy of the hardware, which can lead to greater benefits than general optimizations for different hardwares.

#### Leveraging Sparsity

Pruning is a fundamental approach to compress models to make them compatible with resource constrained devices. This results in sparse models where a lot of weights are 0's. Therefore, leveraging this sparsity can lead to significant improvements in performance. Tools were created to achieve exactly this. RAMAN, is a sparseTinyML accelerator designed for inference on edge devices. RAMAN overlap input and output activations on the same memory space, reducing storage requirements by up to 50%. [@krishna2023raman]

#### Optimization Frameworks

Optimization Frameworks have been introduced to exploit the specific capabilities of the hardware to accelerate the software. One example of such a framework is hls4ml - @fig-hls4ml-workflow provides an overview of the framework's workflow. This open-source software-hardware co-design workflow aids in interpreting and translating machine learning algorithms for implementation with both FPGA and ASIC technologies. Features such as network optimization, new Python APIs, quantization-aware pruning, and end-to-end FPGA workflows are embedded into the hls4ml framework, leveraging parallel processing units, memory hierarchies, and specialized instruction sets to optimize models for edge hardware. Moreover, hls4ml is capable of translating machine learning algorithms directly into FPGA firmware.

![hls4ml framework workflow. Credit: @fahim2021hls4ml.](images/png/modeloptimization_hls4ml.png){#fig-hls4ml-workflow}

One other framework for FPGAs that focuses on a holistic approach is CFU Playground [@prakash2022cfu]

#### Hardware Built Around Software

In a contrasting approach, hardware can be custom-designed around software requirements to optimize the performance for a specific application. This paradigm creates specialized hardware to better adapt to the specifics of the software, thus reducing computational overhead and improving operational efficiency. One example of this approach is a voice-recognition application by [@kwon2021hardwaresoftware]. The paper proposes a structure wherein preprocessing operations, traditionally handled by software, are allocated to custom-designed hardware. This technique was achieved by introducing resistor-transistor logic to an inter-integrated circuit sound module for windowing and audio raw data acquisition in the voice-recognition application. Consequently, this offloading of preprocessing operations led to a reduction in computational load on the software, showcasing a practical application of building hardware around software to enhance the efficiency and performance.

![Delegating data processing to an FPGA. Credit: @kwon2021hardwaresoftware.](images/png/modeloptimization_preprocessor.png){#fig-fpga-preprocessing}


#### SplitNets

SplitNets were introduced in the context of Head-Mounted systems. They distribute the Deep Neural Networks (DNNs) workload among camera sensors and an aggregator. This is particularly compelling the in context of TinyML. The SplitNet framework is a split-aware NAS to find the optimal neural network architecture to achieve good accuracy, split the model among the sensors and the aggregator, and minimize the communication between the sensors and the aggregator. @fig-splitnet-performance demonstrates how SplitNets (in red) achieves higher accuracy for lower latency (running on ImageNet) than different approaches, such as running the DNN on-sensor (All-on-sensor; in green) or on mobile (All-on-aggregator; in blue). Minimal communication is important in TinyML where memory is highly constrained, this way the sensors conduct some of the processing on their chips and then they send only the necessary information to the aggregator. When testing on ImageNet, SplitNets were able to reduce the latency by one order of magnitude on head-mounted devices. This can be helpful when the sensor has its own chip. [@dong2022splitnets]

![SplitNets vs other approaches. Credit: @dong2022splitnets.](images/png/modeloptimization_SplitNets.png){#fig-splitnet-performance}

#### Hardware Specific Data Augmentation

Each edge device may possess unique sensor characteristics, leading to specific noise patterns that can impact model performance. One example is audio data, where variations stemming from the choice of microphone are prevalent. Applications such as Keyword Spotting can experience substantial enhancements by incorporating data recorded from devices similar to those intended for deployment. Fine-tuning of existing models can be employed to adapt the data precisely to the sensor's distinctive characteristics.

## Software and Framework Support

While all of the aforementioned techniques like [pruning](#sec-pruning), [quantization](#sec-quant), and efficient numerics are well-known, they would remain impractical and inaccessible without extensive software support. For example, directly quantizing weights and activations in a model would require manually modifying the model definition and inserting quantization operations throughout. Similarly, directly pruning model weights requires manipulating weight tensors. Such tedious approaches become infeasible at scale.

Without the extensive software innovation across frameworks, optimization tools and hardware integration, most of these techniques would remain theoretical or only viable to experts. Without framework APIs and automation to simplify applying these optimizations, they would not see adoption. Software support makes them accessible to general practitioners and unlocks real-world benefits. In addition, issues such as hyperparameter tuning for pruning, managing the trade-off between model size and accuracy, and ensuring compatibility with target devices pose hurdles that developers must navigate.

### Built-in Optimization APIs

Major machine learning frameworks like TensorFlow, PyTorch, and MXNet provide libraries and APIs to allow common model optimization techniques to be applied without requiring custom implementations. For example, TensorFlow offers the TensorFlow Model Optimization Toolkit which contains modules like:

* [quantization](https://www.tensorflow.org/model_optimization/api_docs/python/tfmot/quantization/keras/quantize_model) - Applies quantization-aware training to convert floating point models to lower precision like int8 with minimal accuracy loss. Handles weight and activation quantization.
* [sparsity](https://www.tensorflow.org/model_optimization/api_docs/python/tfmot/sparsity/keras) - Provides pruning APIs to induce sparsity and remove unnecessary connections in models like neural networks. Can prune weights, layers, etc.
* [clustering](https://www.tensorflow.org/model_optimization/api_docs/python/tfmot/clustering) - Supports model compression by clustering weights into groups for higher compression rates.

These APIs allow users to enable optimization techniques like quantization and pruning without directly modifying model code. Parameters like target sparsity rates, quantization bit-widths etc. can be configured. Similarly, PyTorch provides torch.quantization for converting models to lower precision representations. TorchTensor and TorchModule form the base classes for quantization support. It also offers torch.nn.utils.prune for built-in pruning of models. MXNet offers gluon.contrib layers that add quantization capabilities like fixed point rounding and stochastic rounding of weights/activations during training. This allows quantization to be readily included in gluon models.

The core benefit of built-in optimizations is that users can apply them without re-implementing complex techniques. This makes optimized models accessible to a broad range of practitioners. It also ensures best practices are followed by building on research and experience implementing the methods. As new optimizations emerge, frameworks strive to provide native support and APIs where possible to further lower the barrier to efficient ML. The availability of these tools is key to widespread adoption.

### Automated Optimization Tools

Automated optimization tools provided by frameworks can analyze models and automatically apply optimizations like quantization, pruning, and operator fusion to make the process easier and accessible without excessive manual tuning. In effect, this builds on top of the previous section. For example, TensorFlow provides the TensorFlow Model Optimization Toolkit which contains modules like:

* [QuantizationAwareTraining](https://www.tensorflow.org/model_optimization/guide/quantization/training) - Automatically quantizes weights and activations in a model to lower precision like UINT8 or INT8 with minimal accuracy loss. It inserts fake quantization nodes during training so that the model can learn to be quantization-friendly.
* [Pruning](https://www.tensorflow.org/model_optimization/guide/pruning/pruning_with_keras) - Automatically removes unnecessary connections in a model based on analysis of weight importance. Can prune entire filters in convolutional layers or attention heads in transformers. Handles iterative re-training to recover any accuracy loss.
* [GraphOptimizer](https://www.tensorflow.org/guide/graph_optimization) - Applies graph optimizations like operator fusion to consolidate operations and reduce execution latency, especially for inference. In @fig-graph-optimizer, you can see the original (Source Graph) on the left, and how its operations are transformed (consolidated) on the right. Notice how Block1 in Source Graph has 3 separate steps (Convolution, BiasAdd, and Activation), which are then consolidated together in Block1 on Optimized Graph.  

![GraphOptimizer. Credit: @annette2020.](./images/png/source_opt.png){#fig-graph-optimizer}

These automated modules only require the user to provide the original floating point model, and handle the end-to-end optimization pipeline including any re-training to regain accuracy. Other frameworks like PyTorch also offer increasing automation support, for example through torch.quantization.quantize\_dynamic. Automated optimization makes efficient ML accessible to practitioners without optimization expertise.

### Hardware Optimization Libraries

Hardware libraries like TensorRT and TensorFlow XLA allow models to be highly optimized for target hardware through techniques that we discussed earlier.

Quantization: For example, TensorRT and TensorFlow Lite both support quantization of models during conversion to their format. This provides speedups on mobile SoCs with INT8/INT4 support.

Kernel Optimization: For instance, TensorRT does auto-tuning to optimize CUDA kernels based on the GPU architecture for each layer in the model graph. This extracts maximum throughput.

Operator Fusion: TensorFlow XLA does aggressive fusion to create optimized binary for TPUs. On mobile, frameworks like NCNN also support fused operators.
`
Hardware-Specific Code: Libraries are used to generate optimized binary code specialized for the target hardware. For example, [TensorRT](https://docs.nvidia.com/deeplearning/tensorrt/developer-guide/index.html) uses Nvidia CUDA/cuDNN libraries which are hand-tuned for each GPU architecture. This hardware-specific coding is key for performance. On TinyML devices, this can mean assembly code optimized for a Cortex M4 CPU for example. Vendors provide CMSIS-NN and other libraries.

Data Layout Optimizations - We can efficiently leverage memory hierarchy of hardware like cache and registers through techniques like tensor/weight rearrangement, tiling, and reuse. For example, TensorFlow XLA optimizes buffer layouts to maximize TPU utilization. This helps any memory constrained systems.

Profiling-based Tuning - We can use profiling tools to identify bottlenecks. For example, adjust kernel fusion levels based on latency profiling. On mobile SoCs, vendors like Qualcomm provide profilers in SNPE to find optimization opportunities in CNNs. This data-driven approach is important for performance.

By integrating framework models with these hardware libraries through conversion and execution pipelines, ML developers can achieve significant speedups and efficiency gains from low-level optimizations tailored to the target hardware. The tight integration between software and hardware is key to enabling performant deployment of ML applications, especially on mobile and TinyML devices.

### Visualizing Optimizations

Implementing model optimization techniques without visibility into the effects on the model can be challenging. Dedicated tooling or visualization tools can provide critical and useful insight into model changes and helps track the optimization process. Let's consider the optimizations we considered earlier, such as pruning for sparsity and quantization.

##### Sparsity (ADD SOME LINKS INTO HERE)

For example, consider sparsity optimizations. Sparsity visualization tools can provide critical insights into pruned models by mapping out exactly which weights have been removed. For example, sparsity heat maps can use color gradients to indicate the percentage of weights pruned in each layer of a neural network. Layers with higher percentages pruned appear darker (see @fig-sprase-heat-map). This identifies which layers have been simplified the most by pruning ([Souza 2020](https://www.numenta.com/blog/2020/10/30/case-for-sparsity-in-neural-networks-part-2-dynamic-sparsity/)).

![Sparse network heat map. Credit: [Numenta](https://www.numenta.com/blog/2020/10/30/case-for-sparsity-in-neural-networks-part-2-dynamic-sparsity/).](https://www.numenta.com/wp-content/uploads/2020/10/Picture1.png){#fig-sprase-heat-map}

Trend plots can also track sparsity over successive pruning rounds - they may show initial rapid pruning followed by more gradual incremental increases. Tracking the current global sparsity along with statistics like average, minimum, and maximum sparsity per-layer in tables or plots provides an overview of the model composition. For a sample convolutional network, these tools could reveal that the first convolution layer is pruned 20% while the final classifier layer is pruned 70% given its redundancy. The global model sparsity may increase from 10% after initial pruning to 40% after five rounds.

By making sparsity data visually accessible, practitioners can better understand exactly how their model is being optimized and which areas are being impacted. The visibility enables them to fine-tune and control the pruning process for a given architecture.

Sparsity visualization turns pruning into a transparent technique instead of a black-box operation.

##### Quantization

Converting models to lower numeric precisions through quantization introduces errors that can impact model accuracy if not properly tracked and addressed. Visualizing quantization error distributions provides valuable insights into the effects of reduced precision numerics applied to different parts of a model. For this, histograms of the quantization errors for weights and activations can be generated. These histograms can reveal the shape of the error distribution - whether they resemble a Gaussian distribution or contain significant outliers and spikes. @fig-quantization-error shows the distributions of different quantization methods. Large outliers may indicate issues with particular layers handling the quantization. Comparing the histograms across layers highlights any problem areas standing out with abnormally high errors.

![Quantization errors. Credit: @kuzmin2022fp8.](images/png/modeloptimization_quant_hist.png){#fig-quantization-error}

Activation visualizations are also important to detect overflow issues. By color mapping the activations before and after quantization, any values pushed outside the intended ranges become visible. This reveals saturation and truncation issues that could skew the information flowing through the model. Detecting these errors allows recalibrating activations to prevent loss of information ([Mandal 2022](https://medium.com/exemplifyml-ai/visualizing-neural-network-activation-a27caa451ff)). @fig-color-mapping is a color mapping of the AlexNet convolutional kernels.

![Color mapping of activations. Credit: @alexnet2012.](https://compsci697l.github.io/assets/cnnvis/filt1.jpeg){#fig-color-mapping}

Other techniques, such as tracking the overall mean square quantization error at each step of the quantization-aware training process identifies fluctuations and divergences. Sudden spikes in the tracking plot may indicate points where quantization is disrupting the model training. Monitoring this metric builds intuition on model behavior under quantization. Together these techniques turn quantization into a transparent process. The empirical insights enable practitioners to properly assess quantization effects. They pinpoint areas of the model architecture or training process to recalibrate based on observed quantization issues. This helps achieve numerically stable and accurate quantized models.

Providing this data enables practitioners to properly assess the impact of quantization and identify potential problem areas of the model to recalibrate or redesign to be more quantization friendly. This empirical analysis builds intuition on achieving optimal quantization.

Visualization tools can provide insights that help practitioners better understand the effects of optimizations on their models. The visibility enables correcting issues early before accuracy or performance is impacted significantly. It also aids applying optimizations more effectively for specific models. These optimization analytics help build intuition when transitioning models to more efficient representations.

### Model Conversion and Deployment

Once models have been successfully optimized in frameworks like TensorFlow and PyTorch, specialized model conversion and deployment platforms are needed to bridge the gap to running them on target devices.

TensorFlow Lite - TensorFlow's platform to convert models to a lightweight format optimized for mobile, embedded and edge devices. Supports optimizations like quantization, kernel fusion, and stripping away unused ops. Models can be executed using optimized TensorFlow Lite kernels on device hardware. Critical for mobile and TinyML deployment.

ONNX Runtime - Performs model conversion and inference for models in the open ONNX model format. Provides optimized kernels, supports hardware accelerators like GPUs, and cross-platform deployment from cloud to edge. Allows framework-agnostic deployment. @fig-interop is an ONNX interoperability map, including major popular frameworks.

![Interoperablily of ONNX. Credit: [TowardsDataScience](https://towardsdatascience.com/onnx-preventing-framework-lock-in-9a798fb34c92).](https://miro.medium.com/v2/resize:fit:1400/1*3N6uPaLNEYDjtWBW1vdNoQ.jpeg){#fig-interop}

PyTorch Mobile - Enables PyTorch models to be run on iOS and Android by converting to mobile-optimized representations. Provides efficient mobile implementations of ops like convolution and special functions optimized for mobile hardware.

These platforms integrate with hardware drivers, operating systems, and accelerator libraries on devices to execute models efficiently using hardware optimization. They also offload operations to dedicated ML accelerators where present. The availability of these proven, robust deployment platforms bridges the gap between optimizing models in frameworks and actual deployment to billions of devices. They allow users to focus on model development rather than building custom mobile runtimes. Continued innovation to support new hardware and optimizations in these platforms is key to widespread ML optimizations.

By providing these optimized deployment pipelines, the entire workflow from training to device deployment can leverage model optimizations to deliver performant ML applications. This end-to-end software infrastructure has helped drive the adoption of on-device ML.

## Conclusion

In this chapter we've discussed model optimization across the software-hardware span. We dove deep into efficient model representation, where we covered the nuances of structured and unstructured pruning and other techniques for model compression such as knowledge distillation and matrix and tensor decomposition. We also dove briefly into edge-specific model design at the parameter and model architecture level, exploring topics like edge-specific models and hardware-aware NAS.

We then explored efficient numerics representations, where we covered the basics of numerics, numeric encodings and storage, benefits of efficient numerics, and the nuances of numeric representation with memory usage, computational complexity, hardware compatibility, and tradeoff scenarios. We finished by honing in on an efficient numerics staple: quantization, where we examined its history, calibration, techniques, and interaction with pruning.

Finally, we looked at how we can make optimizations specific to the hardware we have. We explored how we can find model architectures tailored to the hardware, make optimizations in the kernel to better handle the model, and frameworks built to make the most use out of the hardware. We also looked at how we can go the other way around and build hardware around our specific software and talked about splitting networks to run on multiple processors available on the edge device.

By understanding the full picture of the degrees of freedom within model optimization both away and close to the hardware and the tradeoffs to consider when implementing these methods, practitioners can develop a more thoughtful pipeline for compressing their workloads onto edge devices.

## Resources {#sec-model-optimizations-resource}

Here is a curated list of resources to support both students and instructors in their learning and teaching journey. We are continuously working on expanding this collection and will be adding new exercises in the near future.

:::{.callout-note collapse="false"}
#### Slides 

These slides serve as a valuable tool for instructors to deliver lectures and for students to review the material at their own pace. We encourage both students and instructors to leverage these slides to enhance their understanding and facilitate effective knowledge transfer.

* Quantization:
    * [Quantization: Part 1.](https://docs.google.com/presentation/d/1GOlLUMkd8OTNvrNj7lDSIGricE-569Nk/edit?usp=drive_link&ouid=102419556060649178683&rtpof=true&sd=true)
    
    * [Quantization: Part 2.](https://docs.google.com/presentation/d/18oLTdwa-dZxbBNpvHzZVyMS8bUbed4ao/edit?usp=drive_link&ouid=102419556060649178683&rtpof=true&sd=true)

    * [Post-Training Quantization (PTQ).](https://docs.google.com/presentation/d/1eSOyAOu8Vg_VfIHZ9gWRVjWnmFTOcZ4FavaNMc4reHQ/edit)

    * [Quantization-Aware Training (QAT).](https://docs.google.com/presentation/d/1qvoKLjKadK1abqUuuCCy9gaTynMZivDKLbV2Hjftri8/edit?usp=drive_link)

* Pruning:
    * [Pruning: Part 1.](https://docs.google.com/presentation/d/1KX_I71smbztdqycPXBDAYjShinrTtQeF/edit#slide=id.p1)

    * [Pruning: Part 2.](https://docs.google.com/presentation/d/1kZGDhnkeRcAw1pz3smO837ftotXQEiO7/edit?usp=drive_link&ouid=102419556060649178683&rtpof=true&sd=true)

* [Knowledge Distillation.](https://docs.google.com/presentation/d/1SXjA3mCSwKmdouuWoxSk7r-Yjd67RG7i/edit#slide=id.g202a77b5f4f_0_110)

* [Clustering.](https://docs.google.com/presentation/d/14K9QFUjiba1NvwG0zobsJdgEklomuM_xeaCP7-5dmY8/edit?usp=drive_link)

* Neural Architecture Search (NAS):
    * [NAS overview.](https://docs.google.com/presentation/d/1aVGjhj1Q-_JEFHr6CYzPeuMOCiDivzhZCBtg1xV14QM/edit#slide=id.g202a67d8ddf_0_0)

    * [NAS: Part 1.](https://docs.google.com/presentation/d/1V-ZD6c8KPrFBrrw8xkAQfkqUu4u53zkX/edit?usp=drive_link&ouid=102419556060649178683&rtpof=true&sd=true)

    * [NAS: Part 2.](https://docs.google.com/presentation/d/1VUf9zyGP9yascD87VSit58S494EPnd8D/edit?usp=drive_link&ouid=102419556060649178683&rtpof=true&sd=true)
    
:::

<<<<<<< HEAD
=======
:::{.callout-important collapse="false"}
#### Videos

- @vid-quant

:::

>>>>>>> 0b28e14f
:::{.callout-caution collapse="false"}
#### Exercises 

To reinforce the concepts covered in this chapter, we have curated a set of exercises that challenge students to apply their knowledge and deepen their understanding. 

* @exr-p

* @exr-mc

* @exr-md
:::

:::{.callout-warning collapse="false"}
#### Labs 

In addition to exercises, we also offer a series of hands-on labs that allow students to gain practical experience with embedded AI technologies. These labs provide step-by-step guidance, enabling students to develop their skills in a structured and supportive environment. We are excited to announce that new labs will be available soon, further enriching the learning experience.

* *Coming soon.*
:::<|MERGE_RESOLUTION|>--- conflicted
+++ resolved
@@ -983,8 +983,6 @@
     
 :::
 
-<<<<<<< HEAD
-=======
 :::{.callout-important collapse="false"}
 #### Videos
 
@@ -992,7 +990,6 @@
 
 :::
 
->>>>>>> 0b28e14f
 :::{.callout-caution collapse="false"}
 #### Exercises 
 
