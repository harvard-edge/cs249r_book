---
bibliography: ondevice_learning.bib
---

# On-Device Learning {#sec-ondevice_learning}

::: {.content-visible when-format="html"}
Resources: [Slides](#sec-on-device-learning-resource), [Videos](#sec-on-device-learning-resource), [Exercises](#sec-on-device-learning-resource), [Labs](#sec-on-device-learning-resource)
:::

![_DALL·E 3 Prompt: Drawing of a smartphone with its internal components exposed, revealing diverse miniature engineers of different genders and skin tones actively working on the ML model. The engineers, including men, women, and non-binary individuals, are tuning parameters, repairing connections, and enhancing the network on the fly. Data flows into the ML model, being processed in real-time, and generating output inferences._](images/png/cover_ondevice_learning.png)

On-device Learning represents a significant innovation for embedded and edge IoT devices, enabling models to train and update directly on small local devices. This contrasts with traditional methods, where models are trained on expansive cloud computing resources before deployment. With On-Device Learning, devices like smart speakers, wearables, and industrial sensors can refine models in real-time based on local data without needing to transmit data externally. For example, a voice-enabled smart speaker could learn and adapt to its owner's speech patterns and vocabulary right on the device. However, there is no such thing as a free lunch; therefore, in this chapter, we will discuss both the benefits and the limitations of on-device learning.

::: {.callout-tip}

## Learning Objectives

* Understand on-device learning and how it differs from cloud-based training

* Recognize the benefits and limitations of on-device learning

* Examine strategies to adapt models through complexity reduction, optimization, and data compression

* Understand related concepts like federated learning and transfer learning

* Analyze the security implications of on-device learning and mitigation strategies

:::


## Introduction

On-device Learning refers to training ML models directly on the device where they are deployed, as opposed to traditional methods where models are trained on powerful servers and then deployed to devices. This method is particularly relevant to TinyML, where ML systems are integrated into tiny, resource-constrained devices.

An example of On-Device Learning can be seen in a smart thermostat that adapts to user behavior over time. Initially, the thermostat may have a generic model that understands basic usage patterns. However, as it is exposed to more data, such as the times the user is home or away, preferred temperatures, and external weather conditions, the thermostat can refine its model directly on the device to provide a personalized experience. This is all done without sending data back to a central server for processing.

Another example is in predictive text on smartphones. As users type, the phone learns from the user's language patterns and suggests words or phrases that are likely to be used next. This learning happens directly on the device, and the model updates in real-time as more data is collected. A widely used real-world example of on-device learning is Gboard. On an Android phone, Gboard learns from typing and dictation patterns to enhance the experience for all users. On-device learning is also called federated learning. @fig-federated-cycle shows the cycle of federated learning on mobile devices: A. the device learns from user patterns; B. local model updates are communicated to the cloud; C. the cloud server updates the global model and sends the new model to all the devices.

![Federated learning cycle. Credit: [Google Research.](https://ai.googleblog.com/2017/04/federated-learning-collaborative.html)](images/png/ondevice_intro.png){#fig-federated-cycle}

## Advantages and Limitations

On-device learning provides several advantages over traditional cloud-based ML. By keeping data and models on the device, it eliminates the need for costly data transmission and addresses privacy concerns. This allows for more personalized, responsive experiences, as the model can adapt in real-time to user behavior.

However, On-Device Learning also comes with tradeoffs. The limited computing resources on consumer devices can make it challenging to run complex models locally. Datasets are also more restricted since they consist only of user-generated data from a single device. Additionally, updating models requires pushing out new versions rather than seamless cloud updates.

On-device learning opens up new capabilities by enabling offline AI while maintaining user privacy. However, it requires carefully managing model and data complexity within the constraints of consumer devices. Finding the right balance between localization and cloud offloading is key to optimizing on-device experiences.

### Benefits

#### Privacy and Data Security

One of the significant advantages of on-device learning is the enhanced privacy and security of user data. For instance, consider a smartwatch that monitors sensitive health metrics such as heart rate and blood pressure. By processing data and adapting models directly on the device, the biometric data remains localized, circumventing the need to transmit raw data to cloud servers where it could be susceptible to breaches.

Server breaches are far from rare, with millions of records compromised annually. For example, the 2017 Equifax breach exposed the personal data of 147 million people. By keeping data on the device, the risk of such exposures is drastically minimized. On-device learning eliminates reliance on centralized cloud storage and safeguards against unauthorized access from various threats, including malicious actors, insider threats, and accidental exposure.

Regulations like the Health Insurance Portability and Accountability Act ([HIPAA](https://www.cdc.gov/phlp/publications/topic/hipaa.html)) and the General Data Protection Regulation ([GDPR](https://gdpr.eu/tag/gdpr/)) mandate stringent data privacy requirements that on-device learning adeptly addresses. By ensuring data remains localized and is not transferred to other systems, on-device learning facilitates [compliance with these regulations](https://www.researchgate.net/publication/321515854_The_EU_General_Data_Protection_Regulation_GDPR_A_Practical_Guide).

On-device learning is not just beneficial for individual users; it has significant implications for organizations and sectors dealing with highly sensitive data. For instance, within the military, on-device learning empowers frontline systems to adapt models and function independently of connections to central servers that could potentially be compromised. Critical and sensitive information is staunchly protected by localizing data processing and learning. However, this comes with the tradeoff that individual devices take on more value and may incentivize theft or destruction as they become the sole carriers of specialized AI models. Care must be taken to secure devices themselves when transitioning to on-device learning.

It is also important to preserve the privacy, security, and regulatory compliance of personal and sensitive data. Instead of in the cloud, training and operating models locally substantially augment privacy measures, ensuring that user data is safeguarded from potential threats.

However, this is only partially intuitive because on-device learning could instead open systems up to new privacy attacks.
With valuable data summaries and model updates permanently stored on individual devices, it may be much harder to physically and digitally protect them than a large computing cluster. While on-device learning reduces the amount of data compromised in any one breach, it could also introduce new dangers by dispersing sensitive information across many decentralized endpoints. Careful security practices are still essential for on-device systems.

#### Regulatory Compliance

On-device learning helps address major privacy regulations like ([GDPR](https://gdpr.eu/tag/gdpr/)) and [CCPA](https://oag.ca.gov/privacy/ccpa). These regulations require data localization, restricting cross-border data transfers to approved countries with adequate controls. GDPR also mandates privacy by design and consent requirements for data collection. By keeping data processing and model training localized on-device, sensitive user data is not transferred across borders. This avoids major compliance headaches for organizations.

For example, a healthcare provider monitoring patient vitals with wearables must ensure cross-border data transfers comply with HIPAA and GDPR if using the cloud. Determining which country's laws apply and securing approvals for international data flows introduces legal and engineering burdens. With on-device learning, no data leaves the device, simplifying compliance. The time and resources spent on compliance are reduced significantly.  

Industries like healthcare, finance, and government, which have highly regulated data, can benefit greatly from on-device learning. By localizing data and learning, regulatory privacy and data sovereignty requirements are more easily met. On-device solutions provide an efficient way to build compliant AI applications.

Major privacy regulations impose restrictions on cross-border data movement that on-device learning inherently addresses through localized processing. This reduces the compliance burden for organizations working with regulated data.

#### Reduced Bandwidth, Costs, and Increased Efficiency

One major advantage of on-device learning is the significant reduction in bandwidth usage and associated cloud infrastructure costs. By keeping data localized for model training rather than transmitting raw data to the cloud, on-device learning can result in substantial bandwidth savings. For instance, a network of cameras analyzing video footage can achieve significant reductions in data transfer by training models on-device rather than streaming all video footage to the cloud for processing.

This reduction in data transmission saves bandwidth and translates to lower costs for servers, networking, and data storage in the cloud. Large organizations, which might spend millions on cloud infrastructure to train models on-device data, can experience dramatic cost reductions through on-device learning. In the era of Generative AI, where [costs have been escalating significantly](https://epochai.org/blog/trends-in-the-dollar-training-cost-of-machine-learning-systems), finding ways to keep expenses down has become increasingly important.

Furthermore, the energy and environmental costs of running large server farms are also diminished. Data centers consume vast amounts of energy, contributing to greenhouse gas emissions. By reducing the need for extensive cloud-based infrastructure, on-device learning plays a part in mitigating the environmental impact of data processing [@wu2022sustainable].

Specifically for endpoint applications, on-device learning minimizes the number of network API calls needed to run inference through a cloud provider. The cumulative costs associated with bandwidth and API calls can quickly escalate for applications with millions of users. In contrast, performing training and inferences locally is considerably more efficient and cost-effective. Under state-of-the-art optimizations, on-device learning has been shown to reduce training memory requirements, drastically improve memory efficiency, and reduce up to 20% in per-iteration latency [@dhar2021survey].

Another key benefit of on-device learning is the potential for IoT devices to continuously adapt their ML model to new data for continuous, lifelong learning. On-device models can quickly become outdated as user behavior, data patterns, and preferences change. Continuous learning enables the model to efficiently adapt to new data and improvements and maintain high model performance over time.



### Limitations

While traditional cloud-based ML systems have access to nearly endless computing resources, on-device learning is often restricted by the limitations in computational and storage power of the edge device that the model is trained on. By definition, an [edge device](http://arxiv.org/abs/1911.00623) is a device with restrained computing, memory, and energy resources that cannot be easily increased or decreased. Thus, the reliance on edge devices can restrict the complexity, efficiency, and size of on-device ML models.

#### Compute resources

Traditional cloud-based ML systems utilize large servers with multiple high-end GPUs or TPUs, providing nearly endless computational power and memory. For example, services like Amazon Web Services (AWS) [EC2](https://docs.aws.amazon.com/AWSEC2/latest/UserGuide/concepts.html) allow configuring clusters of GPU instances for massively parallel training.

In contrast, on-device learning is restricted by the hardware limitations of the edge device on which it runs. Edge devices refer to endpoints like smartphones, embedded electronics, and IoT devices. By definition, these devices have highly restrained computing, memory, and energy resources compared to the cloud.

For example, a typical smartphone or Raspberry Pi may only have a few CPU cores, a few GB of RAM, and a small battery. Even more resource-constrained are TinyML microcontroller devices such as the [Arduino Nano BLE Sense](https://store-usa.arduino.cc/products/arduino-nano-33-ble-sense). The resources are fixed on these devices and can't easily be increased on demand, such as scaling cloud infrastructure. This reliance on edge devices directly restricts the complexity, efficiency, and size of models that can be deployed for on-device training:

* **Complexity:** Limits on memory, computing, and power restrict model architecture design, constraining the number of layers and parameters.
* **Efficiency:** Models must be heavily optimized through methods like quantization and pruning to run faster and consume less energy.
* **Size:** Actual model files must be compressed as much as possible to fit within the storage limitations of edge devices.

Thus, while the cloud offers endless scalability, on-device learning must operate within the tight resource constraints of endpoint hardware. This requires careful codesign of streamlined models, training methods, and optimizations tailored specifically for edge devices.

#### Dataset Size, Accuracy, and Generalization

In addition to limited computing resources, on-device learning is also constrained by the dataset available for training models.

In the cloud, models are trained on massive, diverse datasets like ImageNet or Common Crawl. For example, ImageNet contains over 14 million images carefully categorized across thousands of classes.

On-device learning instead relies on smaller, decentralized data silos unique to each device. A smartphone camera roll may contain only thousands of photos of users' interests and environments.

This decentralized data leads to a need for IID (independent and identically distributed) data. For instance, two friends may take many photos of the same places and objects, meaning their data distributions are highly correlated rather than independent.

Reasons data may be non-IID in on-device settings:

* **User heterogeneity:** Different users have different interests and environments.
* **Device differences:** Sensors, regions, and demographics affect data.
* **Temporal effects:** time of day, seasonal impacts on data.

The effectiveness of ML relies heavily on large, diverse training data. With small, localized datasets, on-device models may fail to generalize across different user populations and environments. For example, a disease detection model trained only on images from a single hospital would not generalize well to other patient demographics. Withel's real-world performance would only improve with extensive, diverse medical improvement. Thus, while cloud-based learning leverages massive datasets, on-device learning relies on much smaller, decentralized data silos unique to each user.

The limited data and optimizations required for on-device learning can negatively impact model accuracy and generalization:

* Small datasets increase overfitting risk. For example, a fruit classifier trained on 100 images risks overfitting compared to one trained on 1 million diverse images.
* Noisy user-generated data reduces quality. Sensor noise or improper data labeling by non-experts may degrade training.
* Optimizations like pruning and quantization trade off accuracy for efficiency. An 8-bit quantized model runs faster but less accurately than a 32-bit model.

So while cloud models achieve high accuracy with massive datasets and no constraints, on-device models can struggle to generalize. Some studies show that on-device training matches cloud accuracy on select tasks. However, performance on real-world workloads requires further study [@lin2022device].

For instance, a cloud model can accurately detect pneumonia in chest X-rays from thousands of hospitals. However, an on-device model trained only on a small local patient population may fail to generalize.

Unreliable accuracy limits the real-world applicability of on-device learning for mission-critical uses like disease diagnosis or self-driving vehicles.

On-device training is also slower than the cloud due to limited resources. Even if each iteration is faster, the overall training process takes longer.

For example, a real-time robotics application may require model updates within milliseconds. On-device training on small embedded hardware may take seconds or minutes per update - too slow for real-time use.

Accuracy, generalization, and speed challenges pose hurdles to adopting on-device learning for real-world production systems, especially when reliability and low latency are critical.

## On-device Adaptation

In an ML task, resource consumption [mainly](http://arxiv.org/abs/1911.00623) comes from three sources:

* The ML model itself;
* The optimization process during model learning
* Storing and processing the dataset used for learning.

Correspondingly, there are three approaches to adapting existing ML algorithms onto resource-constrained devices:

* Reducing the complexity of the ML model
* Modifying optimizations to reduce training resource requirements
* Creating new storage-efficient data representations

In the following section, we will review these on-device learning adaptation methods. The [Model Optimizations](../optimizations/optimizations.qmd) chapter provides more details on model optimizations.

### Reducing Model Complexity

In this section, we will briefly discuss ways to reduce model complexity when adapting ML models on-device. For details on reducing model complexity, please refer to the Model Optimization Chapter.

#### Traditional ML Algorithms

Due to edge devices' computing and memory limitations, select traditional ML algorithms are great candidates for on-device learning applications due to their lightweight nature. Some example algorithms with low resource footprints include Naive Bayes Classifiers, Support Vector Machines (SVMs), Linear Regression, Logistic Regression, and select Decision Tree algorithms.

With some refinements, these classical ML algorithms can be adapted to specific hardware architectures and perform simple tasks. Their low-performance requirements make it easy to integrate continuous learning even on edge devices.

#### Pruning

Pruning is a technique for reducing the size and complexity of an ML model to improve its efficiency and generalization performance. This is beneficial for training models on edge devices, where we want to minimize resource usage while maintaining competitive accuracy.

The primary goal of pruning is to remove parts of the model that do not contribute significantly to its predictive power while retaining the most informative aspects. In the context of decision trees, pruning involves removing some branches (subtrees) from the tree, leading to a smaller and simpler tree. In the context of DNN, pruning is used to reduce the number of neurons (units) or connections in the network, as shown in @fig-ondevice-pruning.

![Network pruning.](images/jpg/pruning.jpeg){#fig-ondevice-pruning}

#### Reducing Complexity of Deep Learning Models

Traditional cloud-based DNN frameworks have too much memory overhead to be used on-device. [For example](http://arxiv.org/abs/2206.15472), deep learning systems like PyTorch and TensorFlow require hundreds of megabytes of memory overhead when training models such as [MobilenetV2](https://openaccess.thecvf.com/content_cvpr_2018/html/Sandler_MobileNetV2_Inverted_Residuals_CVPR_2018_paper.html), and the overhead scales as the number of training parameters increases.

Traditional cloud-based DNN frameworks have too much memory overhead to be used on-device. For example, deep learning systems like PyTorch and TensorFlow require hundreds of megabytes of memory overhead when training models such as MobilenetV2-w0.35, and the overhead scales as the number of training parameters increases.

Current research for lightweight DNNs mostly explores CNN architectures. Several bare-metal frameworks designed for running Neural Networks on MCUs by keeping computational overhead and memory footprint low also exist. Some examples include MNN, TVM, and TensorFlow Lite. However, they can only perform inference during forward passes and lack support for backpropagation. While these models are designed for edge deployment, their reduction in model weights and architectural connections led to reduced resource requirements for continuous learning.

The tradeoff between performance and model support is clear when adapting the most popular DNN systems. How do we adapt existing DNN models to resource-constrained settings while maintaining support for backpropagation and continuous learning? The latest research suggests algorithm and system codesign techniques that help reduce the resource consumption of ML training on edge devices. Utilizing techniques such as quantization-aware scaling (QAS), sparse updates, and other cutting-edge techniques, on-device learning is possible on embedded systems with a few hundred kilobytes of RAM without additional memory while maintaining [high accuracy](http://arxiv.org/abs/2206.15472).

### Modifying Optimization Processes

Choosing the right optimization strategy is important for DNN training on a device since this allows for finding a good local minimum. Since training occurs on a device, this strategy must also consider limited memory and power.

#### Quantization-Aware Scaling

Quantization is a common method for reducing the memory footprint of DNN training. Although this could introduce new errors, these errors can be mitigated by designing a model to characterize this statistical error. For example, models could use stochastic rounding or introduce the quantization error into the gradient updates.  

A specific algorithmic technique is Quantization-Aware Scaling (QAS), which improves the performance of neural networks on low-precision hardware, such as edge devices, mobile devices, or TinyML systems, by adjusting the scale factors during the quantization process.

As we discussed in the Model Optimizations chapter, quantization is the process of mapping a continuous range of values to a discrete set of values. In the context of neural networks, quantization often involves reducing the precision of the weights and activations from 32-bit floating point to lower-precision formats such as 8-bit integers. This reduction in precision can significantly reduce the computational cost and memory footprint of the model, making it suitable for deployment on low-precision hardware. @fig-float-int-quantization is an example of float-to-integer quantization.

![Float to integer qunatization. Credit: [Nvidia.](https://developer-blogs.nvidia.com/wp-content/uploads/2021/07/qat-training-precision.png)](images/png/ondevice_quantization_matrix.png){#fig-float-int-quantization}

However, the quantization process can also introduce quantization errors that can degrade the model's performance. Quantization-aware scaling is a technique that aims to minimize these errors by adjusting the scale factors used in the quantization process.

The QAS process involves two main steps:

* **Quantization-aware training:** In this step, the neural network is trained with quantization in mind, using simulated quantization to mimic the effects of quantization during the forward and backward passes. This allows the model to learn to compensate for the quantization errors and improve its performance on low-precision hardware. Refer to the QAT section in Model Optimizations for details.

* **Quantization and scaling:** After training, the model is quantized to a low-precision format, and the scale factors are adjusted to minimize the quantization errors. The scale factors are chosen based on the distribution of the weights and activations in the model and are adjusted to ensure that the quantized values are within the range of the low-precision format.

QAS is used to overcome the difficulties of optimizing models on tiny devices without needing hyperparameter tuning; QAS automatically scales tensor gradients with various bit precisions. This stabilizes the training process and matches the accuracy of floating-point precision.

#### Sparse Updates

Although QAS enables the optimization of a quantized model, it uses a large amount of memory, which is unrealistic for on-device training. So, spare updates are used to reduce the memory footprint of full backward computation. Instead of pruning weights for inference, sparse update prunes the gradient during backward propagation to update the model sparsely. In other words, sparse update skips computing gradients of less important layers and sub-tensors.

However, determining the optimal sparse update scheme given a constraining memory budget can be challenging due to the large search space. For example, the MCUNet model has 43 convolutional layers and a search space of approximately 1030. One technique to address this issue is contribution analysis. Contribution analysis measures the accuracy improvement from biases (updating the last few biases compared to only updating the classifier) and weights (updating the weight of one extra layer compared to only having a bias update). By trying to maximize these improvements, contribution analysis automatically derives an optimal sparse update scheme for enabling on-device training.

#### Layer-Wise Training

Other methods besides quantization can help optimize routines. One such method is layer-wise training. A significant memory consumer of DNN training is end-to-end backpropagation, which requires all intermediate feature maps to be stored so the model can calculate gradients. An alternative to this approach that reduces the memory footprint of DNN training is sequential layer-by-layer training [@chen2016training]. Instead of training end-to-end, training a single layer at a time helps avoid having to store intermediate feature maps.

#### Trading Computation for Memory

The strategy of trading computation for memory involves releasing some of the memory being used to store intermediate results. Instead, these results can be recomputed as needed. Reducing memory in exchange for more computation is shown to reduce the memory footprint of DNN training to fit into almost any budget while also minimizing computational cost [@gruslys2016memory].

### Developing New Data Representations

The dimensionality and volume of the training data can significantly impact on-device adaptation. So, another technique for adapting models onto resource-constrained devices is to represent datasets more efficiently.

#### Data Compression

The goal of data compression is to reach high accuracies while limiting the amount of training data. One method to achieve this is prioritizing sample complexity: the amount of training data required for the algorithm to reach a target accuracy [@dhar2021survey].

Other more common methods of data compression focus on reducing the dimensionality and the volume of the training data. For example, an approach could take advantage of matrix sparsity to reduce the memory footprint of storing training data. Training data can be transformed into a lower-dimensional embedding and factorized into a dictionary matrix multiplied by a block-sparse coefficient matrix [@rouhani2017tinydl]. Another example could involve representing words from a large language training dataset in a more compressed vector format [@li2016lightrnn].

## Transfer Learning

Transfer learning is an ML technique in which a model developed for a particular task is reused as the starting point for a model on a second task. In the context of on-device AI, transfer learning allows us to leverage pre-trained models that have already learned useful representations from large datasets and finetune them for specific tasks using smaller datasets directly on the device. This can significantly reduce the computational resources and time required for training models from scratch.

@fig-transfer-learning-apps includes some intuitive examples of transfer learning from the real world. For instance, if you can ride a bicycle, you know how to balance yourself on two-wheel vehicles. Then, it would be easier for you to learn how to ride a motorcycle than it would be for someone who cannot ride a bicycle.

![Transferring knowledge between tasks. Credit: @zhuang2021comprehensive.](images/png/ondevice_transfer_learning_apps.png){#fig-transfer-learning-apps}

Let's take the example of a smart sensor application that uses on-device AI to recognize objects in images captured by the device. Traditionally, this would require sending the image data to a server, where a large neural network model processes the data and sends back the results. With on-device AI, the model is stored and runs directly on-device, eliminating the need to send data to a server.

If we want to customize the model for the on-device characteristics, training a neural network model from scratch on the device would be impractical due to the limited computational resources and battery life. This is where transfer learning comes in. Instead of training a model from scratch, we can take a pre-trained model, such as a convolutional neural network (CNN) or a transformer network trained on a large dataset of images, and finetune it for our specific object recognition task. This finetuning can be done directly on the device using a smaller dataset of images relevant to the task. By leveraging the pre-trained model, we can reduce the computational resources and time required for training while still achieving high accuracy for the object recognition task.

Transfer learning is important in making on-device AI practical by allowing us to leverage pre-trained models and finetune them for specific tasks, thereby reducing the computational resources and time required for training. The combination of on-device AI and transfer learning opens up new possibilities for AI applications that are more privacy-conscious and responsive to user needs.

Transfer learning has revolutionized the way models are developed and deployed, both in the cloud and at the edge. Transfer learning is being used in the real world. One such example is the use of transfer learning to develop AI models that can detect and diagnose diseases from medical images, such as X-rays, MRI scans, and CT scans. For example, researchers at Stanford University developed a transfer learning model that can detect cancer in skin images with an accuracy of 97% [@esteva2017dermatologist]. This model was pre-trained on 1.28 million images to classify a broad range of objects and then specialized for cancer detection by training on a dermatologist-curated dataset of skin images.

Implementation in production scenarios can be broadly categorized into two stages: pre-deployment and post-deployment.


### Pre-Deployment Specialization

In the pre-deployment stage, transfer learning acts as a catalyst to expedite the development process. Here's how it typically works: Imagine we are creating a system to recognize different breeds of dogs. Rather than starting from scratch, we can utilize a pre-trained model that has already mastered the broader task of recognizing animals in images.

This pre-trained model serves as a solid foundation and contains a wealth of knowledge acquired from extensive data. We then finetune this model using a specialized dataset containing images of various dog breeds. This finetuning process tailors the model to our specific need --- precisely identifying dog breeds. Once finetuned and validated to meet performance criteria, this specialized model is then ready for deployment.

Here's how it works in practice:

* **Start with a Pre-Trained Model:** Begin by selecting a model that has already been trained on a comprehensive dataset, usually related to a general task. This model serves as the foundation for the task at hand.
* **Finetuning:** The pre-trained model is then finetuned on a smaller, more specialized dataset specific to the desired task. This step allows the model to adapt and specialize its knowledge to the specific requirements of the application.
* **Validation:** After finetuning, the model is validated to ensure it meets the performance criteria for the specialized task.
* **Deployment:** Once validated, the specialized model is then deployed into the production environment.

This method significantly reduces the time and computational resources required to train a model from scratch [@pan2009survey]. By adopting transfer learning, embedded systems can achieve high accuracy on specialized tasks without the need to gather extensive data or expend significant computational resources on training from the ground up.

### Post-Deployment Adaptation

Deployment to a device need not mark the culmination of an ML model's educational trajectory. With the advent of transfer learning, we open the doors to the deployment of adaptive ML models in real-world scenarios, catering to users' personalized needs.

Consider a real-world application where a parent wishes to identify their child in a collection of images from a school event on their smartphone. In this scenario, the parent is faced with the challenge of locating their child amidst images of many other children. Transfer learning can be employed here to finetune an embedded system's model to this unique and specialized task. Initially, the system might use a generic model trained to recognize faces in images. However, with transfer learning, the system can adapt this model to recognize the specific features of the user's child.

Here's how it works:

1. **Data Collection:** The embedded system gathers images that include the child, ideally with the parent's input to ensure accuracy and relevance. This can be done directly on the device, maintaining the user's data privacy.
2. **Model Finetuning:** The pre-existing face recognition model, which has been trained on a large and diverse dataset, is then finetuned using the newly collected images of the child. This process adapts the model to recognize the child's specific facial features, distinguishing them from other children in the images.
3. **Validation:** The refined model is then validated to ensure it accurately recognizes the child in various images. This can involve the parent verifying the model's performance and providing feedback for further improvements.
4. **Deployment:** Once validated, the adapted model is deployed on the device, enabling the parent to easily identify their child in images without having to sift through them manually.

This on-the-fly customization enhances the model's efficacy for the individual user, ensuring that they benefit from ML personalization. This is, in part, how iPhotos or Google Photos works when they ask us to recognize a face, and then, based on that information, they index all the photos by that face. Because the learning and adaptation occur on the device itself, there are no risks to personal privacy. The parent's images are not uploaded to a cloud server or shared with third parties, protecting the family's privacy while still reaping the benefits of a personalized ML model. This approach represents a significant step forward in the quest to provide users with tailored ML solutions that respect and uphold their privacy.

### Benefits

Transfer learning has become an important technique in ML and artificial intelligence, and it is particularly valuable for several reasons.

1. **Data Scarcity:** In many real-world scenarios, acquiring a sufficiently large labeled dataset to train an ML model from scratch is challenging. Transfer learning mitigates this issue by allowing the use of pre-trained models that have already learned valuable features from a vast dataset.
2. **Computational Expense:** Training a model from scratch requires significant computational resources and time, especially for complex models like deep neural networks. By using transfer learning, we can leverage the computation that has already been done during the training of the source model, thereby saving both time and computational power.
3. **Limited Annotated Data:** For some specific tasks, there might be ample raw data available, but the process of labeling that data for supervised learning can be costly and time-consuming. Transfer learning enables us to utilize pre-trained models that have been trained on a related task with labeled data, hence requiring less annotated data for the new task.

There are advantages to reusing the features:

1. **Hierarchical Feature Learning:** Deep learning models, particularly Convolutional Neural Networks (CNNs), can learn hierarchical features. Lower layers typically learn generic features like edges and shapes, while higher layers learn more complex and task-specific features. Transfer learning allows us to reuse the generic features learned by a model and finetune the higher layers for our specific task.
2. **Boosting Performance:** Transfer learning has been proven to boost the performance of models on tasks with limited data. The knowledge gained from the source task can provide a valuable starting point and lead to faster convergence and improved accuracy on the target task.

:::{#exr-tlb .callout-caution collapse="true"}

### Transfer Learning

Imagine training an AI to recognize flowers like a pro, but without needing a million flower pictures! That's the power of transfer learning. In this Colab, we'll take an AI that already knows about images and teach it to become a flower expert with less effort. Get ready to make your AI smarter, not harder!  
  
[![](https://colab.research.google.com/assets/colab-badge.png)](https://colab.research.google.com/github/tensorflow/docs/blob/master/site/en/tutorials/images/transfer_learning.ipynb?force_kitty_mode=1&force_corgi_mode=1)

:::

### Core Concepts

Understanding the core concepts of transfer learning is essential for effectively utilizing this powerful approach in ML. Here, we'll break down some of the main principles and components that underlie the process of transfer learning.

#### Source and Target Tasks

In transfer learning, there are two main tasks involved: the source task and the target task. The source task is the task for which the model has already been trained and has learned valuable information. The target task is the new task we want the model to perform. The goal of transfer learning is to leverage the knowledge gained from the source task to improve performance on the target task.

Suppose we have a model trained to recognize various fruits in images (source task), and we want to create a new model to recognize different vegetables in images (target task). In that case, we can use transfer learning to leverage the knowledge gained during the fruit recognition task to improve the performance of the vegetable recognition model.

#### Representation Transfer

Representation transfer is about transferring the learned representations (features) from the source task to the target task. There are three main types of representation transfer:

* **Instance Transfer:** This involves reusing the data instances from the source task in the target task.
* **Feature-Representation Transfer:** This involves transferring the learned feature representations from the source task to the target task.
* **Parameter Transfer:** This involves transferring the model's learned parameters (weights) from the source task to the target task.

In natural language processing, a model trained to understand the syntax and grammar of a language (source task) can have its learned representations transferred to a new model designed to perform sentiment analysis (target task).

#### Finetuning

Finetuning is the process of adjusting the parameters of a pre-trained model to adapt it to the target task. This typically involves updating the weights of the model's layers, especially the last few layers, to make the model more relevant for the new task. In image classification, a model pre-trained on a general dataset like ImageNet (source task) can be finetuned by adjusting the weights of its layers to perform well on a specific classification task, like recognizing specific animal species (target task).

#### Feature Extractions

Feature extraction involves using a pre-trained model as a fixed feature extractor, where the output of the model's intermediate layers is used as features for the target task. This approach is particularly useful when the target task has a small dataset, as the pre-trained model's learned features can significantly enhance performance. In medical image analysis, a model pre-trained on a large dataset of general medical images (source task) can be used as a feature extractor to provide valuable features for a new model designed to recognize specific types of tumors in X-ray images (target task).

### Types of Transfer Learning

Transfer learning can be classified into three main types based on the nature of the source and target tasks and data. Let's explore each type in detail:

#### Inductive Transfer Learning

In inductive transfer learning, the goal is to learn the target predictive function with the help of source data. It typically involves finetuning a pre-trained model on the target task with available labeled data. A common example of inductive transfer learning is image classification tasks. For instance, a model pre-trained on the ImageNet dataset (source task) can be finetuned to classify specific types of birds (target task) using a smaller labeled dataset of bird images.

#### Transductive Transfer Learning

Transductive transfer learning involves using source and target data, but only the source task. The main aim is to transfer knowledge from the source domain to the target domain, even though the tasks remain the same. Sentiment analysis for different languages can serve as an example of transductive transfer learning. A model trained to perform sentiment analysis in English (source task) can be adapted to perform sentiment analysis in another language, like French (target task), by leveraging parallel datasets of English and French sentences with the same sentiments.

#### Unsupervised Transfer Learning

Unsupervised transfer learning is used when the source and target tasks are related, but there is no labeled data available for the target task. The goal is to leverage the knowledge gained from the source task to improve performance on the target task, even without labeled data. An example of unsupervised transfer learning is topic modeling in text data. A model trained to extract topics from news articles (source task) can be adapted to extract topics from social media posts (target task) without needing labeled data for the social media posts.

#### Comparison and Tradeoffs

By leveraging these different types of transfer learning, practitioners can choose the approach that best fits the nature of their tasks and available data, ultimately leading to more effective and efficient ML models. So, in summary:

* **Inductive:** different source and target tasks, different domains
* **Transductive:** different source and target tasks, same domain
* **Unsupervised:** unlabeled source data, transfers feature representations

@tbl-tltypes presents a matrix that outlines in a bit more detail the similarities and differences between the types of transfer learning:

|                              | Inductive Transfer Learning | Transductive Transfer Learning | Unsupervised Transfer Learning |
|------------------------------|-----------------------------|--------------------------------|---------------------------------|
| **Labeled Data for Target Task** | Required                   | Not Required                     | Not Required                     |
| **Source Task**               | Can be different           | Same                           | Same or Different               |
| **Target Task**               | Can be different           | Same                           | Can be different               |
| **Objective**                 | Improve target task performance with source data | Transfer knowledge from source to target domain | Leverage source task to improve target task performance without labeled data |
| **Example**                   | ImageNet to bird classification | Sentiment analysis in different languages | Topic modeling for different text data |

: Comparison of transfer learning types. {#tbl-tltypes}

### Constraints and Considerations

When engaging in transfer learning, there are several factors that must be considered to ensure successful knowledge transfer and model performance. Here's a breakdown of some key factors:

#### Domain Similarity

Domain similarity refers to how closely related the source and target domains are. The more similar the domains, the more likely the transfer learning will be successful. Transferring knowledge from a model trained on images of outdoor scenes (source domain) to a new task that involves recognizing objects in indoor scenes (target domain) might be more successful than transferring knowledge from outdoor scenes to a task involving text analysis, as the domains (images vs. text) are quite different.

#### Task Similarity

Task similarity refers to how closely related the source and target tasks are. Similar tasks are likely to benefit more from transfer learning. A model trained to recognize different breeds of dogs (source task) can be more easily adapted to recognize different breeds of cats (target task) than it can be adapted to perform a completely different task like language translation.

#### Data Quality and Quantity

The quality and quantity of data available for the target task can significantly impact the success of transfer learning. More high-quality data can result in better model performance. Suppose we have a large dataset with clear, well-labeled images to recognize specific bird species. In that case, the transfer learning process will likely be more successful than if we have a small, noisy dataset.

#### Feature Space Overlap

Feature space overlap refers to how well the features learned by the source model align with the features needed for the target task. Greater overlap can lead to more successful transfer learning. A model trained on high-resolution images (source task) may not transfer well to a target task that involves low-resolution images, as the feature space (high-res vs. low-res) is different.

#### Model Complexity

The complexity of the source model can also impact the success of transfer learning. Sometimes, a simpler model might transfer better than a complex one, as it is less likely to overfit the source task. For example, a simple convolutional neural network (CNN) model trained on image data (source task) may transfer more successfully to a new image classification task (target task) than a complex CNN with many layers, as the simpler model is less likely to overfit the source task.

By considering these factors, ML practitioners can make informed decisions about when and how to utilize transfer learning, ultimately leading to more successful model performance on the target task. The success of transfer learning hinges on the degree of similarity between the source and target domains. Overfitting is risky, especially when finetuning occurs on a limited dataset. On the computational front, certain pre-trained models, owing to their size, might not comfortably fit into the memory constraints of some devices or may run prohibitively slowly. Over time, as data evolves, there is potential for model drift, indicating the need for periodic re-training or ongoing adaptation.

Learn more about transfer learning in @vid-tl below.

:::{#vid-tl .callout-important}

# Transfer Learning

{{< video https://www.youtube.com/watch?v=FQM13HkEfBk >}}

:::

## Federated Machine Learning {#sec-fl}

Federated Learning Overview

The modern internet is full of large networks of connected devices. Whether it's cell phones, thermostats, smart speakers, or other IOT products, countless edge devices are a goldmine for hyper-personalized, rich data. However, with that rich data comes an assortment of problems with information transfer and privacy. Constructing a training dataset in the cloud from these devices would involve high volumes of bandwidth, cost-efficient data transfer, and violation of users' privacy.

Federated learning offers a solution to these problems: train models partially on the edge devices and only communicate model updates to the cloud. In 2016, a team from Google designed architecture for federated learning that attempts to address these problems.

In their initial paper, Google outlines a principle federated learning algorithm called FederatedAveraging, which is shown in @fig-federated-avg-algo. Specifically, FederatedAveraging performs stochastic gradient descent (SGD) over several different edge devices. In this process, each device calculates a gradient $g_k = \nabla F_k(w_t)$  which is then applied to update the server-side weights as (with $\eta$ as learning rate across $k$ clients):
$$
w_{t+1} \rightarrow w_t - \eta \sum_{k=1}^{K} \frac{n_k}{n}g_k
$$
This summarizes the basic algorithm for federated learning on the right. For each round of training, the server takes a random set of client devices and calls each client to train on its local batch using the most recent server-side weights. Those weights are then returned to the server, where they are collected individually and averaged to update the global model weights.

![Google's Proposed FederatedAverage Algorithm. Credit: McMahan et al. ([2017](https://arxiv.org/abs/1602.05629)).](images/png/ondevice_fed_averaging.png){#fig-federated-avg-algo}

With this proposed structure, there are a few key vectors for further optimizing federated learning. We will outline each in the following subsections.

@vid-fl gives an overview of federated learning.

:::{#vid-fl .callout-important}

# Transfer Learning

{{< video https://www.youtube.com/watch?v=zqv1eELa7fs >}}

:::

### Communication Efficiency

One of the key bottlenecks in federated learning is communication. Every time a client trains the model, they must communicate their updates back to the server. Similarly, once the server has averaged all the updates, it must send them back to the client. This incurs huge bandwidth and resource costs on large networks of millions of devices. As the field of federated learning advances, a few optimizations have been developed to minimize this communication. To address the footprint of the model, researchers have developed model compression techniques. In the client-server protocol, federated learning can also minimize communication through the selective sharing of updates on clients. Finally, efficient aggregation techniques can also streamline the communication process.

### Model Compression

In standard federated learning, the server communicates the entire model to each client, and then the client sends back all of the updated weights. This means that the easiest way to reduce the client's memory and communication footprint is to minimize the size of the model needed to be communicated. We can employ all of the previously discussed model optimization strategies to do this.

In 2022, another team at Google proposed that each client communicates via a compressed format and decompresses the model on the fly for training [@yang2023online], allocating and deallocating the full memory for the model only for a short period while training. The model is compressed through a range of various quantization strategies elaborated upon in their paper. Meanwhile, the server can update the uncompressed model by decompressing and applying updates as they come in.

### Selective Update Sharing

There are many methods for selectively sharing updates. The general principle is that reducing the portion of the model that the clients are training on the edge reduces the memory necessary for training and the size of communication to the server. In basic federated learning, the client trains the entire model. This means that when a client sends an update to the server, it has gradients for every weight in the network.

However, we cannot just reduce communication by sending pieces of those gradients from each client to the server because the gradients are part of an entire update required to improve the model. Instead, you need to architecturally design the model such that each client trains only a small portion of the broader model, reducing the total communication while still gaining the benefit of training on client data. A paper [@shi2022data] from the University of Sheffield applies this concept to a CNN by splitting the global model into two parts: an upper and a lower part, as shown in @chen2023learning.

![Split model architecture for selective sharing. Credit: Shi et al., ([2022](https://doi.org/10.1145/3517207.3526980)).](images/png/ondevice_split_model.png){#fig-split-model}

 The lower part is designed to focus on generic features in the dataset, while the upper part, trained on those generic features, is designed to be more sensitive to the activation maps. This means that the lower part of the model is trained through standard federated averaging across all of the clients. Meanwhile, the upper part of the model is trained entirely on the server side from the activation maps generated by the clients. This approach drastically reduces communication for the model while still making the network robust to various types of input found in the data on the client devices.

### Optimized Aggregation

In addition to reducing the communication overhead, optimizing the aggregation function can improve model training speed and accuracy in certain federated learning use cases. While the standard for aggregation is just averaging, various other approaches can improve model efficiency, accuracy, and security. One alternative is clipped averaging, which clips the model updates within a specific range. Another strategy to preserve security is differential privacy average aggregation. This approach integrates differential privacy into the aggregations tep to protect client identities. Each client adds a layer of random noise to their updates before communicating to the server. The server then updates the server with the noisy updates, meaning that the amount of noise needs to be tuned carefully to balance privacy and accuracy.

In addition to security-enhancing aggregation methods, there are several modifications to the aggregation methods that can improve training speed and performance by adding client metadata along with the weight updates. Momentum aggregation is a technique that helps address the convergence problem. In federated learning, client data can be extremely heterogeneous depending on the different environments in which the devices are used. That means that many models with heterogeneous data may need help to converge. Each client stores a momentum term locally, which tracks the pace of change over several updates. With clients communicating this momentum, the server can factor in the rate of change of each update when changing the global model to accelerate convergence. Similarly, weighted aggregation can factor in the client performance or other parameters like device type or network connection strength to adjust the weight with which the server should incorporate the model updates. Further description of specific aggregation algorithms is described by @moshawrab2023reviewing.

### Handling non-IID Data

When using federated learning to train a model across many client devices, it is convenient to consider the data to be independent and identically distributed (IID) across all clients. When data is IID, the model will converge faster and perform better because each local update on any given client is more representative of the broader dataset. This makes aggregation straightforward, as you can directly average all clients. However, this differs from how data often appears in the real world. Consider a few of the following ways in which data may be non-IID:

* If you are learning on a set of health-monitor devices, different device models could mean different sensor qualities and properties. This means that low-quality sensors and devices may produce data, and therefore, model updates distinctly different than high-quality ones

* A smart keyboard trained to perform autocorrect. If you have a disproportionate amount of devices from a certain region, the slang, sentence structure, or even language they were using could skew more model updates towards a certain style of typing

* If you have wildlife sensors in remote areas, connectivity may not be equally distributed, causing some clients in certain regions to be unable to send more model updates than others. If those regions have different wildlife activity from certain species, that could skew the updates toward those animals

There are a few approaches to addressing non-IID data in federated learning. One approach would be to change the aggregation algorithm. If you use a weighted aggregation algorithm, you can adjust based on different client properties like region, sensor properties, or connectivity [@zhao2018federated].

### Client Selection

Considering all of the factors influencing the efficacy of federated learning, like IID data and communication, client selection is a key component to ensuring a system trains well. Selecting the wrong clients can skew the dataset, resulting in non-IID data. Similarly, choosing clients randomly with bad network connections can slow down communication. Therefore, several key characteristics must be considered when selecting the right subset of clients.

When selecting clients, there are three main components to consider: data heterogeneity, resource allocation, and communication cost. We can select clients on the previously proposed metrics in the non-IID section to address data heterogeneity. In federated learning, all devices may have different amounts of computing, resulting in some being more inefficient at training than others. When selecting a subset of clients for training, one must consider a balance of data heterogeneity and available resources. In an ideal scenario, you can always select the subset of clients with the greatest resources. However, this may skew your dataset, so a balance must be struck. Communication differences add another layer; you want to avoid being bottlenecked by waiting for devices with poor connections to transmit all their updates. Therefore, you must also consider choosing a subset of diverse yet well-connected devices.

### An Example of Deployed Federated Learning: G board

A primary example of a deployed federated learning system is Google's Keyboard, Gboard, for Android devices. In implementing federated learning for the keyboard, Google focused on employing differential privacy techniques to protect the user's data and identity. Gboard leverages language models for several key features, such as Next Word Prediction (NWP), Smart Compose (SC), and On-The-Fly rescoring (OTF) [@xu2023federated], as shown in @fig-gboard-features.

NWP will anticipate the next word the user tries to type based on the previous one. SC gives inline suggestions to speed up the typing based on each character. OTF will re-rank the proposed next words based on the active typing process. All three of these models need to run quickly on the edge, and federated learning can accelerate training on the users' data. However, uploading every word a user typed to the cloud for training would be a massive privacy violation. Therefore, federated learning emphasizes differential privacy, which protects the user while enabling a better user experience.

![Google G Board Features. Credit: Zheng et al., ([2023](https://arxiv.org/abs/2305.18465)).](images/png/ondevice_gboard_example.png){#fig-gboard-features}

To accomplish this goal, Google employed its algorithm DP-FTRL, which provides a formal guarantee that trained models will not memorize specific user data or identities. The algorithm system design is shown in @fig-differential-privacy. DP-FTRL, combined with secure aggregation, encrypts model updates and provides an optimal balance of privacy and utility. Furthermore, adaptive clipping is applied in the aggregation process to limit the impact of individual users on the global model (step 3 in @fig-differential-privacy). By combining all these techniques, Google can continuously refine its keyboard while preserving user privacy in a formally provable way.

![Differential Privacy in G Board. Credit: Zheng et al., ([2023](https://arxiv.org/abs/2305.18465)).](images/png/ondevice_gboard_approach.png){#fig-differential-privacy}

:::{#exr-flg .callout-caution collapse="true"}

### Federated Learning - Text Generation

Have you ever used those smart keyboards to suggest the next word? With federated learning, we can make them even better without sacrificing privacy. In this Colab, we'll teach an AI to predict words by training on text data spread across devices. Get ready to make your typing even smoother!  
  
[![](https://colab.research.google.com/assets/colab-badge.png)](https://colab.research.google.com/github/tensorflow/federated/blob/main/docs/tutorials/federated_learning_for_text_generation.ipynb)

:::

:::{#exr-fli .callout-caution collapse="true"}

### Federated Learning - Image Classification

Want to train an image-savvy AI without sending your photos to the cloud? Federated learning is the answer! In this Colab, we'll train a model across multiple devices, each learning from its images. Privacy is protected, and teamwork makes the AI dream work!  
  
[![](https://colab.research.google.com/assets/colab-badge.png)](https://colab.research.google.com/github/tensorflow/federated/blob/v0.5.0/docs/tutorials/federated_learning_for_image_classification.ipynb)

:::

### Benchmarking for Federated Learning: MedPerf

One of the richest examples of data on the edge is medical devices. These devices store some of the most personal data on users but offer huge advances in personalized treatment and better accuracy in medical AI. Given these two factors, medical devices are the perfect use case for federated learning. [MedPerf](https://doi.org/10.1038/s42256-023-00652-2) is an open-source platform used to benchmark models using federated evaluation [@karargyris2023federated]. Instead of just training models via federated learning, MedPerf takes the model to edge devices to test it against personalized data while preserving privacy. In this way, a benchmark committee can evaluate various models in the real world on edge devices while still preserving patient anonymity.

## Security Concerns

Performing ML model training and adaptation on end-user devices also introduces security risks that must be addressed. Some key security concerns include:

* **Exposure of private data:** Training data may be leaked or stolen from devices
* **Data poisoning:** Adversaries can manipulate training data to degrade model performance
* **Model extraction:** Attackers may attempt to steal trained model parameters
* **Membership inference:** Models may reveal the participation of specific users' data
* **Evasion attacks:** Specially crafted inputs can cause misclassification

Any system that performs learning on-device introduces security concerns, as it may expose vulnerabilities in larger-scale models. Numerous security risks are associated with any ML model, but these risks have specific consequences for on-device learning. Fortunately, there are methods to mitigate these risks and improve the real-world performance of on-device learning.

### Data Poisoning

On-device ML introduces unique data security challenges compared to traditional cloud-based training. In particular, data poisoning attacks pose a serious threat during on-device learning. Adversaries can manipulate training data to degrade model performance when deployed.

Several data poisoning attack techniques exist:

* **Label Flipping:** It involves applying incorrect labels to samples. For instance, in image classification, cat photos may be labeled as dogs to confuse the model. Flipping even [10% of labels](https://proceedings.mlr.press/v139/schwarzschild21a.html) can have significant consequences on the model.
* **Data Insertion:** It introduces fake or distorted inputs into the training set. This could include pixelated images, noisy audio, or garbled text.
* ** Logic Corruption: ** This alters the underlying [patterns] (https://www.worldscientific.com/doi/10.1142/S0218001414600027) in data to mislead the model. In sentiment analysis, highly negative reviews may be marked positive through this technique. For this reason, recent surveys have shown that many companies are more [afraid of data poisoning](https://proceedings.mlr.press/v139/schwarzschild21a.html) than other adversarial ML concerns.

What makes data poisoning alarming is how it exploits the discrepancy between curated datasets and live training data. Consider a cat photo dataset collected from the internet. In the weeks later, when this data trains a model on-device, new cat photos on the web differ significantly.

With data poisoning, attackers purchase domains and upload content that influences a portion of the training data. Even small data changes significantly impact the model's learned behavior. Consequently, poisoning can instill racist, sexist, or other harmful biases if unchecked.

[Microsoft Tay](https://en.wikipedia.org/wiki/Tay_(chatbot)) was a chatbot launched by Microsoft in 2016. It was designed to learn from its interactions with users on social media platforms like Twitter. Unfortunately, Microsoft Tay became a prime example of data poisoning in ML models. Within 24 hours of its launch, Microsoft had to take Tay offline because it had started producing offensive and inappropriate messages, including hate speech and racist comments. This occurred because some users on social media intentionally fed Tay with harmful and offensive input, which the chatbot then learned from and incorporated into its responses.

This incident is a clear example of data poisoning because malicious actors intentionally manipulated the data used to train and inform the chatbot's responses. The data poisoning resulted in the chatbot adopting harmful biases and producing output that its developers did not intend. It demonstrates how even small amounts of maliciously crafted data can significantly impact the behavior of ML models and highlights the importance of implementing robust data filtering and validation mechanisms to prevent such incidents from occurring.

Such biases could have dangerous real-world impacts. Rigorous data validation, anomaly detection, and tracking of data provenance are critical defensive measures. Adopting frameworks like Five Safes ensures models are trained on high-quality, representative data [@desai2016five].

Data poisoning is a pressing concern for secure on-device learning since data at the endpoint cannot be easily monitored in real-time. If models are allowed to adapt on their own, then we run the risk of the device acting maliciously. However, continued research in adversarial ML aims to develop robust solutions to detect and mitigate such data attacks.

### Adversarial Attacks

During the training phase, attackers might inject malicious data into the training dataset, which can subtly alter the model's behavior. For example, an attacker could add images of cats labeled as dogs to a dataset used to train an image classification model. If done cleverly, the model's accuracy might not significantly drop, and the attack could be noticed. The model would then incorrectly classify some cats as dogs, which could have consequences depending on the application.

In an embedded security camera system, for instance, this could allow an intruder to avoid detection by wearing a specific pattern that the model has been tricked into classifying as non-threatening.

During the inference phase, attackers can use adversarial examples to fool the model. Adversarial examples are inputs that have been slightly altered in a way that causes the model to make incorrect predictions. For instance, an attacker might add a small amount of noise to an image in a way that causes a face recognition system to misidentify a person. These attacks can be particularly concerning in applications where safety is at stake, such as autonomous vehicles. In the example you mentioned, the researchers were able to cause a traffic sign recognition system to misclassify a stop sign as a speed sign. This type of misclassification could lead to accidents if it occurred in a real-world autonomous driving system.

To mitigate these risks, several defenses can be employed:

* **Data Validation and Sanitization:** Before incorporating new data into the training dataset, it should be thoroughly validated and sanitized to ensure it is not malicious.
* **Adversarial Training:** The model can be trained on adversarial examples to make it more robust to these types of attacks.
* **Input Validation:** During inference, inputs should be validated to ensure they have not been manipulated to create adversarial examples.
* **Regular Auditing and Monitoring:** Regularly auditing and monitoring the model's behavior can help detect and mitigate adversarial attacks. However, this is easier said than done in the context of tiny ML systems. It is often hard to monitor embedded ML systems at the endpoint due to communication bandwidth limitations, which we will discuss in the MLOps chapter.

By understanding the potential risks and implementing these defenses, we can help secure on-device training at the endpoint/edge and mitigate the impact of adversarial attacks. Most people easily confuse data poisoning and adversarial attacks. So @tbl-attacks compares data poisoning and adversarial attacks:

| Aspect             | Data Poisoning                          | Adversarial Attacks                      |
|--------------------|-----------------------------------------|-------------------------------------------|
| **Timing**         | Training phase                          | Inference phase                          |
| **Target**         | Training data                           | Input data                               |
| **Goal**           | Negatively affect model's performance   | Cause incorrect predictions              |
| **Method**         | Insert malicious examples into training data, often with incorrect labels | Add carefully crafted noise to input data |
| **Example**        | Adding images of cats labeled as dogs to a dataset used for training an image classification model | Adding a small amount of noise to an image in a way that causes a face recognition system to misidentify a person |
| **Potential Effects** | Model learns incorrect patterns and makes incorrect predictions | Immediate and potentially dangerous incorrect predictions |
| **Applications Affected** | Any ML model | Autonomous vehicles, security systems, etc |

: Comparison of data poisoning and adversarial attacks. {#tbl-attacks}

### Model Inversion

Model inversion attacks are a privacy threat to on-device machine learning models trained on sensitive user data [@nguyen2023re]. Understanding this attack vector and mitigation strategies will be important for building secure and ethical on-device AI. For example, imagine an iPhone app that uses on-device learning to categorize photos in your camera roll into groups like "beach," "food," or "selfies" for easier searching.

The on-device model may be trained by Apple on a dataset of iCloud photos from consenting users. A malicious attacker could attempt to extract parts of those original iCloud training photos using model inversion. Specifically, the attacker feeds crafted synthetic inputs into the on-device photo classifier. By tweaking the synthetic inputs and observing how the model categorizes them, they can refine the inputs until they reconstruct copies of the original training data - like a beach photo from a user's iCloud. Now, the attacker has breached that user's privacy by obtaining one of their photos without consent. This demonstrates why model inversion is dangerous - it can potentially leak highly sensitive training data.

Photos are an especially high-risk data type because they often contain identifiable people, location information, and private moments. However, the same attack methodology could apply to other personal data, such as audio recordings, text messages, or users' health data.

To defend against model inversion, one would need to take precautions like adding noise to the model outputs or using privacy-preserving machine learning techniques like [federated learning](@sec-fl) to train the on-device model. The goal is to prevent attackers from being able to reconstruct the original training data.

### On-Device Learning Security Concerns

While data poisoning and adversarial attacks are common concerns for ML models in general, on-device learning introduces unique security risks. When on-device variants of large-scale models are published, adversaries can exploit these smaller models to attack their larger counterparts. Research has demonstrated that as on-device models and full-scale models become more similar, the vulnerability of the original large-scale models increases significantly. For instance, evaluations across 19 Deep Neural Networks (DNNs) revealed that exploiting on-device models could increase the vulnerability of the original large-scale models by [up to 100 times](http://arxiv.org/abs/2212.13700).

There are three primary types of security risks specific to on-device learning:

* **Transfer-Based Attacks:** These attacks exploit the transferability property between a surrogate model (an approximation of the target model, similar to an on-device model) and a remote target model (the original full-scale model). Attackers generate adversarial examples using the surrogate model, which can then be used to deceive the target model. For example, imagine an on-device model designed to identify spam emails. An attacker could use this model to generate a spam email that is not detected by the larger, full-scale filtering system.

* **Optimization-Based Attacks:** These attacks generate adversarial examples for transfer-based attacks using some form of the objective function and iteratively modify inputs to achieve the desired outcome. Gradient estimation attacks, for example, approximate the model's gradient using query outputs (such as softmax confidence scores), while gradient-free attacks use the model's final decision (the predicted class) to approximate the gradient, albeit requiring many more queries.

* **Query Attacks with Transfer Priors:** These attacks combine elements of transfer-based and optimization-based attacks. They reverse engineer on-device models to serve as surrogates for the target full-scale model. In other words, attackers use the smaller on-device model to understand how the larger model works and then use this knowledge to attack the full-scale model.

By understanding these specific risks associated with on-device learning, we can develop more robust security protocols to protect both on-device and full-scale models from potential attacks.

### Mitigation of On-Device Learning Risks

Various methods can be employed to mitigate the numerous security risks associated with on-device learning. These methods may be specific to the type of attack or serve as a general tool to bolster security.

One strategy to reduce security risks is to diminish the similarity between on-device models and full-scale models, thereby reducing transferability by up to 90%. This method, known as similarity-unpairing, addresses the problem that arises when adversaries exploit the input-gradient similarity between the two models. By finetuning the full-scale model to create a new version with similar accuracy but different input gradients, we can construct the on-device model by quantizing this updated full-scale model. This unpairing reduces the vulnerability of on-device models by limiting the exposure of the original full-scale model. Importantly, the order of finetuning and quantization can be varied while still achieving risk mitigation [@hong2023publishing].

To tackle data poisoning, it is imperative to source datasets from trusted and reliable [vendors](https://www.eetimes.com/cybersecurity-threats-loom-over-endpoint-ai-systems/?_gl=1%2A17zgs0d%2A_ga%2AMTY0MzA1MTAyNS4xNjk4MDgyNzc1%2A_ga_ZLV02RYCZ8%2AMTY5ODA4Mjc3NS4xLjAuMTY5ODA4Mjc3NS42MC4wLjA).

Several strategies can be employed to combat adversarial attacks. A proactive approach involves generating adversarial examples and incorporating them into the model's training dataset, thereby fortifying the model against such attacks. Tools like [CleverHans](http://github.com/cleverhans-lab/cleverhans), an open-source training library, are instrumental in creating adversarial examples. Defense distillation is another effective strategy, wherein the on-device model outputs probabilities of different classifications rather than definitive decisions [@hong2023publishing], making it more challenging for adversarial examples to exploit the model.

The theft of intellectual property is another significant concern when deploying on-device models. Intellectual property theft is a concern when deploying on-device models, as adversaries may attempt to reverse-engineer the model to steal the underlying technology. To safeguard against intellectual property theft, the binary executable of the trained model should be stored on a microcontroller unit with encrypted software and secured physical interfaces of the chip. Furthermore, the final dataset used for training the model should be kept [private](https://www.eetimes.com/cybersecurity-threats-loom-over-endpoint-ai-systems/?_gl=1%2A17zgs0d%2A_ga%2AMTY0MzA1MTAyNS4xNjk4MDgyNzc1%2A_ga_ZLV02RYCZ8%2AMTY5ODA4Mjc3NS4xLjAuMTY5ODA4Mjc3NS42MC4wLjA).

Furthermore, on-device models often utilize well-known or open-source datasets, such as MobileNet's Visual Wake Words. As such, it is important to maintain the [privacy of the final dataset](http://arxiv.org/abs/2212.13700) used for training the model. Additionally, protecting the data augmentation process and incorporating specific use cases can minimize the risk of reverse-engineering an on-device model.

Lastly, the Adversarial Threat Landscape for Artificial Intelligence Systems ([ATLAS](https://atlas.mitre.org/)) serves as a valuable matrix tool that helps assess the risk profile of on-device models, empowering developers to identify and [mitigate](https://www.eetimes.com/cybersecurity-threats-loom-over-endpoint-ai-systems/?_gl=1%2A17zgs0d%2A_ga%2AMTY0MzA1MTAyNS4xNjk4MDgyNzc1%2A_ga_ZLV02RYCZ8%2AMTY5ODA4Mjc3NS4xLjAuMTY5ODA4Mjc3NS42MC4wLjA) potential risks proactively.

### Securing Training Data

There are various ways to secure on-device training data. Each concept is really deep and could be worth a class by itself. So here, we'll briefly allude to those concepts so you're aware of what to learn further.

#### Encryption

Encryption serves as the first line of defense for training data. This involves implementing end-to-end encryption for local storage on devices and communication channels to prevent unauthorized access to raw training data. Trusted execution environments, such as [Intel SGX](https://www.intel.com/content/www/us/en/architecture-and-technology/software-guard-extensions.html) and [ARM TrustZone](https://www.arm.com/technologies/trustzone-for-cortex-a#:~:text=Arm%20TrustZone%20technology%20offers%20an,trust%20based%20on%20PSA%20guidelines.), are essential for facilitating secure training on encrypted data.

Additionally, when aggregating updates from multiple devices, secure multi-party computation protocols can be employed to enhance security [@kairouz2015secure]; a practical application of this is in collaborative on-device learning, where cryptographic privacy-preserving aggregation of user model updates can be implemented. This technique effectively hides individual user data even during the aggregation phase.

#### Differential Privacy

Differential privacy is another crucial strategy for protecting training data. By injecting calibrated statistical noise into the data, we can mask individual records while still extracting valuable population patterns [@dwork2014algorithmic]. Managing the privacy budget across multiple training iterations and reducing noise as the model converges is also vital [@abadi2016deep]. Methods such as formally provable differential privacy, which may include adding Laplace or Gaussian noise scaled to the dataset's sensitivity, can be employed.

#### Anomaly Detection

Anomaly detection plays an important role in identifying and mitigating potential data poisoning attacks. This can be achieved through statistical analyses like Principal Component Analysis (PCA) and clustering, which help to detect deviations in aggregated training data. Time-series methods such as [Cumulative Sum (CUSUM)](https://en.wikipedia.org/wiki/CUSUM) charts are useful for identifying shifts indicative of potential poisoning. Comparing current data distributions with previously seen clean data distributions can also help to flag anomalies. Moreover, suspected poisoned batches should be removed from the training update aggregation process. For example, spot checks on subsets of training images on devices can be conducted using [photoDNA](https://www.microsoft.com/en-us/photodna) hashes to identify poisoned inputs.

#### Input Data Validation

Lastly, input data validation is essential for ensuring the integrity and validity of input data before it is fed into the training model, thereby protecting against adversarial payloads. Similarity measures, such as cosine distance, can be employed to catch inputs that deviate significantly from the expected distribution. Suspicious inputs that may contain adversarial payloads should be quarantined and sanitized. Furthermore, parser access to training data should be restricted to validated code paths only. Leveraging hardware security features, such as ARM Pointer Authentication, can prevent memory corruption (ARM Limited, 2023). An example of this is implementing input integrity checks on audio training data used by smart speakers before processing by the speech recognition model [@chen2023learning].

## On-Device Training Frameworks

Embedded inference frameworks like TF-Lite Micro [@david2021tensorflow], TVM [@chen2018tvm], and MCUNet [@lin2020mcunet] provide a slim runtime for running neural network models on microcontrollers and other resource-constrained devices. However, they don't support on-device training. Training requires its own set of specialized tools due to the impact of quantization on gradient calculation and the memory footprint of backpropagation [@lin2022device].

In recent years, a handful of tools and frameworks have started to emerge that enable on-device training. These include Tiny Training Engine [@lin2022device], TinyTL [@cai2020tinytl], and TinyTrain [@kwon2023tinytrain].

### Tiny Training Engine

Tiny Training Engine (TTE) uses several techniques to optimize memory usage and speed up the training process. An overview of the TTE workflow is shown in @fig-tte-workflow. First, TTE offloads the automatic differentiation to compile time instead of runtime, significantly reducing overhead during training. Second, TTE performs graph optimization like pruning and sparse updates to reduce memory requirements and accelerate computations.

![TTE workflow.](images/png/ondevice_training_flow.png){#fig-tte-workflow}

Specifically, TTE follows four main steps:

* During compile time, TTE traces the forward propagation graph and derives the corresponding backward graph for backpropagation. This allows [differentiation](https://harvard-edge.github.io/cs249r_book/frameworks.html#differentiable-programming) to happen at compile time rather than runtime.
* TTE prunes any nodes representing frozen weights from the backward graph. Frozen weights are weights that are not updated during training to reduce certain neurons' impact. Pruning their nodes saves memory.
* TTE reorders the gradient descent operators to interleave them with the backward pass computations. This scheduling minimizes memory footprints.
* TTE uses code generation to compile the optimized forward and backward graphs, which are then deployed for on-device training.

### Tiny Transfer Learning

Tiny Transfer Learning (TinyTL) enables memory-efficient on-device training through a technique called weight freezing. During training, much of the memory bottleneck comes from storing intermediate activations and updating the weights in the neural network.

To reduce this memory overhead, TinyTL freezes the majority of the weights so they do not need to be updated during training. This eliminates the need to store intermediate activations for frozen parts of the network. TinyTL only finetunes the bias terms, which are much smaller than the weights. An overview of TinyTL workflow is shown in @fig-tinytl-workflow.

![TinyTL workflow. Credit: @cai2020tinytl.)](images/png/ondevice_transfer_tinytl.png){#fig-tinytl-workflow}

Freezing weights apply to fully connected layers as well as convolutional and normalization layers. However, only adapting the biases limits the model's ability to learn and adapt to new data.

To increase adaptability without much additional memory, TinyTL uses a small residual learning model. This refines the intermediate feature maps to produce better outputs, even with fixed weights. The residual model introduces minimal overhead - less than 3.8% on top of the base model.

By freezing most weights, TinyTL significantly reduces memory usage during on-device training. The residual model then allows it to adapt and learn effectively for the task. The combined approach provides memory-efficient on-device training with minimal impact on model accuracy.

### Tiny Train

TinyTrain significantly reduces the time required for on-device training by selectively updating only certain parts of the model. It does this using a technique called task-adaptive sparse updating, as shown in @fig-tiny-train.

Based on the user data, memory, and computing available on the device, TinyTrain dynamically chooses which neural network layers to update during training. This layer selection is optimized to reduce computation and memory usage while maintaining high accuracy.

![TinyTrain workflow. Credit: @kwon2023tinytrain.](images/png/ondevice_pretraining.png){#fig-tiny-train}

More specifically, TinyTrain first does offline pretraining of the model. During pretraining, it not only trains the model on the task data but also meta-trains the model. Meta-training means training the model on metadata about the training process itself. This meta-learning improves the model's ability to adapt accurately even when limited data is available for the target task.

Then, during the online adaptation stage, when the model is being customized on the device, TinyTrain performs task-adaptive sparse updates. Using the criteria around the device's capabilities, it selects only certain layers to update through backpropagation. The layers are chosen to balance accuracy, memory usage, and computation time.

By sparsely updating layers tailored to the device and task, TinyTrain significantly reduces on-device training time and resource usage. The offline meta-training also improves accuracy when adapting to limited data. Together, these methods enable fast, efficient, and accurate on-device training.

### Comparison

Here is a table summarizing the key similarities and differences between the Tiny Training Engine, TinyTL, and TinyTrain frameworks:

| Framework | Similarities | Differences |
|-|-|-|  
| Tiny Training Engine | On-device training <br/> Optimize memory & computation <br/> Leverage pruning, sparsity, etc | Traces forward & backward graphs <br/> Prunes frozen weights <br/> Interleaves backprop & gradients <br/> Code generation|
| TinyTL | On-device training <br/> Optimize memory & computation <br/> Leverage freezing, sparsity, etc | Freezes most weights <br/> Only adapts biases <br/> Uses residual model |
| TinyTrain | On-device training <br/> Optimize memory & computation <br/> Leverage sparsity, etc | Meta-training in pretraining <br/> Task-adaptive sparse updating <br/> Selective layer updating |

## Conclusion

The concept of on-device learning is increasingly important for increasing the usability and scalability of TinyML. This chapter explored the intricacies of on-device learning, exploring its advantages and limitations, adaptation strategies, key related algorithms and techniques, security implications, and existing and emerging on-device training frameworks.

On-device learning is, undoubtedly, a groundbreaking paradigm that brings forth numerous advantages for embedded and edge ML deployments. By performing training directly on the endpoint devices, on-device learning obviates the need for continuous cloud connectivity, making it particularly well-suited for IoT and edge computing applications. It comes with benefits such as improved privacy, ease of compliance, and resource efficiency. At the same time, on-device learning faces limitations related to hardware constraints, limited data size, and reduced model accuracy and generalization.

Mechanisms such as reduced model complexity, optimization and data compression techniques, and related learning methods such as transfer learning and federated learning allow models to adapt to learn and evolve under resource constraints, thus serving as the bedrock for effective ML on edge devices.

The critical security concerns in on-device learning highlighted in this chapter, ranging from data poisoning and adversarial attacks to specific risks introduced by on-device learning, must be addressed in real workloads for on-device learning to be a viable paradigm. Effective mitigation strategies, such as data validation, encryption, differential privacy, anomaly detection, and input data validation, are crucial to safeguard on-device learning systems from these threats.

The emergence of specialized on-device training frameworks like Tiny Training Engine, Tiny Transfer Learning, and Tiny Train presents practical tools to enable efficient on-device training. These frameworks employ various techniques to optimize memory usage, reduce computational overhead, and streamline the on-device training process.

In conclusion, on-device learning stands at the forefront of TinyML, promising a future where models can autonomously acquire knowledge and adapt to changing environments on edge devices. The application of on-device learning has the potential to revolutionize various domains, including healthcare, industrial IoT, and smart cities. However, the transformative potential of on-device learning must be balanced with robust security measures to protect against data breaches and adversarial threats. Embracing innovative on-device training frameworks and implementing stringent security protocols are key steps in unlocking the full potential of on-device learning. As this technology continues to evolve, it holds the promise of making our devices smarter, more responsive, and better integrated into our daily lives.

## Resources {#sec-on-device-learning-resource}

Here is a curated list of resources to support students and instructors in their learning and teaching journeys. We are continuously working on expanding this collection and will add new exercises soon.

:::{.callout-note collapse="false"}
# Slides

These slides serve as a valuable tool for instructors to deliver lectures and for students to review the material at their own pace. We encourage both students and instructors to leverage these slides to enhance their understanding and facilitate effective knowledge transfer.

* [Intro to TensorFlow Lite (TFLite).](https://docs.google.com/presentation/d/19nF6CATRBqQWGBBv4uO4RzWpAwwuhmBAv8AQdBkkAVY/edit#slide=id.g94db9f9f78_0_2)

* [TFLite Optimization and Quantization.](https://docs.google.com/presentation/d/1JwP46J6eLFUebNy2vKDvPzExe20DuTL95Nw8ubCxNPg/edit#slide=id.g94db9f9f78_0_2)

* [TFLite Quantization-Aware Training.](https://docs.google.com/presentation/d/1eSOyAOu8Vg_VfIHZ9gWRVjWnmFTOcZ4FavaNMc4reHQ/edit#slide=id.p1)

* Transfer Learning:
    * [Transfer Learning: with Visual Wake Words example.](https://docs.google.com/presentation/d/1kVev1WwXG2MrpEMmRbiPjTBwQ6CSCE_K84SUlSbuUPM/edit#slide=id.ga654406365_0_127)

    * [On-device Training and Transfer Learning.](https://docs.google.com/presentation/d/1wou3qW4kXttufz6hR5lXAcZ3kXlwkl1O/edit?usp=sharing&ouid=102419556060649178683&rtpof=true&sd=true)

* Distributed Training:
    * [Distributed Training.](https://docs.google.com/presentation/d/19YyoXqFzLaywEGOb5ccLK4MeNqxvr-qo/edit?usp=drive_link&ouid=102419556060649178683&rtpof=true&sd=true)

    * [Distributed Training.](https://docs.google.com/presentation/d/16xSDyhiHoSgmnUNMzvcYSFMCg2LGF8Gu/edit?usp=drive_link&ouid=102419556060649178683&rtpof=true&sd=true)

* Continuous Monitoring:
    * [Continuous Evaluation Challenges for TinyML.](https://docs.google.com/presentation/d/1OuhwH5feIwPivEU6pTDyR3QMs7AFstHLiF_LB8T5qYQ/edit?usp=drive_link&resourcekey=0-DZxIuVBUbJawuFh0AO-Pvw)

    * [Federated Learning Challenges.](https://docs.google.com/presentation/d/1Q8M76smakrt5kTqggoPW8WFTrP0zIrV-cWj_BEfPxIA/edit?resourcekey=0-mPx0WwZOEVkHndVhr_MzMQ#slide=id.g94db9f9f78_0_2)

    * [Continuous Monitoring with Federated ML.](https://docs.google.com/presentation/d/1dHqWjKflisdLhX43jjOUmZCyM0tNhXTVgcch-Bcp-uo/edit?usp=drive_link&resourcekey=0-AuuCxz6QKc-t3lXMPeX1Sg)

    * [Continuous Monitoring Impact on MLOps.](https://docs.google.com/presentation/d/1D7qI7aLGnoUV7x3s5Dqa44CsJTQdDO5xtID5MBM0GxI/edit?usp=drive_link&resourcekey=0-g7SB2RDsdGt01tPCI7VeUQ)

:::

<<<<<<< HEAD
=======
:::{.callout-important collapse="false"}
#### Videos

- @vid-tl

- @vid-fl

:::

>>>>>>> e08aa0f3
:::{.callout-caution collapse="false"}
#### Exercises 


To reinforce the concepts covered in this chapter, we have curated a set of exercises that challenge students to apply their knowledge and deepen their understanding. 

* @exr-tlb

* @exr-flg

* @exr-fli
:::

:::{.callout-warning collapse="false"}
#### Labs 

In addition to exercises, we also offer a series of hands-on labs that allow students to gain practical experience with embedded AI technologies. These labs provide step-by-step guidance, enabling students to develop their skills in a structured and supportive environment. We are excited to announce that new labs will be available soon, further enriching the learning experience.

* *Coming soon.*
:::<|MERGE_RESOLUTION|>--- conflicted
+++ resolved
@@ -746,8 +746,6 @@
 
 :::
 
-<<<<<<< HEAD
-=======
 :::{.callout-important collapse="false"}
 #### Videos
 
@@ -757,7 +755,6 @@
 
 :::
 
->>>>>>> e08aa0f3
 :::{.callout-caution collapse="false"}
 #### Exercises 
 
