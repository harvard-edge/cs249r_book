@inproceedings{abadi2016deep,
 address = {New York, NY, USA},
 author = {Abadi, Martin and Chu, Andy and Goodfellow, Ian and McMahan, H. Brendan and Mironov, Ilya and Talwar, Kunal and Zhang, Li},
 booktitle = {Proceedings of the 2016 ACM SIGSAC Conference on Computer and Communications Security},
 date-added = {2023-11-22 18:06:03 -0500},
 date-modified = {2023-11-22 18:08:42 -0500},
 doi = {10.1145/2976749.2978318},
 keywords = {deep learning, differential privacy},
 pages = {308--318},
 publisher = {ACM},
 series = {CCS '16},
 source = {Crossref},
 title = {Deep Learning with Differential Privacy},
 url = {https://doi.org/10.1145/2976749.2978318},
 year = {2016}
}

@inproceedings{cai2020tinytl,
 author = {Han Cai and Chuang Gan and Ligeng Zhu and Song Han},
 bibsource = {dblp computer science bibliography, https://dblp.org},
 biburl = {https://dblp.org/rec/conf/nips/CaiGZ020.bib},
 booktitle = {Advances in Neural Information Processing Systems 33: Annual Conference on Neural Information Processing Systems 2020, NeurIPS 2020, December 6-12, 2020, virtual},
 editor = {Hugo Larochelle and Marc'Aurelio Ranzato and Raia Hadsell and Maria{-}Florina Balcan and Hsuan{-}Tien Lin},
 timestamp = {Tue, 19 Jan 2021 00:00:00 +0100},
 title = {TinyTL: Reduce Memory, Not Parameters for Efficient On-Device Learning},
 url = {https://proceedings.neurips.cc/paper/2020/hash/81f7acabd411274fcf65ce2070ed568a-Abstract.html},
 year = {2020}
}

@article{chen2016training,
 author = {Chen, Tianqi and Xu, Bing and Zhang, Chiyuan and Guestrin, Carlos},
 journal = {ArXiv preprint},
 title = {Training deep nets with sublinear memory cost},
 url = {https://arxiv.org/abs/1604.06174},
 volume = {abs/1604.06174},
 year = {2016}
}

@inproceedings{chen2018tvm,
 author = {Chen, Tianqi and Moreau, Thierry and Jiang, Ziheng and Zheng, Lianmin and Yan, Eddie and Shen, Haichen and Cowan, Meghan and Wang, Leyuan and Hu, Yuwei and Ceze, Luis and others},
 booktitle = {13th USENIX Symposium on Operating Systems Design and Implementation (OSDI 18)},
 pages = {578--594},
 title = {{TVM:} {An} automated End-to-End optimizing compiler for deep learning},
 year = {2018}
}

@article{chen2023learning,
 author = {Chen, Zhiyong and Xu, Shugong},
 doi = {10.1186/s13636-023-00299-2},
 issn = {1687-4722},
 journal = {EURASIP Journal on Audio, Speech, and Music Processing},
 number = {1},
 pages = {33},
 publisher = {Springer Science and Business Media LLC},
 source = {Crossref},
 title = {Learning domain-heterogeneous speaker recognition systems with personalized continual federated learning},
 url = {https://doi.org/10.1186/s13636-023-00299-2},
 volume = {2023},
 year = {2023}
}

@article{david2021tensorflow,
 author = {David, Robert and Duke, Jared and Jain, Advait and Janapa Reddi, Vijay and Jeffries, Nat and Li, Jian and Kreeger, Nick and Nappier, Ian and Natraj, Meghna and Wang, Tiezhen and others},
 journal = {Proceedings of Machine Learning and Systems},
 pages = {800--811},
 title = {Tensorflow lite micro: {Embedded} machine learning for tinyml systems},
 volume = {3},
 year = {2021}
}

@article{desai2016five,
 author = {Desai, Tanvi and Ritchie, Felix and Welpton, Richard and others},
 journal = {Economics Working Paper Series},
 pages = {28},
 title = {Five Safes: {Designing} data access for research},
 volume = {1601},
 year = {2016}
}

@article{dhar2021survey,
 author = {Dhar, Sauptik and Guo, Junyao and Liu, Jiayi (Jason) and Tripathi, Samarth and Kurup, Unmesh and Shah, Mohak},
 doi = {10.1145/3450494},
 issn = {2691-1914, 2577-6207},
 journal = {ACM Transactions on Internet of Things},
 number = {3},
 pages = {1--49},
 publisher = {Association for Computing Machinery (ACM)},
 source = {Crossref},
 subtitle = {An Algorithms and Learning Theory Perspective},
 title = {A Survey of On-Device Machine Learning},
 url = {https://doi.org/10.1145/3450494},
 volume = {2},
 year = {2021}
}

@article{dwork2014algorithmic,
 author = {Dwork, Cynthia and Roth, Aaron},
 doi = {10.1561/0400000042},
 issn = {1551-305X, 1551-3068},
 journal = {Foundations and Trends{\textregistered} in Theoretical Computer Science},
 number = {3-4},
 pages = {211--407},
 publisher = {Now Publishers},
 source = {Crossref},
 title = {The Algorithmic Foundations of Differential Privacy},
 url = {https://doi.org/10.1561/0400000042},
 volume = {9},
 year = {2013}
}

@article{esteva2017dermatologist,
 author = {Esteva, Andre and Kuprel, Brett and Novoa, Roberto A. and Ko, Justin and Swetter, Susan M. and Blau, Helen M. and Thrun, Sebastian},
 doi = {10.1038/nature21056},
 issn = {0028-0836, 1476-4687},
 journal = {Nature},
 number = {7639},
 pages = {115--118},
 publisher = {Springer Science and Business Media LLC},
 source = {Crossref},
 title = {Dermatologist-level classification of skin cancer with deep neural networks},
 url = {https://doi.org/10.1038/nature21056},
 volume = {542},
 year = {2017}
}

@inproceedings{gruslys2016memory,
 author = {Audrunas Gruslys and R{\'{e}}mi Munos and Ivo Danihelka and Marc Lanctot and Alex Graves},
 bibsource = {dblp computer science bibliography, https://dblp.org},
 biburl = {https://dblp.org/rec/conf/nips/GruslysMDLG16.bib},
 booktitle = {Advances in Neural Information Processing Systems 29: Annual Conference on Neural Information Processing Systems 2016, December 5-10, 2016, Barcelona, Spain},
 editor = {Daniel D. Lee and Masashi Sugiyama and Ulrike von Luxburg and Isabelle Guyon and Roman Garnett},
 pages = {4125--4133},
 timestamp = {Thu, 21 Jan 2021 00:00:00 +0100},
 title = {Memory-Efficient Backpropagation Through Time},
 url = {https://proceedings.neurips.cc/paper/2016/hash/a501bebf79d570651ff601788ea9d16d-Abstract.html},
 year = {2016}
}

@inproceedings{hong2023publishing,
 author = {Hong, Sanghyun and Carlini, Nicholas and Kurakin, Alexey},
 booktitle = {2023 IEEE Conference on Secure and Trustworthy Machine Learning (SaTML)},
 doi = {10.1109/satml54575.2023.00026},
 organization = {IEEE},
 pages = {271--290},
 publisher = {IEEE},
 source = {Crossref},
 title = {Publishing Efficient On-device Models Increases Adversarial Vulnerability},
 url = {https://doi.org/10.1109/satml54575.2023.00026},
 year = {2023}
}

@inproceedings{kairouz2015secure,
 author = {Peter Kairouz and Sewoong Oh and Pramod Viswanath},
 bibsource = {dblp computer science bibliography, https://dblp.org},
 biburl = {https://dblp.org/rec/conf/nips/KairouzOV15.bib},
 booktitle = {Advances in Neural Information Processing Systems 28: Annual Conference on Neural Information Processing Systems 2015, December 7-12, 2015, Montreal, Quebec, Canada},
 editor = {Corinna Cortes and Neil D. Lawrence and Daniel D. Lee and Masashi Sugiyama and Roman Garnett},
 pages = {2008--2016},
 timestamp = {Thu, 21 Jan 2021 00:00:00 +0100},
 title = {Secure Multi-party Differential Privacy},
 url = {https://proceedings.neurips.cc/paper/2015/hash/a01610228fe998f515a72dd730294d87-Abstract.html},
 year = {2015}
}

@article{karargyris2023federated,
 author = {Karargyris, Alexandros and Umeton, Renato and Sheller, Micah J and Aristizabal, Alejandro and George, Johnu and Wuest, Anna and Pati, Sarthak and Kassem, Hasan and Zenk, Maximilian and Baid, Ujjwal and others},
 doi = {10.1038/s42256-023-00652-2},
 issn = {2522-5839},
 journal = {Nature Machine Intelligence},
 number = {7},
 pages = {799--810},
 publisher = {Springer Science and Business Media LLC},
 source = {Crossref},
 title = {Federated benchmarking of medical artificial intelligence with {MedPerf}},
 url = {https://doi.org/10.1038/s42256-023-00652-2},
 volume = {5},
 year = {2023}
}

@article{kwon2023tinytrain,
 author = {Kwon, Young D and Li, Rui and Venieris, Stylianos I and Chauhan, Jagmohan and Lane, Nicholas D and Mascolo, Cecilia},
 journal = {ArXiv preprint},
 title = {{TinyTrain:} {Deep} Neural Network Training at the Extreme Edge},
 url = {https://arxiv.org/abs/2307.09988},
 volume = {abs/2307.09988},
 year = {2023}
}

@inproceedings{li2016lightrnn,
 author = {Xiang Li and Tao Qin and Jian Yang and Tie{-}Yan Liu},
 bibsource = {dblp computer science bibliography, https://dblp.org},
 biburl = {https://dblp.org/rec/conf/nips/LiQYHL16.bib},
 booktitle = {Advances in Neural Information Processing Systems 29: Annual Conference on Neural Information Processing Systems 2016, December 5-10, 2016, Barcelona, Spain},
 editor = {Daniel D. Lee and Masashi Sugiyama and Ulrike von Luxburg and Isabelle Guyon and Roman Garnett},
 pages = {4385--4393},
 timestamp = {Thu, 21 Jan 2021 00:00:00 +0100},
 title = {LightRNN: Memory and Computation-Efficient Recurrent Neural Networks},
 url = {https://proceedings.neurips.cc/paper/2016/hash/c3e4035af2a1cde9f21e1ae1951ac80b-Abstract.html},
 year = {2016}
}

@inproceedings{lin2020mcunet,
 author = {Ji Lin and Wei{-}Ming Chen and Yujun Lin and John Cohn and Chuang Gan and Song Han},
 bibsource = {dblp computer science bibliography, https://dblp.org},
 biburl = {https://dblp.org/rec/conf/nips/LinCLCG020.bib},
 booktitle = {Advances in Neural Information Processing Systems 33: Annual Conference on Neural Information Processing Systems 2020, NeurIPS 2020, December 6-12, 2020, virtual},
 editor = {Hugo Larochelle and Marc'Aurelio Ranzato and Raia Hadsell and Maria{-}Florina Balcan and Hsuan{-}Tien Lin},
 timestamp = {Thu, 11 Feb 2021 00:00:00 +0100},
 title = {MCUNet: Tiny Deep Learning on IoT Devices},
 url = {https://proceedings.neurips.cc/paper/2020/hash/86c51678350f656dcc7f490a43946ee5-Abstract.html},
 year = {2020}
}

@article{lin2022device,
 author = {Lin, Ji and Zhu, Ligeng and Chen, Wei-Ming and Wang, Wei-Chen and Gan, Chuang and Han, Song},
 journal = {Adv. Neur. In.},
 pages = {22941--22954},
 title = {On-device training under 256kb memory},
 volume = {35},
 year = {2022}
}

@article{moshawrab2023reviewing,
 author = {Moshawrab, Mohammad and Adda, Mehdi and Bouzouane, Abdenour and Ibrahim, Hussein and Raad, Ali},
 doi = {10.3390/electronics12102287},
 issn = {2079-9292},
 journal = {Electronics},
 number = {10},
 pages = {2287},
 publisher = {MDPI AG},
 source = {Crossref},
 title = {Reviewing Federated Learning Aggregation Algorithms; Strategies, Contributions, Limitations and Future Perspectives},
 url = {https://doi.org/10.3390/electronics12102287},
 volume = {12},
 year = {2023}
}

@inproceedings{nguyen2023re,
 author = {Nguyen, Ngoc-Bao and Chandrasegaran, Keshigeyan and Abdollahzadeh, Milad and Cheung, Ngai-Man},
 booktitle = {2023 IEEE/CVF Conference on Computer Vision and Pattern Recognition (CVPR)},
 doi = {10.1109/cvpr52729.2023.01572},
 pages = {16384--16393},
 publisher = {IEEE},
 source = {Crossref},
 title = {Re-Thinking Model Inversion Attacks Against Deep Neural Networks},
 url = {https://doi.org/10.1109/cvpr52729.2023.01572},
 year = {2023}
}

@article{pan2009survey,
 author = {Pan, Sinno Jialin and Yang, Qiang},
 doi = {10.1109/tkde.2009.191},
 issn = {1041-4347},
 journal = {IEEE Trans. Knowl. Data Eng.},
 number = {10},
 pages = {1345--1359},
 publisher = {Institute of Electrical and Electronics Engineers (IEEE)},
 source = {Crossref},
 title = {A Survey on Transfer Learning},
 url = {https://doi.org/10.1109/tkde.2009.191},
 volume = {22},
 year = {2010}
}

@inproceedings{rouhani2017tinydl,
 author = {Darvish Rouhani, Bita and Mirhoseini, Azalia and Koushanfar, Farinaz},
 bdsk-url-1 = {https://doi.org/10.1109/ISCAS.2017.8050343},
 booktitle = {2017 IEEE International Symposium on Circuits and Systems (ISCAS)},
 doi = {10.1109/iscas.2017.8050343},
 pages = {1--4},
 publisher = {IEEE},
 source = {Crossref},
 title = {{TinyDL:} {Just-in-time} deep learning solution for constrained embedded systems},
 url = {https://doi.org/10.1109/iscas.2017.8050343},
 year = {2017}
}

@inproceedings{shi2022data,
 author = {Shi, Hongrui and Radu, Valentin},
 booktitle = {Proceedings of the 2nd European Workshop on Machine Learning and Systems},
 doi = {10.1145/3517207.3526980},
 pages = {72--78},
 publisher = {ACM},
 source = {Crossref},
 title = {Data selection for efficient model update in federated learning},
 url = {https://doi.org/10.1145/3517207.3526980},
 year = {2022}
}

@article{wu2022sustainable,
 author = {Wu, Carole-Jean and Raghavendra, Ramya and Gupta, Udit and Acun, Bilge and Ardalani, Newsha and Maeng, Kiwan and Chang, Gloria and Aga, Fiona and Huang, Jinshi and Bai, Charles and others},
 journal = {Proceedings of Machine Learning and Systems},
 pages = {795--813},
 title = {Sustainable ai: {Environmental} implications, challenges and opportunities},
 volume = {4},
 year = {2022}
}

@article{xu2023federated,
 author = {Xu, Zheng and Zhang, Yanxiang and Andrew, Galen and Choquette-Choo, Christopher A and Kairouz, Peter and McMahan, H Brendan and Rosenstock, Jesse and Zhang, Yuanbo},
 journal = {ArXiv preprint},
 title = {Federated Learning of Gboard Language Models with Differential Privacy},
 url = {https://arxiv.org/abs/2305.18465},
 volume = {abs/2305.18465},
 year = {2023}
}

<<<<<<< HEAD
@inproceedings{yang2023online,
 author = {Yang, Tien-Ju and Xiao, Yonghui and Motta, Giovanni and Beaufays, Fran\c{c}oise and Mathews, Rajiv and Chen, Mingqing},
 booktitle = {ICASSP 2023 - 2023 IEEE International Conference on Acoustics, Speech and Signal Processing (ICASSP)},
 doi = {10.1109/icassp49357.2023.10097124},
 organization = {IEEE},
 pages = {1--5},
 publisher = {IEEE},
 source = {Crossref},
 title = {Online Model Compression for Federated Learning with Large Models},
 url = {https://doi.org/10.1109/icassp49357.2023.10097124},
 year = {2023}
}

@article{zhao2018federated,
 author = {Zhao, Yue and Li, Meng and Lai, Liangzhen and Suda, Naveen and Civin, Damon and Chandra, Vikas},
 journal = {ArXiv preprint},
 title = {Federated learning with non-iid data},
 url = {https://arxiv.org/abs/1806.00582},
 volume = {abs/1806.00582},
 year = {2018}
=======
@inproceedings{gruslys2016memory,
  author        = {Audrunas Gruslys and R{\'{e}}mi Munos and Ivo Danihelka and Marc Lanctot and Alex Graves},
  bibsource     = {dblp computer science bibliography, https://dblp.org},
  biburl        = {https://dblp.org/rec/conf/nips/GruslysMDLG16.bib},
  booktitle     = {Advances in Neural Information Processing Systems 29: Annual Conference on Neural Information Processing Systems 2016, December 5-10, 2016, Barcelona, Spain},
  editor        = {Daniel D. Lee and Masashi Sugiyama and Ulrike von Luxburg and Isabelle Guyon and Roman Garnett},
  pages         = {4125--4133},
  timestamp     = {Thu, 21 Jan 2021 00:00:00 +0100},
  title         = {Memory-Efficient Backpropagation Through Time},
  url           = {https://proceedings.neurips.cc/paper/2016/hash/a501bebf79d570651ff601788ea9d16d-Abstract.html},
  year          = {2016}
}

@article{zhuang2021comprehensive,
  title         = {A Comprehensive Survey on Transfer Learning},
  author        = {Fuzhen Zhuang and Zhiyuan Qi and Keyu Duan and Dongbo Xi and Yongchun Zhu and Hengshu Zhu and Hui Xiong and Qing He},
  journal       = {Proceedings of the IEEE},
  year          = {2021},
  url           = {https://ieeexplore.ieee.org/stamp/stamp.jsp?tp=&arnumber=9134370}
}

@inproceedings{cai2020tinytl,    
  title         = {TinyTL: Reduce Memory, Not Parameters for Efficient On-Device Learning},    
  author        = {Cai, Han and Gan, Chuang and Zhu, Ligeng and Han, Song},
  booktitle     = {Advances in Neural Information Processing Systems},  
  volume        = {33},
  year          = {2020}
>>>>>>> 170f2964
}<|MERGE_RESOLUTION|>--- conflicted
+++ resolved
@@ -305,7 +305,6 @@
  year = {2023}
 }
 
-<<<<<<< HEAD
 @inproceedings{yang2023online,
  author = {Yang, Tien-Ju and Xiao, Yonghui and Motta, Giovanni and Beaufays, Fran\c{c}oise and Mathews, Rajiv and Chen, Mingqing},
  booktitle = {ICASSP 2023 - 2023 IEEE International Conference on Acoustics, Speech and Signal Processing (ICASSP)},
@@ -326,18 +325,6 @@
  url = {https://arxiv.org/abs/1806.00582},
  volume = {abs/1806.00582},
  year = {2018}
-=======
-@inproceedings{gruslys2016memory,
-  author        = {Audrunas Gruslys and R{\'{e}}mi Munos and Ivo Danihelka and Marc Lanctot and Alex Graves},
-  bibsource     = {dblp computer science bibliography, https://dblp.org},
-  biburl        = {https://dblp.org/rec/conf/nips/GruslysMDLG16.bib},
-  booktitle     = {Advances in Neural Information Processing Systems 29: Annual Conference on Neural Information Processing Systems 2016, December 5-10, 2016, Barcelona, Spain},
-  editor        = {Daniel D. Lee and Masashi Sugiyama and Ulrike von Luxburg and Isabelle Guyon and Roman Garnett},
-  pages         = {4125--4133},
-  timestamp     = {Thu, 21 Jan 2021 00:00:00 +0100},
-  title         = {Memory-Efficient Backpropagation Through Time},
-  url           = {https://proceedings.neurips.cc/paper/2016/hash/a501bebf79d570651ff601788ea9d16d-Abstract.html},
-  year          = {2016}
 }
 
 @article{zhuang2021comprehensive,
@@ -354,5 +341,4 @@
   booktitle     = {Advances in Neural Information Processing Systems},  
   volume        = {33},
   year          = {2020}
->>>>>>> 170f2964
 }