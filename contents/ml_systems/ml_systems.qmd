--- conflicted
+++ resolved
@@ -214,11 +214,8 @@
 **Industrial IoT**
 
 The Industrial IoT leverages Edge ML to monitor and control complex industrial processes. Here, machine learning models can analyze data from numerous sensors in real-time, enabling predictive maintenance, optimizing operations, and enhancing safety measures. This revolution in industrial automation and efficiency is transforming manufacturing and production across various sectors.
-<<<<<<< HEAD
-=======
 
 The applicability of Edge ML is vast and not limited to these examples. Various other sectors, including healthcare, agriculture, and urban planning, are exploring and integrating Edge ML to develop innovative solutions responsive to real-world needs and challenges, heralding a new era of smart, interconnected systems. @fig-edge-ml provides an overview of this section.
->>>>>>> 0c73cc50
 
 ![Section summary for Edge ML.](images/png/edgeml.png){#fig-edge-ml}
 
@@ -298,19 +295,13 @@
 
 In summary, TinyML serves as a trailblazer in the evolution of machine learning, fostering innovation across various fields by bringing intelligence directly to the edge. Its potential to transform our interaction with technology and the world is immense, promising a future where devices are connected, intelligent, and capable of making real-time decisions and responses. @fig-tiny-ml provides an overview of this section.
 
-<<<<<<< HEAD
+![Section summary for Tiny ML.](images/png/tinyml.png){#fig-tiny-ml}
+
 ## Comparison
 
-Up to this point, we've explored each of the different ML variants individually. Now, let's bring them all together for a comprehensive view. @tbl-big_vs_tiny offers a comparative analysis of Cloud ML, Edge ML, and TinyML based on various features and aspects. This comparison provides a clear perspective on the unique advantages and distinguishing factors, aiding in making informed decisions based on the specific needs and constraints of a given application or project.
-=======
-![Section summary for Tiny ML.](images/png/tinyml.png){#fig-tiny-ml}
-
-## Comparison
-
 Up to this point, we've explored each of the different ML variants individually. Now, let's bring them all together for a comprehensive view. @tbl-big_vs_tiny offers a comparative analysis of Cloud ML, Edge ML, and TinyML based on various features and aspects. Additionally, @fig-venn-diagram draws a contrast using a venn diagram. This comparison provides a clear perspective on the unique advantages and distinguishing factors, aiding in making informed decisions based on the specific needs and constraints of a given application or project.
 
 ![ML Venn diagram. Source: [arXiv](https://arxiv.org/html/2403.19076v1)](images/png/venndiagram.png){#fig-venn-diagram}
->>>>>>> 0c73cc50
 
 +--------------------------+---------------------------------------------------------+---------------------------------------------------------+----------------------------------------------------------+
 | Aspect                   | Cloud ML                                                | Edge ML                                                 | TinyML                                                   |
