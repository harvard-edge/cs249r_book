--- conflicted
+++ resolved
@@ -278,8 +278,6 @@
 
 :::
 
-<<<<<<< HEAD
-=======
 :::{.callout-important collapse="false"}
 #### Videos 
 
@@ -287,7 +285,6 @@
 :::
 
 
->>>>>>> e08aa0f3
 :::{.callout-caution collapse="false"}
 #### Exercises 
 
