# Object Detection {.unnumbered}

![*DALL·E prompt - Cartoon styled after 1950s animations, showing a detailed board with sensors, particularly a camera, on a table with patterned cloth. Behind the board, a computer with a large back showcases the Arduino IDE. The IDE's content hints at LED pin assignments and machine learning inference for detecting spoken commands. The Serial Monitor, in a distinct window, reveals outputs for the commands 'yes' and 'no'.*](./images/png/obj_detec_ini.png)

## Introduction

In the last section regarding Computer Vision (CV) and the XIAO ESP32S3, *Image Classification,* we learned how to set up and classify images with this remarkable development board. Continuing our CV journey, we will explore **Object Detection** on microcontrollers.

### Object Detection versus Image Classification

The main task with Image Classification models is to identify the most probable object category present on an image, for example, to classify between a cat or a dog, dominant "objects" in an image:

![](https://hackster.imgix.net/uploads/attachments/1654476/img_class_Oafs1LJbVZ.jpg?auto=compress%2Cformat&w=1280&h=960&fit=max)

But what happens if there is no dominant category in the image?

![](https://hackster.imgix.net/uploads/attachments/1654477/img_3_03NVYn1A61.png?auto=compress%2Cformat&w=1280&h=960&fit=max)

An image classification model identifies the above image utterly wrong as an "ashcan," possibly due to the color tonalities.

> The model used in the previous images is MobileNet, which is trained with a large dataset, *ImageNet*, running on a Raspberry Pi.

To solve this issue, we need another type of model, where not only **multiple categories** (or labels) can be found but also **where** the objects are located on a given image.

As we can imagine, such models are much more complicated and bigger, for example, the **MobileNetV2 SSD FPN-Lite 320x320, trained with the COCO dataset.** This pre-trained object detection model is designed to locate up to 10 objects within an image, outputting a bounding box for each object detected. The below image is the result of such a model running on a Raspberry Pi:

![](https://hackster.imgix.net/uploads/attachments/1654478/img_4_Z4otzrJp6I.png?auto=compress%2Cformat&w=1280&h=960&fit=max)

Those models used for object detection (such as the MobileNet SSD or YOLO) usually have several MB in size, which is OK for use with Raspberry Pi but unsuitable for use with embedded devices, where the RAM usually has, at most, a few MB as in the case of the XIAO ESP32S3.

### An Innovative Solution for Object Detection: FOMO

[Edge Impulse launched in 2022, **FOMO** (Faster Objects, More Objects),](https://docs.edgeimpulse.com/docs/edge-impulse-studio/learning-blocks/object-detection/fomo-object-detection-for-constrained-devices) a novel solution to perform object detection on embedded devices, such as the Nicla Vision and Portenta (Cortex M7), on Cortex M4F CPUs (Arduino Nano33 and OpenMV M4 series) as well the Espressif ESP32 devices (ESP-CAM, ESP-EYE and XIAO ESP32S3 Sense).

In this Hands-On project, we will explore Object Detection using FOMO.

> To understand more about FOMO, you can go into the [official FOMO announcement](https://www.edgeimpulse.com/blog/announcing-fomo-faster-objects-more-objects) by Edge Impulse, where Louis Moreau and Mat Kelcey explain in detail how it works.

## The Object Detection Project Goal

All Machine Learning projects need to start with a detailed goal. Let's assume we are in an industrial or rural facility and must sort and count **oranges (fruits)** and particular **frogs (bugs)**.

![](https://hackster.imgix.net/uploads/attachments/1654479/oranges-frogs_nHEaTqne53.png?auto=compress%2Cformat&w=1280&h=960&fit=max)

In other words, we should perform a multi-label classification, where each image can have three classes:

- Background (No objects)
- Fruit
- Bug

Here are some not labeled image samples that we should use to detect the objects (fruits and bugs):

![](https://hackster.imgix.net/uploads/attachments/1654480/objects_QYBPGKlycG.jpg?auto=compress%2Cformat&w=1280&h=960&fit=max)

We are interested in which object is in the image, its location (centroid), and how many we can find on it. The object's size is not detected with FOMO, as with MobileNet SSD or YOLO, where the Bounding Box is one of the model outputs.

We will develop the project using the XIAO ESP32S3 for image capture and model inference. The ML project will be developed using the Edge Impulse Studio. But before starting the object detection project in the Studio, let's create a *raw dataset* (not labeled) with images that contain the objects to be detected.

## Data Collection

You can capture images using the XIAO, your phone, or other devices. Here, we will use the XIAO with code from the Arduino IDE ESP32 library.

### Collecting Dataset with the XIAO ESP32S3

Open the Arduino IDE and select the XIAO_ESP32S3 board (and the port where it is connected). On `File > Examples > ESP32 > Camera`, select `CameraWebServer`.

On the BOARDS MANAGER panel, confirm that you have installed the latest "stable" package.

> ⚠️ **Attention**
>
> Alpha versions (for example, 3.x-alpha) do not work correctly with the XIAO and Edge Impulse. Use the last stable version (for example, 2.0.11) instead.

You also should comment on all cameras' models, except the XIAO model pins:

`#define CAMERA_MODEL_XIAO_ESP32S3 // Has PSRAM`

And on `Tools`, enable the PSRAM. Enter your wifi credentials and upload the code to the device:

![](https://hackster.imgix.net/uploads/attachments/1654482/ide_UM8udFSg8J.jpg?auto=compress%2Cformat&w=1280&h=960&fit=max)

If the code is executed correctly, you should see the address on the Serial Monitor:

![](https://hackster.imgix.net/uploads/attachments/1654483/serial_monitor_0sYoddSZfP.png?auto=compress%2Cformat&w=1280&h=960&fit=max)

Copy the address on your browser and wait for the page to be uploaded. Select the camera resolution (for example, QVGA) and select `[START STREAM]`. Wait for a few seconds/minutes, depending on your connection. You can save an image on your computer download area using the \[Save\] button.

![](https://hackster.imgix.net/uploads/attachments/1654484/setup-img-collection_wSKNMRCSX5.jpg?auto=compress%2Cformat&w=1280&h=960&fit=max)

Edge impulse suggests that the objects should be similar in size and not overlapping for better performance. This is OK in an industrial facility, where the camera should be fixed, keeping the same distance from the objects to be detected. Despite that, we will also try using mixed sizes and positions to see the result.

> We do not need to create separate folders for our images because each contains multiple labels.

We suggest using around 50 images to mix the objects and vary the number of each appearing on the scene. Try to capture different angles, backgrounds, and light conditions.

> The stored images use a QVGA frame size of 320x240 and RGB565 (color pixel format).

After capturing your dataset, `[Stop Stream]` and move your images to a folder.

## Edge Impulse Studio

### Setup the project

Go to [Edge Impulse Studio,](https://www.edgeimpulse.com/) enter your credentials at **Login** (or create an account), and start a new project.

![](https://hackster.imgix.net/uploads/attachments/1654488/img_6_USMrnsGavw.png?auto=compress%2Cformat&w=1280&h=960&fit=max)

> Here, you can clone the project developed for this hands-on: [XIAO-ESP32S3-Sense-Object_Detection](https://studio.edgeimpulse.com/public/315759/latest)

On your Project Dashboard, go down and on **Project info** and select **Bounding boxes (object detection)** and **Espressif ESP-EYE** (most similar to our board) as your Target Device:

![](https://hackster.imgix.net/uploads/attachments/1654490/img_7_QXn8PxtWMa.png?auto=compress%2Cformat&w=1280&h=960&fit=max)

### Uploading the unlabeled data

On Studio, go to the `Data acquisition` tab, and on the `UPLOAD DATA` section, upload files captured as a folder from your computer.

![](https://hackster.imgix.net/uploads/attachments/1654491/img_8_5hY40TOZKY.png?auto=compress%2Cformat&w=1280&h=960&fit=max)

> You can leave for the Studio to split your data automatically between Train and Test or do it manually. We will upload all of them as training.

![](https://hackster.imgix.net/uploads/attachments/1654492/img_9_evgYUfkKcp.png?auto=compress%2Cformat&w=1280&h=960&fit=max)

All the not-labeled images (47) were uploaded but must be labeled appropriately before being used as a project dataset. The Studio has a tool for that purpose, which you can find in the link Labeling queue (47).

There are two ways you can use to perform AI-assisted labeling on the Edge Impulse Studio (free version):

- Using yolov5
- Tracking objects between frames

> Edge Impulse launched an [auto-labeling feature](https://docs.edgeimpulse.com/docs/edge-impulse-studio/data-acquisition/auto-labeler) for Enterprise customers, easing labeling tasks in object detection projects.

Ordinary objects can quickly be identified and labeled using an existing library of pre-trained object detection models from YOLOv5 (trained with the COCO dataset). But since, in our case, the objects are not part of COCO datasets, we should select the option of tracking objects. With this option, once you draw bounding boxes and label the images in one frame, the objects will be tracked automatically from frame to frame, *partially* labeling the new ones (not all are correctly labeled).

> You can use the [EI uploader](https://docs.edgeimpulse.com/docs/tools/edge-impulse-cli/cli-uploader#bounding-boxes) to import your data if you already have a labeled dataset containing bounding boxes.

### Labeling the Dataset

Starting with the first image of your unlabeled data, use your mouse to drag a box around an object to add a label. Then click **Save labels** to advance to the next item.

![](https://hackster.imgix.net/uploads/attachments/1654493/img_10_guoeW66Fee.png?auto=compress%2Cformat&w=1280&h=960&fit=max)

Continue with this process until the queue is empty. At the end, all images should have the objects labeled as those samples below:

![](https://hackster.imgix.net/uploads/attachments/1654502/img_11_J1KJZAc2T7.jpg?auto=compress%2Cformat&w=1280&h=960&fit=max)

Next, review the labeled samples on the `Data acquisition` tab. If one of the labels is wrong, you can edit it using the *three dots* menu after the sample name:

![](https://hackster.imgix.net/uploads/attachments/1654512/img_12_szymDAiZSt.png?auto=compress%2Cformat&w=1280&h=960&fit=max)

You will be guided to replace the wrong label and correct the dataset.

![](https://hackster.imgix.net/uploads/attachments/1654516/img_13_PO2Q1FA0Sv.jpg?auto=compress%2Cformat&w=1280&h=960&fit=max)

### Balancing the dataset and split Train/Test

After labeling all data, it was realized that the class fruit had many more samples than the bug. So, 11 new and additional bug images were collected (ending with 58 images). After labeling them, it is time to select some images and move them to the test dataset. You can do it using the three-dot menu after the image name. I selected six images, representing 13% of the total dataset.

![](https://hackster.imgix.net/uploads/attachments/1654521/move_to_test_zAWSz4v3Qf.png?auto=compress%2Cformat&w=1280&h=960&fit=max)

## The Impulse Design

In this phase, you should define how to:

- **Pre-processing** consists of resizing the individual images from 320 x 240 to 96 x 96 and squashing them (squared form, without cropping). Afterward, the images are converted from RGB to Grayscale.
- **Design a Model,** in this case, "Object Detection."

![](https://hackster.imgix.net/uploads/attachments/1654524/img_14_5LM3MnENo8.png?auto=compress%2Cformat&w=1280&h=960&fit=max)

### Preprocessing all dataset

In this section, select **Color depth** as Grayscale, suitable for use with FOMO models and Save parameters.

![](https://hackster.imgix.net/uploads/attachments/1654526/img_15_RNibQ5TKZd.png?auto=compress%2Cformat&w=1280&h=960&fit=max)

The Studio moves automatically to the next section, Generate features, where all samples will be pre-processed, resulting in a dataset with individual 96x96x1 images or 9,216 features.

![](https://hackster.imgix.net/uploads/attachments/1654529/img_16_7WukfTFmf6.png?auto=compress%2Cformat&w=1280&h=960&fit=max)

The feature explorer shows that all samples evidence a good separation after the feature generation.

> Some samples seem to be in the wrong space, but clicking on them confirms the correct labeling.

## Model Design, Training, and Test

We will use FOMO, an object detection model based on MobileNetV2 (alpha 0.35) designed to coarsely segment an image into a grid of **background** vs **objects of interest** (here, *boxes* and *wheels*).

FOMO is an innovative machine learning model for object detection, which can use up to 30 times less energy and memory than traditional models like Mobilenet SSD and YOLOv5. FOMO can operate on microcontrollers with less than 200 KB of RAM. The main reason this is possible is that while other models calculate the object's size by drawing a square around it (bounding box), FOMO ignores the size of the image, providing only the information about where the object is located in the image through its centroid coordinates.

**How FOMO works?**

FOMO takes the image in grayscale and divides it into blocks of pixels using a factor of 8. For the input of 96x96, the grid would be 12x12 (96/8=12). Next, FOMO will run a classifier through each pixel block to calculate the probability that there is a box or a wheel in each of them and, subsequently, determine the regions that have the highest probability of containing the object (If a pixel block has no objects, it will be classified as *background*). From the overlap of the final region, the FOMO provides the coordinates (related to the image dimensions) of the centroid of this region.

![](https://hackster.imgix.net/uploads/attachments/1654531/img_17_L59gC89Uju.png?auto=compress%2Cformat&w=1280&h=960&fit=max)

For training, we should select a pre-trained model. Let's use the **FOMO (Faster Objects, More Objects) MobileNetV2 0.35.** This model uses around 250KB of RAM and 80KB of ROM (Flash), which suits well with our board.

![](https://hackster.imgix.net/uploads/attachments/1654532/img_18_LSDsmljicI.png?auto=compress%2Cformat&w=1280&h=960&fit=max)

Regarding the training hyper-parameters, the model will be trained with:

- Epochs: 60
- Batch size: 32
- Learning Rate: 0.001.

For validation during training, 20% of the dataset (*validation_dataset*) will be spared. For the remaining 80% (*train_dataset*), we will apply Data Augmentation, which will randomly flip, change the size and brightness of the image, and crop them, artificially increasing the number of samples on the dataset for training.

As a result, the model ends with an overall F1 score of 85%, similar to the result when using the test data (83%).

> Note that FOMO automatically added a 3rd label background to the two previously defined (*box* and *wheel*).

![](https://hackster.imgix.net/uploads/attachments/1654533/img_19_s2e9Is84y2.png?auto=compress%2Cformat&w=1280&h=960&fit=max)

> In object detection tasks, accuracy is generally not the primary [evaluation metric.](https://learnopencv.com/mean-average-precision-map-object-detection-model-evaluation-metric/) Object detection involves classifying objects and providing bounding boxes around them, making it a more complex problem than simple classification. The issue is that we do not have the bounding box, only the centroids. In short, using accuracy as a metric could be misleading and may not provide a complete understanding of how well the model is performing. Because of that, we will use the F1 score.

### Test model with "Live Classification"

Once our model is trained, we can test it using the Live Classification tool. On the correspondent section, click on Connect a development board icon (a small MCU) and scan the QR code with your phone.

![](https://hackster.imgix.net/uploads/attachments/1654534/img_20_ntLrthagWX.png?auto=compress%2Cformat&w=1280&h=960&fit=max)

Once connected, you can use the smartphone to capture actual images to be tested by the trained model on Edge Impulse Studio.

![](https://hackster.imgix.net/uploads/attachments/1654535/img_21_h8Xe7I1W11.png?auto=compress%2Cformat&w=1280&h=960&fit=max)

One thing to be noted is that the model can produce false positives and negatives. This can be minimized by defining a proper Confidence Threshold (use the Three dots menu for the setup). Try with 0.8 or more.

## Deploying the Model (Arduino IDE)

Select the Arduino Library and Quantized (int8) model, enable the EON Compiler on the Deploy Tab, and press \[Build\].

![](https://hackster.imgix.net/uploads/attachments/1654537/img_22_Xu9uwecZuV.png?auto=compress%2Cformat&w=1280&h=960&fit=max)

Open your Arduino IDE, and under Sketch, go to Include Library and add.ZIP Library. Select the file you download from Edge Impulse Studio, and that's it!

![](https://hackster.imgix.net/uploads/attachments/1654538/img_24_bokujC4nFg.png?auto=compress%2Cformat&w=1280&h=960&fit=max)

Under the Examples tab on Arduino IDE, you should find a sketch code (`esp32 > esp32_camera`) under your project name.

![](https://hackster.imgix.net/uploads/attachments/1654539/img_23_gm9v86mJkL.png?auto=compress%2Cformat&w=1280&h=960&fit=max)

You should change lines 32 to 75, which define the camera model and pins, using the data related to our model. Copy and paste the below lines, replacing the lines 32-75:

```cpp
#define PWDN_GPIO_NUM     -1 
#define RESET_GPIO_NUM    -1 
#define XCLK_GPIO_NUM     10 
#define SIOD_GPIO_NUM     40 
#define SIOC_GPIO_NUM     39
#define Y9_GPIO_NUM       48 
#define Y8_GPIO_NUM       11 
#define Y7_GPIO_NUM       12 
#define Y6_GPIO_NUM       14 
#define Y5_GPIO_NUM       16 
#define Y4_GPIO_NUM       18 
#define Y3_GPIO_NUM       17 
#define Y2_GPIO_NUM       15 
#define VSYNC_GPIO_NUM    38 
#define HREF_GPIO_NUM     47 
#define PCLK_GPIO_NUM     13
```

Here you can see the resulting code:

![](https://hackster.imgix.net/uploads/attachments/1654540/img_25_3uwrBVZ83q.png?auto=compress%2Cformat&w=1280&h=960&fit=max)

Upload the code to your XIAO ESP32S3 Sense, and you should be OK to start detecting fruits and bugs. You can check the result on Serial Monitor.

**Background**

![](https://hackster.imgix.net/uploads/attachments/1654541/inference-back_Zi8gtT7YY6.png?auto=compress%2Cformat&w=1280&h=960&fit=max)

**Fruits**

![](https://hackster.imgix.net/uploads/attachments/1654542/fruits-inference_RxYagWYKOc.png?auto=compress%2Cformat&w=1280&h=960&fit=max)

**Bugs**

![](https://hackster.imgix.net/uploads/attachments/1654543/bugs-inference_fXpzxJOZRj.png?auto=compress%2Cformat&w=1280&h=960&fit=max)

Note that the model latency is 143ms, and the frame rate per second is around 7 fps (similar to what we got with the Image Classification project). This happens because FOMO is cleverly built over a CNN model, not with an object detection model like the SSD MobileNet. For example, when running a MobileNetV2 SSD FPN-Lite 320x320 model on a Raspberry Pi 4, the latency is around five times higher (around 1.5 fps).

## Deploying the Model (SenseCraft-Web-Toolkit)

As discussed in the Image Classification chapter,  verifying inference with Image models on Arduino IDE is very challenging because we can not see what the camera focuses on. Again, let's use the **SenseCraft-Web Toolkit**.

Follow the following steps to start the SenseCraft-Web-Toolkit:

1. Open the [SenseCraft-Web-Toolkit website.](https://seeed-studio.github.io/SenseCraft-Web-Toolkit/#/setup/process)
2. Connect the XIAO to your computer:

- Having the XIAO connected, select it as below:

![](./images/jpeg/senseCraft-1.jpg)

- Select the device/Port and press `[Connect]`:

![](./images/jpeg/senseCraft-2.jpg)

> You can try several Computer Vision models previously uploaded by Seeed Studio. Try them and have fun!

In our case, we will use the blue button at the bottom of the page: `[Upload Custom AI Model]`.

But first, we must download from Edge Impulse Studio our **quantized .tflite** model.

3. Go to your project at Edge Impulse Studio, or clone this one:

- [XIAO-ESP32S3-CAM-Fruits-vs-Veggies-v1-ESP-NN](https://studio.edgeimpulse.com/public/228516/live)

4. On `Dashboard`, download the model ("block output"):  `Object Detection model - TensorFlow Lite (int8 quantized)`

![](./images/jpeg/sense-craft-1.jpg)

5. On SenseCraft-Web-Toolkit, use the blue button at the bottom of the page: `[Upload Custom AI Model]`. A window will pop up. Enter the Model file that you downloaded to your computer from Edge Impulse Studio, choose a Model Name, and enter with labels (ID: Object):

![](./images/jpeg/sense-craft-2.jpg)

> Note that you should use the labels trained on EI Studio and enter them in alphabetic order (in our case, background, bug, fruit).

After a few seconds (or minutes), the model will be uploaded to your device, and the camera image will appear in real-time on the Preview Sector:

![](./images/jpeg/sense-craft-3.jpg)

<<<<<<< HEAD
The detected objects will be marked (the centroid).  You can select the Confidence of your inference cursor `Confidence`. and `IoU`,  which is used to assess the accuracy of predicted bounding boxes compared to true bounding boxes
=======
The detected objects will be marked (the centroid).  You can select the Confidence of your inference cursor `Confidence` and `IoU`,  which is used to assess the accuracy of predicted bounding boxes compared to truth bounding boxes.
>>>>>>> 63dfdf49

Clicking on the top button (Device Log), you can open a Serial Monitor to follow the inference, as we did with the Arduino IDE.

![](./images/jpeg/monitor.png)

On Device Log, you will get information as:

- Preprocess time (image capture and Crop): 3 ms,
- Inference time (model latency): 115 ms,
- Postprocess time (display of the image and marking objects): 1 ms.
- Output tensor (boxes), for example, one of the boxes: [[30,150, 20, 20,97, 2]]; where 30,150, 20, 20 are the coordinates of the box (around the centroid); 97 is the inference result, and 2 is the class (in this case 2: fruit).

> Note that in the above example, we got 5 boxes because none of the fruits got 3 centroids. One solution will be post-processing, where we can aggregate close centroids in one.

Here are other screenshots:

![](./images/jpeg/sense-craft-4.jpg)

## Conclusion

FOMO is a significant leap in the image processing space, as Louis Moreau and Mat Kelcey put it during its launch in 2022:

> FOMO is a ground-breaking algorithm that brings real-time object detection, tracking, and counting to microcontrollers for the first time.

Multiple possibilities exist for exploring object detection (and, more precisely, counting them) on embedded devices.

## Resources

- [Edge Impulse Project](https://studio.edgeimpulse.com/public/315759/latest)<|MERGE_RESOLUTION|>--- conflicted
+++ resolved
@@ -320,11 +320,7 @@
 
 ![](./images/jpeg/sense-craft-3.jpg)
 
-<<<<<<< HEAD
-The detected objects will be marked (the centroid).  You can select the Confidence of your inference cursor `Confidence`. and `IoU`,  which is used to assess the accuracy of predicted bounding boxes compared to true bounding boxes
-=======
 The detected objects will be marked (the centroid).  You can select the Confidence of your inference cursor `Confidence` and `IoU`,  which is used to assess the accuracy of predicted bounding boxes compared to truth bounding boxes.
->>>>>>> 63dfdf49
 
 Clicking on the top button (Device Log), you can open a Serial Monitor to follow the inference, as we did with the Arduino IDE.
 
