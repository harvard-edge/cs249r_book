--- conflicted
+++ resolved
@@ -313,13 +313,8 @@
 
 - Preprocess time (image capture and Crop): 4ms,
 - Inference time (model latency): 106ms,
-<<<<<<< HEAD
-- Postprocess time (display of the image and inclusion of data): 0ms.
-- Output tensor (classes), for example: [[89,0]]; where 0 is Apple (and 1 is banana and 2 is potato)
-=======
 - Postprocess time (display of the image and inclusion of data): 0ms,
 - Output tensor (classes), for example: [[89,0]]; where 0 is Apple (and 1is banana and 2 is potato).
->>>>>>> 7f236400
 
 Here are other screenshots:
 
