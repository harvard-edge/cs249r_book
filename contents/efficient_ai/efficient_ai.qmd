--- conflicted
+++ resolved
@@ -83,20 +83,13 @@
 
 ## Efficient Inference Hardware
 
-<<<<<<< HEAD
-In the [Training](../training/training.qmd) chapter, we discussed the process of training AI models. Now, from an efficiency standpoint, it’s important to note that training is a resource and time-intensive task, often requiring powerful hardware and taking anywhere from hours to weeks to complete. Inference, on the other hand, needs to be as fast as possible, especially in real-time applications. This is where efficient inference hardware comes into play. By optimizing the hardware specifically for inference tasks, we can achieve rapid response times and power-efficient operation, which is especially crucial for edge devices and embedded systems.
-=======
 In the [Training](../training/training.qmd) chapter, we discussed the process of training AI models. Now, from an efficiency standpoint, it's important to note that training is a resource and time-intensive task, often requiring powerful hardware and taking anywhere from hours to weeks to complete. Inference, on the other hand, needs to be as fast as possible, especially in real-time applications. This is where efficient inference hardware comes into play. By optimizing the hardware specifically for inference tasks, we can achieve rapid response times and power-efficient operation, which is especially crucial for edge devices and embedded systems.
->>>>>>> d5f100e2
 
 **TPUs (Tensor Processing Units):** [TPUs](https://cloud.google.com/tpu) are custom-built ASICs (Application-Specific Integrated Circuits) by Google to accelerate machine learning workloads [@jouppi2017datacenter]. They are optimized for tensor operations, offering high throughput for low-precision arithmetic, and are designed specifically for neural network machine learning. TPUs significantly accelerate model training and inference compared to general-purpose GPU/CPUs. This boost means faster model training and real-time or near-real-time inference capabilities, crucial for applications like voice search and augmented reality.
 
 [Edge TPUs](https://cloud.google.com/edge-tpu) are a smaller, power-efficient version of Google's TPUs tailored for edge devices. They provide fast on-device ML inferencing for TensorFlow Lite models. Edge TPUs allow for low-latency, high-efficiency inference on edge devices like smartphones, IoT devices, and embedded systems. AI capabilities can be deployed in real-time applications without communicating with a central server, thus saving bandwidth and reducing latency. Consider the table in @fig-edge-tpu-perf. It shows the performance differences between running different models on CPUs versus a Coral USB accelerator. The Coral USB accelerator is an accessory by Google's Coral AI platform that lets developers connect Edge TPUs to Linux computers. Running inference on the Edge TPUs was 70 to 100 times faster than on CPUs.
 
-<<<<<<< HEAD
-![Accelerator vs CPU performance comparison across different hardware configurations. Desktop CPU: 64-bit Intel(R) Xeon(R) E5–1650 v4 @ 3.60GHz. Embedded CPU: Quad-core Cortex-A53 @ 1.5GHz, †Dev Board: Quad-core Cortex-A53 @ 1.5GHz + Edge TPU. Source: [TensorFlow Blog.](https://blog.tensorflow.org/2019/03/build-ai-that-works-offline-with-coral.html)](images/png/tflite_edge_tpu_perf.png){#fig-edge-tpu-perf}
-
-
+![Accelerator vs CPU performance comparison across different hardware configurations. Desktop CPU: 64-bit Intel(R) Xeon(R) E5-1650 v4 @ 3.60GHz. Embedded CPU: Quad-core Cortex-A53 @ 1.5GHz, †Dev Board: Quad-core Cortex-A53 @ 1.5GHz + Edge TPU. Source: [TensorFlow Blog.](https://blog.tensorflow.org/2019/03/build-ai-that-works-offline-with-coral.html)](images/png/tflite_edge_tpu_perf.png){#fig-edge-tpu-perf}
 
 **NN (Neural Network) Accelerators:** Fixed-function neural network accelerators are hardware accelerators designed explicitly for neural network computations. They can be standalone chips or part of a larger system-on-chip (SoC) solution. By optimizing the hardware for the specific operations that neural networks require, such as matrix multiplications and convolutions, NN accelerators can achieve faster inference times and lower power consumption than general-purpose CPUs and GPUs. They are especially beneficial in TinyML devices with power or thermal constraints, such as smartwatches, micro-drones, or robotics.
 
@@ -104,16 +97,10 @@
 
 Efficient hardware for inference speeds up the process, saves energy, extends battery life, and can operate in real-time conditions. As AI continues to be integrated into myriad applications, from smart cameras to voice assistants, the role of optimized hardware will only become more prominent. By leveraging these specialized hardware components, developers and engineers can bring the power of AI to devices and situations that were previously unthinkable.
 
-=======
-![Accelerator vs CPU performance comparison across different hardware configurations. Desktop CPU: 64-bit Intel(R) Xeon(R) E5-1650 v4 @ 3.60GHz. Embedded CPU: Quad-core Cortex-A53 @ 1.5GHz, †Dev Board: Quad-core Cortex-A53 @ 1.5GHz + Edge TPU. Source: [TensorFlow Blog.](https://blog.tensorflow.org/2019/03/build-ai-that-works-offline-with-coral.html)](images/png/tflite_edge_tpu_perf.png){#fig-edge-tpu-perf}
-
-**NN (Neural Network) Accelerators:** Fixed-function neural network accelerators are hardware accelerators designed explicitly for neural network computations. They can be standalone chips or part of a larger system-on-chip (SoC) solution. By optimizing the hardware for the specific operations that neural networks require, such as matrix multiplications and convolutions, NN accelerators can achieve faster inference times and lower power consumption than general-purpose CPUs and GPUs. They are especially beneficial in TinyML devices with power or thermal constraints, such as smartwatches, micro-drones, or robotics.
-
-But these are all but the most common examples. Several other types of hardware are emerging that have the potential to offer significant advantages for inference. These include, but are not limited to, neuromorphic hardware, photonic computing, etc. In [@sec-aihw], we will explore these in greater detail.
+## Efficient Numerics {#sec-efficient-numerics}
 
 Efficient hardware for inference speeds up the process, saves energy, extends battery life, and can operate in real-time conditions. As AI continues to be integrated into myriad applications, from smart cameras to voice assistants, the role of optimized hardware will only become more prominent. By leveraging these specialized hardware components, developers and engineers can bring the power of AI to devices and situations that were previously unthinkable.
 
->>>>>>> d5f100e2
 ## Efficient Numerics {#sec-efficient-numerics}
 
 Machine learning, and especially deep learning, involves enormous amounts of computation. Models can have millions to billions of parameters, often trained on vast datasets. Every operation, every multiplication or addition, demands computational resources. Therefore, the precision of the numbers used in these operations can significantly impact the computational speed, energy consumption, and memory requirements. This is where the concept of efficient numerics comes into play.
