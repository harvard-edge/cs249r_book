--- conflicted
+++ resolved
@@ -42,42 +42,23 @@
 
 ## The Need for Efficient AI
 
-<<<<<<< HEAD
-Efficiency takes on different connotations depending on where AI computations occur. Let's revisit Cloud, Edge, and TinyML (as discussed in [ML Systems](../ml_systems/ml_systems.qmd)) and differentiate between them in terms of efficiency. @fig-platforms provides a big picture comparison of the three different platforms.
+Efficiency takes on different connotations depending on where AI computations occur. Let's revisit Cloud, Edge, and TinyML (as discussed in [ML Systems](../ml_systems/ml_systems.qmd)) and differentiate between them in terms of efficiency. @fig-platforms provides a big-picture comparison of the three different platforms.
 
 ![Cloud, Mobile and TinyML. Source: @schizas2022tinyml.](https://www.mdpi.com/futureinternet/futureinternet-14-00363/article_deploy/html/images/futureinternet-14-00363-g001-550.jpg){#fig-platforms}
 
-**Cloud AI:** Traditional AI models often run in large-scale data centers equipped with powerful GPUs and TPUs [@barroso2019datacenter]. Here, efficiency pertains to optimizing computational resources, reducing costs, and ensuring timely data processing and return. However, relying on the cloud introduced latency, especially when dealing with large data streams that must be uploaded, processed, and downloaded.
-
-**Edge AI:** Edge computing brings AI closer to the data source, processing information directly on local devices like smartphones, cameras, or industrial machines [@li2019edge]. Here, efficiency encompasses quick real-time responses and reduced data transmission needs. The constraints, however, are tighter—these devices, while more powerful than microcontrollers, have limited computational power compared to cloud setups.
-
-**TinyML:** TinyML pushes the boundaries by enabling AI models to run on microcontrollers or extremely resource-constrained environments. The difference in processor and memory performance between TinyML and cloud or mobile systems can be several orders of magnitude [@warden2019tinyml]. Efficiency in TinyML is about ensuring models are lightweight enough to fit on these devices, use minimal energy (critical for battery-powered devices), and still perform their tasks effectively.
-
-The spectrum from Cloud to TinyML represents a shift from vast, centralized computational resources to distributed, localized, and constrained environments. As we transition from one to the other, the challenges and strategies related to efficiency evolve, underlining the need for specialized approaches tailored to each scenario. Having underscored the need for efficient AI, especially within the context of TinyML, we will transition to exploring the methodologies devised to meet these challenges. The following sections outline the main concepts we will go deeper into later. We will demonstrate the breadth and depth of innovation needed to achieve efficient AI as we go into these strategies.
+**Cloud AI:** Traditional AI models often run in large-scale data centers equipped with powerful GPUs and TPUs [@barroso2019datacenter]. Here, efficiency pertains to optimizing computational resources, reducing costs, and ensuring timely data processing and return. However, relying on the cloud introduces latency, especially when dealing with large data streams that require uploading, processing, and downloading.
+
+**Edge AI:** Edge computing brings AI closer to the data source, processing information directly on local devices like smartphones, cameras, or industrial machines [@li2019edge]. Here, efficiency encompasses quick real-time responses and reduced data transmission needs. However, the constraints are tighter—these devices, while more powerful than microcontrollers, have limited computational power compared to cloud setups.
+
+**TinyML:** TinyML pushes the boundaries by enabling AI models to run on microcontrollers or extremely resource-constrained environments. The processor and memory performance difference between TinyML and cloud or mobile systems can be several orders of magnitude [@warden2019tinyml]. Efficiency in TinyML is about ensuring models are lightweight enough to fit on these devices, consume minimal energy (critical for battery-powered devices), and still perform their tasks effectively.
+
+The spectrum from Cloud to TinyML represents a shift from vast, centralized computational resources to distributed, localized, and constrained environments. As we transition from one to the other, the challenges and strategies related to efficiency evolve, underlining the need for specialized approaches tailored to each scenario. Having established the need for efficient AI, especially within the context of TinyML, we will transition to exploring the methodologies devised to meet these challenges. The following sections outline the main concepts we will dive deeper into later. We will demonstrate the breadth and depth of innovation needed to achieve efficient AI as we explore these strategies.
 
 ## Efficient Model Architectures
 
-Choosing the right model architecture is as crucial as optimizing it. In recent years, researchers have explored some novel architectures that can have inherently fewer parameters while maintaining strong performance.
-
-**MobileNets:** MobileNets are efficient mobile and embedded vision application models [@howard2017mobilenets]. The key idea that led to their success is the use of depth-wise separable convolutions, which significantly reduce the number of parameters and computations in the network. MobileNetV2 and V3 further improve this design by introducing inverted residuals and linear bottlenecks.
-=======
-Efficiency takes on different connotations depending on where AI computations occur. Let's revisit and differentiate between Cloud, Edge, and TinyML in terms of efficiency. @fig-platforms provides a big-picture comparison of the three different platforms.
-
-![Cloud, Mobile and TinyML. Source: @schizas2022tinyml.](https://www.mdpi.com/futureinternet/futureinternet-14-00363/article_deploy/html/images/futureinternet-14-00363-g001-550.jpg){#fig-platforms}
-
-For cloud AI, traditional AI models often run in large-scale data centers equipped with powerful GPUs and TPUs [@barroso2019datacenter]. Here, efficiency pertains to optimizing computational resources, reducing costs, and ensuring timely data processing and return. However, relying on the cloud introduces latency, especially when dealing with large data streams that require uploading, processing, and downloading.
-
-For edge AI, edge computing brings AI closer to the data source, processing information directly on local devices like smartphones, cameras, or industrial machines [@li2019edge]. Here, efficiency encompasses quick real-time responses and reduced data transmission needs. However, the constraints are tighter—these devices, while more powerful than microcontrollers, have limited computational power compared to cloud setups.
-
-TinyML pushes the frontier further, where AI models run on microcontrollers or extremely resource-constrained environments. The processor and memory performance difference between TinyML and cloud or mobile systems can be several orders of magnitude [@warden2019tinyml]. Efficiency in TinyML is about ensuring models are lightweight enough to fit on these devices, consume minimal energy (critical for battery-powered devices), and still perform their tasks effectively.
-
-The spectrum from Cloud to TinyML represents a shift from vast, centralized computational resources to distributed, localized, and constrained environments. As we transition from one to the other, the challenges and strategies related to efficiency evolve, underlining the need for specialized approaches tailored to each scenario. Having established the necessity of efficient AI, particularly within the context of TinyML, we will transition to exploring the methodologies devised to meet these challenges. The following sections outline the main concepts we will delve deeper into later. We will demonstrate the breadth and depth of innovation needed to achieve efficient AI as we explore these strategies.
-
-## Efficient Model Architectures
-
 Selecting an optimal model architecture is as crucial as optimizing it. In recent years, researchers have made significant strides in exploring innovative architectures that can inherently have fewer parameters while maintaining strong performance.
+
 **MobileNets:** MobileNets are efficient mobile and embedded vision application models [@howard2017mobilenets]. The key idea that led to their success is depth-wise separable convolutions, significantly reducing the number of parameters and computations in the network. MobileNetV2 and V3 further enhance this design by introducing inverted residuals and linear bottlenecks.
->>>>>>> 88883990
 
 **SqueezeNet:** SqueezeNet is a class of ML models known for its smaller size without sacrificing accuracy. It achieves this by using a "fire module" that reduces the number of input channels to 3x3 filters, thus reducing the parameters [@iandola2016squeezenet]. Moreover, it employs delayed downsampling to increase the accuracy by maintaining a larger feature map.
 
@@ -87,19 +68,11 @@
 
 Model compression methods are essential for bringing deep learning models to devices with limited resources. These techniques reduce models' size, energy consumption, and computational demands without significantly losing accuracy. At a high level, the methods can be categorized into the following fundamental methods:
 
-<<<<<<< HEAD
-**Pruning:** We've mentioned pruning a few times in previous chapters but have not yet formally introduced it. Pruning is similar to trimming the branches of a tree. This was first thought of in the [Optimal Brain Damage](https://proceedings.neurips.cc/paper/1989/file/6c9882bbac1c7093bd25041881277658-Paper.pdf) paper [@lecun1989optimal] and was later popularized in the context of deep learning by @han2016deep. Certain weights or even entire neurons are removed from the network in pruning based on specific criteria. This can significantly reduce the model size. Various strategies include weight pruning, neuron pruning, and structured pruning. We will explore these in more detail in @sec-pruning. @fig-pruning is an examples of neural network pruning, where removing some of the nodes in the inner layers (based on a specific criteria) reduces the numbers of edges and, in turn, the size of the model.
+**Pruning:** We've mentioned pruning a few times in previous chapters but have not yet formally introduced it. Pruning is similar to trimming the branches of a tree. This was first thought of in the [Optimal Brain Damage](https://proceedings.neurips.cc/paper/1989/file/6c9882bbac1c7093bd25041881277658-Paper.pdf) paper [@lecun1989optimal] and was later popularized in the context of deep learning by @han2016deep. Certain weights or entire neurons are removed from the network in pruning based on specific criteria. This can significantly reduce the model size. Various strategies include weight pruning, neuron pruning, and structured pruning. We will explore these in more detail in @sec-pruning. @fig-pruning is an example of neural network pruning, where removing some of the nodes in the inner layers (based on specific criteria) reduces the number of edges between the nodes and, in turn, the model's size.
 
 ![Neural Network Pruning.](images/jpg/pruning.jpeg){#fig-pruning}
 
-**Quantization:** Quantization is the process of constraining an input from a large set to output in a smaller set, primarily in deep learning; this means reducing the number of bits that represent the weights and biases of the model. For example, using 16-bit or 8-bit representations instead of 32-bit can reduce the model size and speed up computations, with a minor trade-off in accuracy. We will explore these in more detail in @sec-quant. @fig-quantization shows an example of quantization by rounding to the closest number. The conversion from 32-bit floating point to 16-bit reduces the memory usage by 50%. And going from 32-bit to 8-bit Integer, memory is reduced by 75%. While the loss in numeric precision, and consequently model performance, is minor, the memory usage efficiency is very significant.
-=======
-**Pruning:** This is akin to trimming the branches of a tree. This was first thought of in the [Optimal Brain Damage](https://proceedings.neurips.cc/paper/1989/file/6c9882bbac1c7093bd25041881277658-Paper.pdf) paper [@lecun1989optimal]. This was later popularized in the context of deep learning by @han2016deep. Certain weights or entire neurons are removed from the network in pruning based on specific criteria. This can significantly reduce the model size. Various strategies include weight pruning, neuron pruning, and structured pruning. We will explore these in more detail in @sec-pruning. @fig-pruning is an example of neural network pruning: removing some of the nodes in the inner layers (based on specific criteria) reduces the number of edges between the nodes and, in turn, the model's size.
-
-![Neural Network Pruning.](images/jpg/pruning.jpeg){#fig-pruning}
-
 **Quantization:** Quantization is the process of constraining an input from a large set to output in a smaller set, primarily in deep learning; this means reducing the number of bits that represent the weights and biases of the model. For example, using 16-bit or 8-bit representations instead of 32-bit can reduce the model size and speed up computations, with a minor trade-off in accuracy. We will explore these in more detail in @sec-quant. @fig-quantization shows an example of quantization by rounding to the closest number. The conversion from 32-bit floating point to 16-bit reduces memory usage by 50%. Going from a 32-bit to an 8-bit integer reduces memory usage by 75%. While the loss in numeric precision, and consequently model performance, is minor, the memory usage efficiency is significant.
->>>>>>> 88883990
 
 ![Different forms of quantization.](images/jpg/quantization.jpeg){#fig-quantization}
 
@@ -107,11 +80,7 @@
 
 ## Efficient Inference Hardware
 
-<<<<<<< HEAD
-In the [Training](../training/training.qmd) chapter, we discussed the process of training AI models. Now, from an efficiency standpoint, it’s important to note that training is a resource and time-intensive task, often requiring powerful hardware and taking anywhere from hours to weeks to complete. Inference, on the other hand, needs to be as fast as possible, especially in real-time applications. This is where efficient inference hardware comes into play. We can achieve rapid response times and power-efficient operation by optimizing the hardware specifically for inference tasks, which is especially crucial for edge devices and embedded systems.
-=======
-[Training](../training/training.qmd): An AI model is an intensive task that requires powerful hardware and can take hours to weeks, but inference needs to be as fast as possible, especially in real-time applications. This is where efficient inference hardware comes into play. By optimizing the hardware specifically for inference tasks, we can achieve rapid response times and power-efficient operation, which is especially crucial for edge devices and embedded systems.
->>>>>>> 88883990
+In the [Training](../training/training.qmd) chapter, we discussed the process of training AI models. Now, from an efficiency standpoint, it’s important to note that training is a resource and time-intensive task, often requiring powerful hardware and taking anywhere from hours to weeks to complete. Inference, on the other hand, needs to be as fast as possible, especially in real-time applications. This is where efficient inference hardware comes into play. By optimizing the hardware specifically for inference tasks, we can achieve rapid response times and power-efficient operation, which is especially crucial for edge devices and embedded systems.
 
 **TPUs (Tensor Processing Units):** [TPUs](https://cloud.google.com/tpu) are custom-built ASICs (Application-Specific Integrated Circuits) by Google to accelerate machine learning workloads [@jouppi2017datacenter]. They are optimized for tensor operations, offering high throughput for low-precision arithmetic, and are designed specifically for neural network machine learning. TPUs significantly accelerate model training and inference compared to general-purpose GPU/CPUs. This boost means faster model training and real-time or near-real-time inference capabilities, crucial for applications like voice search and augmented reality.
 
@@ -125,11 +94,7 @@
 
 But these are all but the most common examples. Several other types of hardware are emerging that have the potential to offer significant advantages for inference. These include, but are not limited to, neuromorphic hardware, photonic computing, etc. In [@sec-aihw], we will explore these in greater detail.
 
-<<<<<<< HEAD
 Efficient hardware for inference speeds up the process, saves energy, extends battery life, and can operate in real-time conditions. As AI continues to be integrated into myriad applications, from smart cameras to voice assistants, the role of optimized hardware will only become more prominent. By leveraging these specialized hardware components, developers and engineers can bring the power of AI to devices and situations that were previously unthinkable.
-=======
-Efficient hardware for inference speeds up the process saves energy, extends battery life, and can operate in real-time conditions. As AI continues to be integrated into myriad applications- from smart cameras to voice assistants- the role of optimized hardware will only become more prominent. By leveraging these specialized hardware components, developers and engineers can bring the power of AI to devices and situations that were previously unthinkable.
->>>>>>> 88883990
 
 ## Efficient Numerics
 
@@ -224,13 +189,9 @@
 The landscape of machine learning models is vast, with each model offering a unique set of strengths and implementation considerations. While raw accuracy figures or training and inference speeds might be tempting benchmarks, they provide an incomplete picture. A deeper comparative analysis reveals several critical factors influencing a model's suitability for TinyML applications.
 Often, we encounter the delicate balance between accuracy and efficiency. For instance, while a dense, deep learning model and a lightweight MobileNet variant might excel in image classification, their computational demands could be at two extremes. This differentiation is especially pronounced when comparing deployments on resource-abundant cloud servers versus constrained TinyML devices. In many real-world scenarios, the marginal gains in accuracy could be overshadowed by the inefficiencies of a resource-intensive model.
 
-<<<<<<< HEAD
 Moreover, the optimal model choice is not always universal but often depends on the specifics of an application. For instance, a model that excels in general object detection scenarios might struggle in niche environments, such as detecting manufacturing defects on a factory floor. This adaptability- or the lack of it- can influence a model's real-world utility.
 
 Another important consideration is the relationship between model complexity and its practical benefits. Take voice-activated assistants, such as "Alexa" or "OK Google." While a complex model might demonstrate a marginally superior understanding of user speech if it's slower to respond than a simpler counterpart, the user experience could be compromised. Thus, adding layers or parameters only sometimes equates to better real-world outcomes.
-=======
-Moreover, the optimal model choice is only sometimes universal but often depends on the specifics of an application. Consider object detection: a model that excels in general scenarios might falter in niche environments, such as when detecting manufacturing defects on a factory floor. This adaptability- or the lack of it- can dictate a model's real-world utility.
->>>>>>> 88883990
 
 Another important consideration is the relationship between model complexity and its practical benefits. Take voice-activated assistants like "Alexa" or "OK Google." While a complex model might demonstrate a marginally superior understanding of user speech if it's slower to respond than a simpler counterpart, the user experience could be compromised. Thus, adding layers or parameters only sometimes equates to better real-world outcomes.
 Furthermore, while benchmark datasets, such as ImageNet [@russakovsky2015imagenet], COCO [@lin2014microsoft], Visual Wake Words [@chowdhery2019visual], Google Speech Commands [@warden2018speech], etc. provide a standardized performance metric, they might not capture the diversity and unpredictability of real-world data. Two facial recognition models with similar benchmark scores might exhibit varied competencies when faced with diverse ethnic backgrounds or challenging lighting conditions. Such disparities underscore the importance of robustness and consistency across varied data. For example, @fig-stoves from the Dollar Street dataset shows stove images across extreme monthly incomes. Stoves have different shapes and technological levels across different regions and income levels. A model that is not trained on diverse datasets might perform well on a benchmark but fail in real-world applications. So, if a model was trained on pictures of stoves found in wealthy countries only, it would fail to recognize stoves from poorer regions.
