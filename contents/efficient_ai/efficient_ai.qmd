---
bibliography: efficient_ai.bib
---

# Efficient AI {#sec-efficient_ai}

::: {.content-visible when-format="html"}
Resources: [Slides](#sec-efficient-ai-resource), [Videos](#sec-efficient-ai-resource), [Exercises](#sec-efficient-ai-resource), [Labs](#sec-efficient-ai-resource)
:::

![_DALL·E 3 Prompt: A conceptual illustration depicting efficiency in artificial intelligence using a shipyard analogy. The scene shows a bustling shipyard where containers represent bits or bytes of data. These containers are being moved around efficiently by cranes and vehicles, symbolizing the streamlined and rapid information processing in AI systems. The shipyard is meticulously organized, illustrating the concept of optimal performance within the constraints of limited resources. In the background, ships are docked, representing different platforms and scenarios where AI is applied. The atmosphere should convey advanced technology with an underlying theme of sustainability and wide applicability._](images/png/cover_efficient_ai.png)

Efficiency in artificial intelligence (AI) is not merely desirable but a fundamental requirement. This chapter delves into the key concepts that underpin the efficient operation of AI systems. The computational demands of neural networks can be substantial, even for relatively simple systems. To seamlessly integrate AI into everyday devices and critical systems, it must perform optimally within the constraints of limited resources while maintaining effectiveness. The pursuit of efficiency ensures that AI models are streamlined, rapid, and sustainable, expanding their applicability across diverse platforms and scenarios.
::: {.callout-tip}

## Learning Objectives

- Recognize the necessity for efficient AI in TinyML/edge devices.

- Grasp the importance of efficient model architectures like MobileNets and SqueezeNet.

- Understand the significance of techniques for model compression.

- Gain an appreciation for the value of efficient AI hardware.

- Recognize the importance of numerical representations and their precision.

- Understand the nuances of model comparison beyond just accuracy.

- Recognize efficiency encompasses technology, costs, environment, and ethics.

:::

The focus is on acquiring a conceptual understanding of the motivations and significance of the various strategies employed to achieve efficient AI, both in terms of techniques and a holistic perspective. Subsequent chapters provide a more in-depth exploration of these multiple concepts.

## Introduction

Training models can consume significant energy, sometimes comparable to the carbon footprint of sizable industrial processes. The [AI Sustainability](../sustainable_ai/sustainable_ai.qmd) chapter will explore these sustainability details. On the deployment side, if these models are not optimized for efficiency, they can rapidly drain device batteries, demand excessive memory, or fall short of real-time processing requirements. Through this introduction, we aim to elucidate the nuances of efficiency, laying the groundwork for a comprehensive exploration in the subsequent chapters.

## The Need for Efficient AI

Efficiency takes on different connotations depending on where AI computations occur. Regarding efficiency, let's revisit and differentiate between Cloud, Edge, and TinyML. @fig-platforms provides a big-picture comparison of the three different platforms.

![Cloud, Mobile and TinyML. Source: @schizas2022tinyml.](https://www.mdpi.com/futureinternet/futureinternet-14-00363/article_deploy/html/images/futureinternet-14-00363-g001-550.jpg){#fig-platforms}

For cloud AI, traditional AI models often run in large-scale data centers equipped with powerful GPUs and TPUs [@barroso2019datacenter]. Here, efficiency pertains to optimizing computational resources, reducing costs, and ensuring timely data processing and results. However, relying on the cloud introduces latency, especially when dealing with large data streams that require uploading, processing, and downloading.

For edge AI, edge computing brings AI closer to the data source, processing information directly on local devices like smartphones, cameras, or industrial machines [@li2019edge]. Here, efficiency encompasses quick real-time responses and reduced data transmission needs. However, the constraints are tighter—these devices, while more powerful than microcontrollers, have limited computational power compared to cloud setups.

TinyML pushes the frontier further, where AI models run on microcontrollers or extremely resource-constrained environments. The processor and memory performance difference between TinyML and cloud or mobile systems can be several orders of magnitude [@warden2019tinyml]. Efficiency in TinyML is about ensuring models are lightweight enough to fit on these devices, consume minimal energy (critical for battery-powered devices), and still perform their tasks effectively.

The spectrum from Cloud to TinyML represents a shift from vast, centralized computational resources to distributed, localized, and constrained environments. As we transition from one to the other, the challenges and strategies associated with efficiency evolve, underlining the need for specialized approaches tailored to each scenario. Having established the necessity of efficient AI, particularly within TinyML, we will explore the methodologies developed to address these challenges. The following sections outline the main concepts we will delve deeper into later. We will demonstrate the breadth and depth of innovation required to achieve efficient AI as we explore these strategies.

## Efficient Model Architectures

Selecting an optimal model architecture is as crucial as optimizing it. In recent years, researchers have made significant strides in exploring innovative architectures that can inherently have fewer parameters while maintaining strong performance.
**MobileNets:** MobileNets are efficient mobile and embedded vision application models [@howard2017mobilenets]. The key idea that led to their success is depth-wise separable convolutions, significantly reducing the number of parameters and computations in the network. MobileNetV2 and V3 further enhance this design by introducing inverted residuals and linear bottlenecks.

**SqueezeNet:** SqueezeNet is a class of ML models known for its smaller size without sacrificing accuracy. It achieves this by using a "fire module" that reduces the number of input channels to 3x3 filters, thus reducing the parameters [@iandola2016squeezenet]. Moreover, it employs delayed downsampling to increase the accuracy by maintaining a larger feature map.

**ResNet variants:** The Residual Network (ResNet) architecture allows for the introduction of skip connections or shortcuts [@he2016deep]. Some variants of ResNet are designed to be more efficient. For instance, ResNet-SE incorporates the "squeeze and excitation" mechanism to recalibrate feature maps [@hu2018squeeze], while ResNeXt offers grouped convolutions for efficiency [@xie2017aggregated].

## Efficient Model Compression

Model compression methods are essential for bringing deep learning models to devices with limited resources. These techniques reduce models' size, energy consumption, and computational demands without significantly losing accuracy. At a high level, the methods can be categorized into the following fundamental methods:

**Pruning:** This is akin to trimming the branches of a tree. This was first thought of in the [Optimal Brain Damage](https://proceedings.neurips.cc/paper/1989/file/6c9882bbac1c7093bd25041881277658-Paper.pdf) paper [@lecun1989optimal]. This was later popularized in the context of deep learning by @han2016deep. Certain weights or entire neurons are removed from the network in pruning based on specific criteria. This can significantly reduce the model size. Various strategies include weight pruning, neuron pruning, and structured pruning. We will explore these in more detail in @sec-pruning. @fig-pruning is an example of neural network pruning: removing some of the nodes in the inner layers (based on specific criteria) reduces the number of edges between the nodes and, in turn, the model's size.

![Neural Network Pruning.](images/jpg/pruning.jpeg){#fig-pruning}

**Quantization:** Quantization is the process of constraining an input from a large set to output in a smaller set, primarily in deep learning; this means reducing the number of bits that represent the weights and biases of the model. For example, using 16-bit or 8-bit representations instead of 32-bit can reduce the model size and speed up computations, with a minor trade-off in accuracy. We will explore these in more detail in @sec-quant. @fig-quantization shows an example of quantization by rounding to the closest number. The conversion from 32-bit floating point to 16-bit reduces memory usage by 50%. Going from a 32-bit to an 8-bit integer reduces memory usage by 75%. While the loss in numeric precision, and consequently model performance, is minor, the memory usage efficiency is significant.

![Different forms of quantization.](images/jpg/quantization.jpeg){#fig-quantization}

**Knowledge Distillation:** Knowledge distillation involves training a smaller model (student) to replicate the behavior of a larger model (teacher). The idea is to transfer the knowledge from the cumbersome model to the lightweight one. Hence, the smaller model attains performance close to its larger counterpart but with significantly fewer parameters. We will explore knowledge distillation in more detail in the @sec-kd.

## Efficient Inference Hardware

[Training](../training/training.qmd): An AI model is an intensive task that requires powerful hardware and can take hours to weeks, but inference needs to be as fast as possible, especially in real-time applications. This is where efficient inference hardware comes into play. By optimizing the hardware specifically for inference tasks, we can achieve rapid response times and power-efficient operation, which is especially crucial for edge devices and embedded systems.

**TPUs (Tensor Processing Units):** [TPUs](https://cloud.google.com/tpu) are custom-built ASICs (Application-Specific Integrated Circuits) by Google to accelerate machine learning workloads [@jouppi2017datacenter]. They are optimized for tensor operations, offering high throughput for low-precision arithmetic, and are designed specifically for neural network machine learning. TPUs significantly accelerate model training and inference compared to general-purpose GPU/CPUs. This boost means faster model training and real-time or near-real-time inference capabilities, crucial for applications like voice search and augmented reality.

[Edge TPUs](https://cloud.google.com/edge-tpu) are a smaller, power-efficient version of Google's TPUs tailored for edge devices. They provide fast on-device ML inferencing for TensorFlow Lite models. Edge TPUs allow for low-latency, high-efficiency inference on edge devices like smartphones, IoT devices, and embedded systems. AI capabilities can be deployed in real-time applications without communicating with a central server, thus saving bandwidth and reducing latency. Consider the table in @fig-edge-tpu-perf. It shows the performance differences between running different models on CPUs versus a Coral USB accelerator. The Coral USB accelerator is an accessory by Google's Coral AI platform that lets developers connect Edge TPUs to Linux computers. Running inference on the Edge TPUs was 70 to 100 times faster than on CPUs.

![Accelerator vs CPU performance comparison. Source: [TensorFlow Blog.](https://blog.tensorflow.org/2019/03/build-ai-that-works-offline-with-coral.html)](images/png/tflite_edge_tpu_perf.png){#fig-edge-tpu-perf}

**NN Accelerators:** Fixed-function neural network accelerators are hardware accelerators designed explicitly for neural network computations. They can be standalone chips or part of a larger system-on-chip (SoC) solution. By optimizing the hardware for the specific operations that neural networks require, such as matrix multiplications and convolutions, NN accelerators can achieve faster inference times and lower power consumption than general-purpose CPUs and GPUs. They are especially beneficial in TinyML devices with power or thermal constraints, such as smartwatches, micro-drones, or robotics.

But these are all but the most common examples. Several other types of hardware are emerging that have the potential to offer significant advantages for inference. These include, but are not limited to, neuromorphic hardware, photonic computing, etc. In [@sec-aihw], we will explore these in greater detail.

Efficient hardware for inference speeds up the process saves energy, extends battery life, and can operate in real-time conditions. As AI continues to be integrated into myriad applications- from smart cameras to voice assistants- the role of optimized hardware will only become more prominent. By leveraging these specialized hardware components, developers and engineers can bring the power of AI to devices and situations that were previously unthinkable.

## Efficient Numerics

Machine learning, and especially deep learning, involves enormous amounts of computation. Models can have millions to billions of parameters, often trained on vast datasets. Every operation, every multiplication or addition, demands computational resources. Therefore, the precision of the numbers used in these operations can significantly impact the computational speed, energy consumption, and memory requirements. This is where the concept of efficient numerics comes into play.

### Numerical Formats

There are many different types of numerics. Numerics have a long history in computing systems.

**Floating point:** Known as a single-precision floating point, FP32 utilizes 32 bits to represent a number, incorporating its sign, exponent, and fraction. FP32 is widely adopted in many deep learning frameworks and balances accuracy and computational requirements. It is prevalent in the training phase for many neural networks due to its sufficient precision in capturing minute details during weight updates.
Also known as half-precision floating point, FP16 uses 16 bits to represent a number, including its sign, exponent, and fraction. It offers a good balance between precision and memory savings. FP16 is particularly popular in deep learning training on GPUs that support mixed-precision arithmetic, combining the speed benefits of FP16 with the precision of FP32 where needed.

Several other numerical formats fall into an exotic class. An exotic example is BF16 or Brain Floating Point. It is a 16-bit numerical format designed explicitly for deep learning applications. It is a compromise between FP32 and FP16, retaining the 8-bit exponent from FP32 while reducing the mantissa to 7 bits (as compared to FP32's 23-bit mantissa). This structure prioritizes range over precision. BF16 has achieved training results comparable in accuracy to FP32 while using significantly less memory and computational resources [@kalamkar2019study]. This makes it suitable not just for inference but also for training deep neural networks.

By retaining the 8-bit exponent of FP32, BF16 offers a similar range, which is crucial for deep learning tasks where certain operations can result in very large or very small numbers. At the same time, by truncating precision, BF16 allows for reduced memory and computational requirements compared to FP32. BF16 has emerged as a promising middle ground in the landscape of numerical formats for deep learning, providing an efficient and effective alternative to the more traditional FP32 and FP16 formats.

@fig-float-point-formats shows three different floating-point formats: Float32, Float16, and BFloat16.

![Three floating-point formats.](images/png/three_float_types.png){#fig-float-point-formats width=90%}

**Integer:** These are integer representations using 8, 4, and 2 bits. They are often used during the inference phase of neural networks, where the weights and activations of the model are quantized to these lower precisions. Integer representations are deterministic and offer significant speed and memory advantages over floating-point representations. For many inference tasks, especially on edge devices, the slight loss in accuracy due to quantization is often acceptable, given the efficiency gains. An extreme form of integer numerics is for binary neural networks (BNNs), where weights and activations are constrained to one of two values: +1 or -1.

**Variable bit widths:** Beyond the standard widths, research is ongoing into extremely low bit-width numerics, even down to binary or ternary representations. Extremely low bit-width operations can offer significant speedups and further reduce power consumption. While challenges remain in maintaining model accuracy with such drastic quantization, advances continue to be made in this area.

Efficient numerics is not just about reducing the bit-width of numbers but understanding the trade-offs between accuracy and efficiency. As machine learning models become more pervasive, especially in real-world, resource-constrained environments, the focus on efficient numerics will continue to grow. By thoughtfully selecting and leveraging the appropriate numeric precision, one can achieve robust model performance while optimizing for speed, memory, and energy. @tbl-precision summarizes these trade-offs.

+------------------+--------------------------------------------------------------+--------------------------------------------------------------+
| Precision        | Pros                                                         | Cons                                                         |
+:=================+:=============================================================+:=============================================================+
| FP32 (Floating   | * Standard precision used in most deep learning frameworks.  | * High memory usage.                                         |
| Point 32-bit)    | * High accuracy due to ample representational capacity.      | * Slower inference times compared to quantized models.       |
|                  | * Well-suited for training                                   | * Higher energy consumption.                                 |
+------------------+--------------------------------------------------------------+--------------------------------------------------------------+
| FP16 (Floating   | * Reduces memory usage compared to FP32.                     | * Lower representational capacity compared to FP32.          |
| Point 16-bit)    | * Speeds up computations on hardware that supports FP16.     | * Risk of numerical instability in some models or layers.    |
|                  | * Often used in mixed-precision training to balance speed    |                                                              |
|                  |   and accuracy.                                              |                                                              |
+------------------+--------------------------------------------------------------+--------------------------------------------------------------+
| INT8 (8-bit      | * Significantly reduced memory footprint compared to         | * Quantization can lead to some accuracy loss.               |
| Integer)         |   floating-point representations.                            | * Requires careful calibration during quantization to        |
|                  | * Faster inference if hardware supports INT8 computations.   |   minimize accuracy degradation.                             |
|                  | * Suitable for many post-training quantization scenarios.    |                                                              |
+------------------+--------------------------------------------------------------+--------------------------------------------------------------+
| INT4 (4-bit      | * Even lower memory usage than INT8.                         | * Higher risk of accuracy loss compared to INT8.             |
| Integer)         | * Further speedup potential for inference.                   | * Calibration during quantization becomes more critical.     |
+------------------+--------------------------------------------------------------+--------------------------------------------------------------+
| Binary           | * Minimal memory footprint (only 1 bit per parameter).       | * Significant accuracy drop for many tasks.                  |
|                  | * Extremely fast inference due to bitwise operations.        | * Complex training dynamics due to extreme quantization.     |
|                  | * Power efficient.                                           |                                                              |
+------------------+--------------------------------------------------------------+--------------------------------------------------------------+
| Ternary          | * Low memory usage but slightly more than binary.            | * Accuracy might still be lower than that of higher          |
|                  | * Offers a middle ground between representation and          |   precision models.                                          |
|                  |   efficiency.                                                | * Training dynamics can be complex.                          |
+------------------+--------------------------------------------------------------+--------------------------------------------------------------+

: Comparing precision levels in deep learning. {#tbl-precision .striped .hover}

### Efficiency Benefits

Numerical efficiency matters for machine learning workloads for several reasons:

**Computational Efficiency :** High-precision computations (like FP32 or FP64) can be slow and resource-intensive. Reducing numeric precision can achieve faster computation times, especially on specialized hardware that supports lower precision.

**Memory Efficiency:** Storage requirements decrease with reduced numeric precision. For instance, FP16 requires half the memory of FP32. This is crucial when deploying models to edge devices with limited memory or working with large models.

**Power Efficiency:** Lower precision computations often consume less power, which is especially important for battery-operated devices.

**Noise Introduction:** Interestingly, the noise introduced using lower precision can sometimes act as a regularizer, helping to prevent overfitting in some models.

**Hardware Acceleration:** Many modern AI accelerators and GPUs are optimized for lower precision operations, leveraging the efficiency benefits of such numerics.

## Evaluating Models

It's worth noting that the actual benefits and trade-offs can vary based on the specific architecture of the neural network, the dataset, the task, and the hardware being used. Before deciding on a numeric precision, it's advisable to perform experiments to evaluate the impact on the desired application.

### Efficiency Metrics

A deep understanding of model evaluation methods is important to guide this process systematically. When assessing AI models' effectiveness and suitability for various applications, efficiency metrics come to the forefront.

**FLOPs (Floating Point Operations)** gauge a model's computational demands. For instance, a modern neural network like BERT has billions of FLOPs, which might be manageable on a powerful cloud server but would be taxing on a smartphone. Higher FLOPs can lead to more prolonged inference times and significant power drain, especially on devices without specialized hardware accelerators. Hence, for real-time applications such as video streaming or gaming, models with lower FLOPs might be more desirable.

**Memory Usage** pertains to how much storage the model requires, affecting both the deploying device's storage and RAM. Consider deploying a model onto a smartphone: a model that occupies several gigabytes of space not only consumes precious storage but might also be slower due to the need to load large weights into memory. This becomes especially crucial for edge devices like security cameras or drones, where minimal memory footprints are vital for storage and rapid data processing.

**Power Consumption** becomes especially crucial for devices that rely on batteries. For instance, a wearable health monitor using a power-hungry model could drain its battery in hours, rendering it impractical for continuous health monitoring. Optimizing models for low power consumption becomes essential as we move toward an era dominated by IoT devices, where many devices operate on battery power.

**Inference Time** is about how swiftly a model can produce results. In applications like autonomous driving, where split-second decisions are the difference between safety and calamity, models must operate rapidly. If a self-driving car's model takes even a few seconds too long to recognize an obstacle, the consequences could be dire. Hence, ensuring a model's inference time aligns with the real-time demands of its application is paramount.

In essence, these efficiency metrics are more than numbers dictating where and how a model can be effectively deployed. A model might boast high accuracy, but if its FLOPs, memory usage, power consumption, or inference time make it unsuitable for its intended platform or real-world scenarios, its practical utility becomes limited.

### Efficiency Comparisons

The landscape of machine learning models is vast, with each model offering a unique set of strengths and implementation considerations. While raw accuracy figures or training and inference speeds might be tempting benchmarks, they provide an incomplete picture. A deeper comparative analysis reveals several critical factors influencing a model's suitability for TinyML applications.
Often, we encounter the delicate balance between accuracy and efficiency. For instance, while a dense, deep learning model and a lightweight MobileNet variant might excel in image classification, their computational demands could be at two extremes. This differentiation is especially pronounced when comparing deployments on resource-abundant cloud servers versus constrained TinyML devices. In many real-world scenarios, the marginal gains in accuracy could be overshadowed by the inefficiencies of a resource-intensive model.

Moreover, the optimal model choice is only sometimes universal but often depends on the specifics of an application. Consider object detection: a model that excels in general scenarios might falter in niche environments, such as when detecting manufacturing defects on a factory floor. This adaptability- or the lack of it- can dictate a model's real-world utility.

Another important consideration is the relationship between model complexity and its practical benefits. Take voice-activated assistants like "Alexa" or "OK Google." While a complex model might demonstrate a marginally superior understanding of user speech if it's slower to respond than a simpler counterpart, the user experience could be compromised. Thus, adding layers or parameters only sometimes equates to better real-world outcomes.
Furthermore, while benchmark datasets, such as ImageNet [@russakovsky2015imagenet], COCO [@lin2014microsoft], Visual Wake Words [@chowdhery2019visual], Google Speech Commands [@warden2018speech], etc. provide a standardized performance metric, they might not capture the diversity and unpredictability of real-world data. Two facial recognition models with similar benchmark scores might exhibit varied competencies when faced with diverse ethnic backgrounds or challenging lighting conditions. Such disparities underscore the importance of robustness and consistency across varied data. For example, @fig-stoves from the Dollar Street dataset shows stove images across extreme monthly incomes. Stoves have different shapes and technological levels across different regions and income levels. A model that is not trained on diverse datasets might perform well on a benchmark but fail in real-world applications. So, if a model was trained on pictures of stoves found in wealthy countries only, it would fail to recognize stoves from poorer regions.

<<<<<<< HEAD
![Different types of stoves. Credit: Dollar Street stove images.](images/jpg/dollar_street.jpg){#fig-stoves}
=======
![Different types of stoves. Source: Dollar Street stove images.](https://pbs.twimg.com/media/DmUyPSSW0AAChGa.jpg){#fig-stoves}
>>>>>>> 55035835

In essence, a thorough comparative analysis transcends numerical metrics. It's a holistic assessment intertwined with real-world applications, costs, and the intricate subtleties that each model brings to the table. This is why having standard benchmarks and metrics widely established and adopted by the community becomes important.

## Conclusion

Efficient AI is crucial as we push towards broader and more diverse real-world deployment of machine learning. This chapter provided an overview, exploring the various methodologies and considerations behind achieving efficient AI, starting with the fundamental need, similarities, and differences across cloud, Edge, and TinyML systems.

We examined efficient model architectures and their usefulness for optimization. Model compression techniques such as pruning, quantization, and knowledge distillation exist to help reduce computational demands and memory footprint without significantly impacting accuracy. Specialized hardware like TPUs and NN accelerators offer optimized silicon for neural network operations and data flow. Efficient numerics balance precision and efficiency, enabling models to attain robust performance using minimal resources. We will explore these topics in depth and detail in the subsequent chapters.

Together, these form a holistic framework for efficient AI. But the journey doesn't end here. Achieving optimally efficient intelligence requires continued research and innovation. As models become more sophisticated, datasets grow, and applications diversify into specialized domains, efficiency must evolve in lockstep. Measuring real-world impact requires nuanced benchmarks and standardized metrics beyond simplistic accuracy figures.

Moreover, efficient AI expands beyond technological optimization and encompasses costs, environmental impact, and ethical considerations for the broader societal good. As AI permeates industries and daily lives, a comprehensive outlook on efficiency underpins its sustainable and responsible progress. The subsequent chapters will build upon these foundational concepts, providing actionable insights and hands-on best practices for developing and deploying efficient AI solutions.

## Resources {#sec-efficient-ai-resource}

Here is a curated list of resources to support students and instructors in their learning and teaching journeys. We are continuously working on expanding this collection and will add new exercises soon.

:::{.callout-note collapse="false"}

# Slides

These slides are a valuable tool for instructors to deliver lectures and for students to review the material at their own pace. We encourage students and instructors to leverage these slides to enhance their understanding and facilitate effective knowledge transfer.

- [Deploying on Edge Devices: challenges and techniques.](https://docs.google.com/presentation/d/1tvSiOfQ1lYPXsvHcFVs8R1lYZPei_Nb7/edit?usp=drive_link&ouid=102419556060649178683&rtpof=true&sd=true)

- [Model Evaluation.](https://docs.google.com/presentation/d/1jdBnIxgNovG3b8frTl3DwqiIOw_K4jvp3kyv2GoKfYQ/edit?usp=drive_link&resourcekey=0-PN8sYpltO1nP_xePynJn9w)

- [Continuous Evaluation Challenges for TinyML.](https://docs.google.com/presentation/d/1OuhwH5feIwPivEU6pTDyR3QMs7AFstHLiF_LB8T5qYQ/edit?usp=drive_link&resourcekey=0-DZxIuVBUbJawuFh0AO-Pvw)
:::

:::{.callout-important collapse="false"}

#### Videos

- _Coming soon._
:::

:::{.callout-caution collapse="false"}

#### Exercises

To reinforce the concepts covered in this chapter, we have curated a set of exercises that challenge students to apply their knowledge and deepen their understanding.

- _Coming soon._
:::

:::{.callout-warning collapse="false"}

#### Labs

In addition to exercises, we offer a series of hands-on labs allowing students to gain practical experience with embedded AI technologies. These labs provide step-by-step guidance, enabling students to develop their skills in a structured and supportive environment. We are excited to announce that new labs will be available soon, further enriching the learning experience.

- _Coming soon._
:::
<|MERGE_RESOLUTION|>--- conflicted
+++ resolved
@@ -188,11 +188,7 @@
 Another important consideration is the relationship between model complexity and its practical benefits. Take voice-activated assistants like "Alexa" or "OK Google." While a complex model might demonstrate a marginally superior understanding of user speech if it's slower to respond than a simpler counterpart, the user experience could be compromised. Thus, adding layers or parameters only sometimes equates to better real-world outcomes.
 Furthermore, while benchmark datasets, such as ImageNet [@russakovsky2015imagenet], COCO [@lin2014microsoft], Visual Wake Words [@chowdhery2019visual], Google Speech Commands [@warden2018speech], etc. provide a standardized performance metric, they might not capture the diversity and unpredictability of real-world data. Two facial recognition models with similar benchmark scores might exhibit varied competencies when faced with diverse ethnic backgrounds or challenging lighting conditions. Such disparities underscore the importance of robustness and consistency across varied data. For example, @fig-stoves from the Dollar Street dataset shows stove images across extreme monthly incomes. Stoves have different shapes and technological levels across different regions and income levels. A model that is not trained on diverse datasets might perform well on a benchmark but fail in real-world applications. So, if a model was trained on pictures of stoves found in wealthy countries only, it would fail to recognize stoves from poorer regions.
 
-<<<<<<< HEAD
 ![Different types of stoves. Credit: Dollar Street stove images.](images/jpg/dollar_street.jpg){#fig-stoves}
-=======
-![Different types of stoves. Source: Dollar Street stove images.](https://pbs.twimg.com/media/DmUyPSSW0AAChGa.jpg){#fig-stoves}
->>>>>>> 55035835
 
 In essence, a thorough comparative analysis transcends numerical metrics. It's a holistic assessment intertwined with real-world applications, costs, and the intricate subtleties that each model brings to the table. This is why having standard benchmarks and metrics widely established and adopted by the community becomes important.
 
