--- conflicted
+++ resolved
@@ -759,15 +759,12 @@
     * [TFLite Micro NN Operations.](https://docs.google.com/presentation/d/1ZwLOLvYbKodNmyuKKGb_gD83NskrvNmnFC0rvGugJlY/edit?usp=drive_link)
 :::
 
-<<<<<<< HEAD
-=======
 :::{.callout-important collapse="false"}
 #### Videos 
 
 * *Coming soon.*
 :::
 
->>>>>>> e08aa0f3
 :::{.callout-caution collapse="false"}
 #### Exercises 
 
