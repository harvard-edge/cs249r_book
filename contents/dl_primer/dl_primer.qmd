---
bibliography: dl_primer.bib
---

# DL Primer {#sec-dl_primer}

::: {.content-visible when-format="html"}
Resources: [Slides](#sec-deep-learning-primer-resource), [Videos](#sec-deep-learning-primer-resource), [Exercises](#sec-deep-learning-primer-resource), [Labs](#sec-deep-learning-primer-resource)
:::

![_DALL·E 3 Prompt: Photo of a classic classroom with a large blackboard dominating one wall. Chalk drawings showcase a detailed deep neural network with several hidden layers, and each node and connection is precisely labeled with white chalk. The rustic wooden floor and brick walls provide a contrast to the modern concepts. Surrounding the room, posters mounted on frames emphasize deep learning themes: convolutional networks, transformers, neurons, activation functions, and more._](images/png/cover_dl_primer.png)

This section briefly introduces deep learning, starting with an overview of its history, applications, and relevance to embedded AI systems. It examines the core concepts like neural networks, highlighting key components like perceptrons, multilayer perceptrons, activation functions, and computational graphs. The primer also briefly explores major deep learning architecture, contrasting their applications and uses. Additionally, it compares deep learning to traditional machine learning to equip readers with the general conceptual building blocks to make informed choices between deep learning and traditional ML techniques based on problem constraints, setting the stage for more advanced techniques and applications that will follow in subsequent chapters.

::: {.callout-tip}

## Learning Objectives

* Understand the basic concepts and definitions of deep neural networks.

* Recognize there are different deep learning model architectures.

* Comparison between deep learning and traditional machine learning approaches across various dimensions.

* Acquire the basic conceptual building blocks to delve deeper into advanced deep-learning techniques and applications.
  
:::


## Introduction

### Definition and Importance

Deep learning, a specialized area within machine learning and artificial intelligence (AI), utilizes algorithms modeled after the structure and function of the human brain, known as artificial neural networks. This field is a foundational element in AI, driving progress in diverse sectors such as computer vision, natural language processing, and self-driving vehicles. Its significance in embedded AI systems is highlighted by its capability to handle intricate calculations and predictions, optimizing the limited resources in embedded settings.  @fig-ai-ml-dl illustrates the chronological development and relative segmentation of the three fields.

![Artificial intelligence subfields. Credit: NVIDIA.](images/png/ai_dl_progress_nvidia.png){#fig-ai-ml-dl}

### Brief History of Deep Learning

The idea of deep learning has origins in early artificial neural networks. It has experienced several cycles of interest, starting with the introduction of the Perceptron in the 1950s [@rosenblatt1957perceptron], followed by the invention of backpropagation algorithms in the 1980s [@rumelhart1986learning].

The term "deep learning" became prominent in the 2000s, characterized by advances in computational power and data accessibility. Important milestones include the successful training of deep networks like AlexNet [@krizhevsky2012imagenet] by [Geoffrey Hinton](https://amturing.acm.org/award_winners/hinton_4791679.cfm), a leading figure in AI, and the renewed focus on neural networks as effective tools for data analysis and modeling.

Deep learning has recently seen exponential growth, transforming various industries. Computational growth followed an 18-month doubling pattern from 1952 to 2010, which then accelerated to a 6-month cycle from 2010 to 2022, as shown in @fig-trends. Concurrently, we saw the emergence of large-scale models between 2015 and 2022, appearing 2 to 3 orders of magnitude faster and following a 10-month doubling cycle.

![Growth of deep learning models.](https://epochai.org/assets/images/posts/2022/compute-trends.png){#fig-trends}

Multiple factors have contributed to this surge, including advancements in computational power, the abundance of big data, and improvements in algorithmic designs. First, the growth of computational capabilities, especially the arrival of Graphics Processing Units (GPUs) and Tensor Processing Units (TPUs) [@jouppi2017datacenter], has significantly sped up the training and inference times of deep learning models. These hardware improvements have enabled the construction and training of more complex, deeper networks than what was possible in earlier years.

Second, the digital revolution has yielded a wealth of big data, offering rich material for deep learning models to learn from and excel in tasks such as image and speech recognition, language translation, and game playing. Large, labeled datasets have been key in refining and successfully deploying deep learning applications in real-world settings.

Additionally, collaborations and open-source efforts have nurtured a dynamic community of researchers and practitioners, accelerating advancements in deep learning techniques. Innovations like deep reinforcement learning, transfer learning, and generative adversarial networks have broadened the scope of what is achievable with deep learning, opening new possibilities in various sectors, including healthcare, finance, transportation, and entertainment.

Organizations worldwide recognize deep learning's transformative potential and invest heavily in research and development to leverage its capabilities in providing innovative solutions, optimizing operations, and creating new business opportunities. As deep learning continues its upward trajectory, it is set to redefine how we interact with technology, enhancing convenience, safety, and connectivity in our lives.

### Applications of Deep Learning

Deep learning is extensively used across numerous industries today. In finance, it is employed for stock market prediction, risk assessment, and fraud detection. Marketing uses it for customer segmentation, personalization, and content optimization. In healthcare, machine learning aids in diagnosis, treatment planning, and patient monitoring. The transformative impact on society is evident.

For instance, deep learning algorithms can predict stock market trends, guide investment strategies, and enhance financial decisions. Similarly, in healthcare, deep learning can make medical predictions that improve patient diagnosis and save lives. The benefits are clear: machine learning predicts with greater accuracy than humans and does so much more quickly.

In manufacturing, deep learning has had a significant impact. By continuously learning from vast amounts of data collected during manufacturing, companies can boost productivity while minimizing waste through improved efficiency. This financial benefit for companies translates to better quality products at lower customer prices. Machine learning enables manufacturers to continually refine their processes, producing higher quality goods more efficiently than ever.

Deep learning enhances everyday products like Netflix recommendations and Google Translate text translations. Moreover, it helps companies like Amazon and Uber reduce customer service costs by swiftly identifying dissatisfied customers.

### Relevance to Embedded AI

Embedded AI, the integration of AI algorithms directly into hardware devices, naturally gains from deep learning capabilities. Combining deep learning algorithms and embedded systems has laid the groundwork for intelligent, autonomous devices capable of advanced on-device data processing and analysis. Deep learning aids in extracting complex patterns and information from input data, which is essential in developing smart embedded systems, from household appliances to industrial machinery. This collaboration aims to usher in a new era of intelligent, interconnected devices that can learn and adapt to user behavior and environmental conditions, optimizing performance and offering unprecedented convenience and efficiency.

## Neural Networks

Deep learning draws inspiration from the human brain's neural networks to create decision-making patterns. This section delves into the foundational concepts of deep learning, providing insights into the more complex topics discussed later in this primer.

Neural networks serve as the foundation of deep learning, inspired by the biological neural networks in the human brain to process and analyze data hierarchically. Below, we examine the primary components and structures in neural networks.

### Perceptrons

The Perceptron is the basic unit or node that is the foundation for more complex structures. It takes various inputs, applies weights and biases to them, and then uses an activation function to produce an output. @fig-perceptron illustrates the building blocks of a perceptron. In simple terms, think of a perceptron as a tiny decision-maker that learns to make a binary decision (e.g. 'yes' or 'no'). It takes in numbers as inputs (`x_1, x_2, ...`), each representing a feature of an object we wish to analyze (an image for example). Then it multiplies each input by a weight, adds them up, and if the total is high enough (crosses a certain threshold), it returns "yes" as an asnwer, otherwise, it outputs "no." 

![Perceptron. Credit: Wikimedia - Chrislb.](images/png/Rosenblattperceptron.png){#fig-perceptron}

Conceived in the 1950s, perceptrons paved the way for developing more intricate neural networks and have been a fundamental building block in deep learning.

### Multilayer Perceptrons

Multilayer perceptrons (MLPs) are an evolution of the single-layer perceptron model, featuring multiple layers of nodes connected in a feedforward manner, as shown in @fig-mlp. These layers include an input layer for data reception, several hidden layers for data processing, and an output layer for final result generation. MLPs are skilled at identifying non-linear relationships and use a backpropagation technique for training, where weights are optimized through a gradient descent algorithm.

![Multilayer Perceptron. Credit: Wikimedia - Charlie.](https://www.nomidl.com/wp-content/uploads/2022/04/image-7.png){width=70%, #fig-mlp}

#### Forward Pass

The forward pass is the initial phase where data moves through the network from the input to the output layer. During this phase, each layer performs specific computations on the input data, using weights and biases before passing the resulting values to subsequent layers. The final output of this phase is used to compute the loss, indicating the difference between the predicted output and actual target values.

@vid-nn below explains how neural networks work using handwritten digit recognition as an example application. It also touches on the math underlying neural nets.

:::{#vid-nn .callout-important}

# Neural Networks

{{< video https://www.youtube.com/embed/aircAruvnKk?si=qfkBf8MJjC2WSyw3 >}}

:::

#### Backward Pass (Backpropagation)

Backpropagation is a key algorithm in training deep neural networks. This phase involves calculating the gradient of the loss function concerning each weight using the chain rule, effectively moving backward through the network. The gradients calculated in this step guide the adjustment of weights to minimize the loss function, thereby enhancing the network's performance with each iteration of training.

Grasping these foundational concepts paves the way to understanding more intricate deep learning architectures and techniques, fostering the development of more sophisticated and productive applications, especially within embedded AI systems.

@vid-gd and @vid-bp build upon @vid-nn. They cover gradient descent and backpropagation in neural networks.

:::{#vid-gd .callout-important}

# Gradient descent

{{< video https://www.youtube.com/watch?v=IHZwWFHWa-w&list=PLZHQObOWTQDNU6R1_67000Dx_ZCJB-3pi&index=2 >}}

:::

:::{#vid-bp .callout-important}

# Backpropagation

{{< video https://www.youtube.com/watch?v=Ilg3gGewQ5U&list=PLZHQObOWTQDNU6R1_67000Dx_ZCJB-3pi&index=3 >}}

:::

### Model Architectures

Deep learning architectures refer to the various structured approaches that dictate how neurons and layers are organized and interact in neural networks. These architectures have evolved to tackle different problems and data types effectively. This section overviews some well-known deep learning architectures and their characteristics.

#### Multilayer Perceptrons (MLPs)

MLPs are basic deep learning architectures comprising three layers: an input layer, one or more hidden layers, and an output layer. These layers are fully connected, meaning each neuron in a layer is linked to every neuron in the preceding and following layers. MLPs can model intricate functions and are used in various tasks, such as regression, classification, and pattern recognition. Their capacity to learn non-linear relationships through backpropagation makes them a versatile instrument in the deep learning toolkit.

In embedded AI systems, MLPs can function as compact models for simpler tasks like sensor data analysis or basic pattern recognition, where computational resources are limited. Their ability to learn non-linear relationships with relatively less complexity makes them a suitable choice for embedded systems.

:::{.callout-caution #exr-mlp collapse="false"}

##### Multilayer Perceptrons (MLPs)

We've just scratched the surface of neural networks. Now, you'll get to try and apply these concepts in practical examples. In the provided Colab notebooks, you'll explore:

**Predicting house prices:** Learn how neural networks can analyze housing data to estimate property values.  
[![](https://colab.research.google.com/assets/colab-badge.png)](https://colab.research.google.com/github/Mjrovai/UNIFEI-IESTI01-TinyML-2022.1/blob/main/00_Curse_Folder/1_Fundamentals/Class_07/TF_Boston_Housing_Regression.ipynb)

**Image Classification:** Discover how to build a network to understand the famous MNIST handwritten digit dataset.  
[![](https://colab.research.google.com/assets/colab-badge.png)](https://colab.research.google.com/github/Mjrovai/UNIFEI-IESTI01-TinyML-2022.1/blob/main/00_Curse_Folder/1_Fundamentals/Class_09/TF_MNIST_Classification_v2.ipynb)

**Real-world medical diagnosis:** Use deep learning to tackle the important task of breast cancer classification.  
[![](https://colab.research.google.com/assets/colab-badge.png)](https://colab.research.google.com/github/Mjrovai/UNIFEI-IESTI01-TinyML-2022.1/blob/main/00_Curse_Folder/1_Fundamentals/Class_13/docs/WDBC_Project/Breast_Cancer_Classification.ipynb)

:::

#### Convolutional Neural Networks (CNNs)

CNNs are mainly used in image and video recognition tasks. This architecture employs convolutional layers that filter input data to identify features like edges, corners, and textures. A typical CNN also includes pooling layers to reduce the spatial dimensions of the data and fully connected layers for classification. CNNs have proven highly effective in image recognition, object detection, and computer vision applications.

In embedded AI, CNNs are crucial for image and video recognition tasks, where real-time processing is often needed. They can be optimized for embedded systems using techniques like quantization and pruning to minimize memory usage and computational demands, enabling efficient object detection and facial recognition functionalities in devices with limited computational resources.

:::{.callout-caution #exr-cnn collapse="false"}

### Convolutional Neural Networks (CNNs)

We discussed that CNNs excel at identifying image features, making them ideal for tasks like object classification. Now, you'll get to put this knowledge into action! This Colab notebook focuses on building a CNN to classify images from the CIFAR-10 dataset, which includes objects like airplanes, cars, and animals. You'll learn about the key differences between CIFAR-10 and the MNIST dataset we explored earlier and how these differences influence model choice. By the end of this notebook, you'll have a grasp of CNNs for image recognition and be well on your way to becoming a TinyML expert!  
  
[![](https://colab.research.google.com/assets/colab-badge.png)](https://colab.research.google.com/github/Mjrovai/UNIFEI-IESTI01-TinyML-2022.1/blob/main/00_Curse_Folder/1_Fundamentals/Class_11/CNN_Cifar_10.ipynb)

:::

#### Recurrent Neural Networks (RNNs)

RNNs are suitable for sequential data analysis, like time series forecasting and natural language processing. In this architecture, connections between nodes form a directed graph along a temporal sequence, allowing information to be carried across sequences through hidden state vectors. Variants of RNNs include Long Short-Term Memory (LSTM) and Gated Recurrent Units (GRU), designed to capture longer dependencies in sequence data.

These networks can be used in voice recognition systems, predictive maintenance, or IoT devices where sequential data patterns are common. Optimizations specific to embedded platforms can assist in managing their typically high computational and memory requirements.

#### Generative Adversarial Networks (GANs)

GANs consist of two networks, a generator and a discriminator, trained simultaneously through adversarial training [@goodfellow2020generative]. The generator produces data that tries to mimic the real data distribution, while the discriminator aims to distinguish between real and generated data. GANs are widely used in image generation, style transfer, and data augmentation.

In embedded settings, GANs could be used for on-device data augmentation to enhance the training of models directly on the embedded device, enabling continual learning and adaptation to new data without the need for cloud computing resources.

#### Autoencoders

Autoencoders are neural networks for data compression and noise reduction [@bank2023autoencoders]. They are structured to encode input data into a lower-dimensional representation and then decode it back to its original form. Variants like Variational Autoencoders (VAEs) introduce probabilistic layers that allow for generative properties, finding applications in image generation and anomaly detection.

Using autoencoders can help in efficient data transmission and storage, improving the overall performance of embedded systems with limited computational and memory resources.

#### Transformer Networks

Transformer networks have emerged as a powerful architecture, especially in natural language processing [@vaswani2017attention]. These networks use self-attention mechanisms to weigh the influence of different input words on each output word, enabling parallel computation and capturing intricate patterns in data. Transformer networks have led to state-of-the-art results in tasks like language translation, summarization, and text generation.

These networks can be optimized to perform language-related tasks directly on the device. For example, transformers can be used in embedded systems for real-time translation services or voice-assisted interfaces, where latency and computational efficiency are crucial. Techniques such as model distillation can be employed to deploy these networks on embedded devices with limited resources.

These architectures serve specific purposes and excel in different domains, offering a rich toolkit for addressing diverse problems in embedded AI systems. Understanding the nuances of these architectures is crucial in designing effective and efficient deep learning models for various applications.

### Traditional ML vs Deep Learning

To briefly highlight the differences, @tbl-mlvsdl illustrates the contrasting characteristics between traditional ML and deep learning:

| Aspect                     | Traditional ML                                      | Deep Learning                                          |
|----------------------------|-----------------------------------------------------|--------------------------------------------------------|
| Data Requirements          | Low to Moderate (efficient with smaller datasets)   | High (requires large datasets for nuanced learning)    |
| Model Complexity           | Moderate (suitable for well-defined problems)       | High (detects intricate patterns, suited for complex tasks) |
| Computational Resources    | Low to Moderate (cost-effective, less resource-intensive) | High (demands substantial computational power and resources)   |
| Deployment Speed           | Fast (quicker training and deployment cycles)       | Slow (prolonged training times, especially with larger datasets)   |
| Interpretability           | High (clear insights into decision pathways)        | Low (complex layered structures, "black box" nature)   |
| Maintenance                | Easier (simple to update and maintain)              | Complex (requires more efforts in maintenance and updates)    |

: Comparison of traditional machine learning and deep learning. {#tbl-mlvsdl}

### Choosing Traditional ML vs. DL

#### Data Availability and Volume

* **Amount of Data:** Traditional machine learning algorithms, such as decision trees or Naive Bayes, are often more suitable when data availability is limited. They offer robust predictions even with smaller datasets. This is particularly true in medical diagnostics for disease prediction and customer segmentation in marketing.

* **Data Diversity and Quality:** Traditional machine learning algorithms often work well with structured data (the input to the model is a set of features, ideally independent of each other) but may require significant preprocessing effort (i.e., feature engineering). On the other hand, deep learning takes the approach of automatically performing feature engineering as part of the model architecture. This approach enables the construction of end-to-end models capable of directly mapping from unstructured input data (such as text, audio, and images) to the desired output without relying on simplistic heuristics that have limited effectiveness. However, this results in larger models demanding more data and computational resources. In noisy data, the necessity for larger datasets is further emphasized when utilizing Deep Learning.

#### Complexity of the Problem

* **Problem Granularity:** Problems that are simple to moderately complex, which may involve linear or polynomial relationships between variables, often find a better fit with traditional machine learning methods.
  
* **Hierarchical Feature Representation:** Deep learning models are excellent in tasks that require hierarchical feature representation, such as image and speech recognition. However, not all problems require this complexity, and traditional machine learning algorithms may sometimes offer simpler and equally effective solutions.

#### Hardware and Computational Resources

* **Resource Constraints:** The availability of computational resources often influences the choice between traditional ML and deep learning. The former is generally less resource-intensive and thus preferable in environments with hardware limitations or budget constraints.
  
* **Scalability and Speed:** Traditional machine learning algorithms, like support vector machines (SVM), often allow for faster training times and easier scalability, which is particularly beneficial in projects with tight timelines and growing data volumes.

#### Regulatory Compliance

Regulatory compliance is crucial in various industries, requiring adherence to guidelines and best practices such as the GDPR in the EU. Traditional ML models, due to their inherent interpretability, often align better with these regulations, especially in sectors like finance and healthcare.

#### Interpretability

Understanding the decision-making process is easier with traditional machine learning techniques than deep learning models, which function as "black boxes," making it challenging to trace decision pathways.

### Making an Informed Choice

Given the constraints of embedded AI systems, understanding the differences between traditional ML techniques and deep learning becomes essential. Both avenues offer unique advantages, and their distinct characteristics often dictate the choice of one over the other in different scenarios.

Despite this, deep learning has steadily outperformed traditional machine learning methods in several key areas due to abundant data, computational advancements, and proven effectiveness in complex tasks.

Here are some specific reasons why we focus on deep learning in this text:

1. **Superior Performance in Complex Tasks:** Deep learning models, particularly deep neural networks, excel in tasks where the relationships between data points are incredibly intricate. Tasks like image and speech recognition, language translation, and playing complex games like Go and Chess have seen significant advancements primarily through deep learning algorithms.

2. **Efficient Handling of Unstructured Data:** Unlike traditional machine learning methods, deep learning can more effectively process unstructured data. This is crucial in today's data landscape, where the vast majority of data, such as text, images, and videos, is unstructured.

3. **Leveraging Big Data:** With the availability of big data, deep learning models can learn and improve continually. These models excel at utilizing large datasets to enhance their predictive accuracy, a limitation in traditional machine-learning approaches.

4. **Hardware Advancements and Parallel Computing:** The advent of powerful GPUs and the availability of cloud computing platforms have enabled the rapid training of deep learning models. These advancements have addressed one of deep learning's significant challenges: the need for substantial computational resources.

5. **Dynamic Adaptability and Continuous Learning:** Deep learning models can dynamically adapt to new information or data. They can be trained to generalize their learning to new, unseen data, crucial in rapidly evolving fields like autonomous driving or real-time language translation.

While deep learning has gained significant traction, it's essential to understand that traditional machine learning is still relevant. As we delve deeper into the intricacies of deep learning, we will also highlight situations where traditional machine learning methods may be more appropriate due to their simplicity, efficiency, and interpretability. By focusing on deep learning in this text, we aim to equip readers with the knowledge and tools to tackle modern, complex problems across various domains while also providing insights into the comparative advantages and appropriate application scenarios for deep learning and traditional machine learning techniques.

## Conclusion

Deep learning has become a potent set of techniques for addressing intricate pattern recognition and prediction challenges. Starting with an overview, we outlined the fundamental concepts and principles governing deep learning, laying the groundwork for more advanced studies.

Central to deep learning, we explored the basic ideas of neural networks, powerful computational models inspired by the human brain's interconnected neuron structure. This exploration allowed us to appreciate neural networks' capabilities and potential in creating sophisticated algorithms capable of learning and adapting from data.

Understanding the role of libraries and frameworks was a key part of our discussion. We offered insights into the tools that can facilitate developing and deploying deep learning models. These resources ease the implementation of neural networks and open avenues for innovation and optimization.

Next, we tackled the challenges one might face when embedding deep learning algorithms within embedded systems, providing a critical perspective on the complexities and considerations of bringing AI to edge devices.

Furthermore, we examined deep learning's limitations. Through discussions, we unraveled the challenges faced in deep learning applications and outlined scenarios where traditional machine learning might outperform deep learning. These sections are crucial for fostering a balanced view of deep learning's capabilities and limitations.

In this primer, we have equipped you with the knowledge to make informed choices between deploying traditional machine learning or deep learning techniques, depending on the unique demands and constraints of a specific problem.

As we conclude this chapter, we hope you are now well-equipped with the basic "language" of deep learning and prepared to delve deeper into the subsequent chapters with a solid understanding and critical perspective. The journey ahead is filled with exciting opportunities and challenges in embedding AI within systems.

## Resources {#sec-deep-learning-primer-resource}

Here is a curated list of resources to support students and instructors in their learning and teaching journeys. We are continuously working on expanding this collection and will be adding new exercises soon.

:::{.callout-note collapse="false"}
#### Slides 

These slides are a valuable tool for instructors to deliver lectures and for students to review the material at their own pace. We encourage students and instructors to leverage these slides to enhance their understanding and facilitate effective knowledge transfer.

* [Past, Present, and Future of ML.](https://docs.google.com/presentation/d/16ensKAKBG8DOUHF4f5thTJklVGTadxjm3kPkdoPyabI/edit#slide=id.g94db9f9f78_0_2)

* [Thinking About Loss.](https://docs.google.com/presentation/d/1X92JqVkUY7k6yJXQcT2u83dpdrx5UzGFAJkkDMDfKe0/edit#slide=id.g94db9f9f78_0_2)

* [Minimizing Loss.](https://docs.google.com/presentation/d/1x3xbZHo4VtaZgoXfueCbOGGXuWRYj0nOsKwAAoGsrD0/edit#slide=id.g94db9f9f78_0_2)

* [First Neural Network.](https://docs.google.com/presentation/d/1zQwhTwF_plXBPQLxluahpzoQg-VdMyJbctaJxSUncag/edit?usp=drive_link)

* [Understanding Neurons.](https://docs.google.com/presentation/d/1jXCAC6IT5f9XFKZbfhJ4p2D5URVTYqgAnkcQR4ALhSk/edit?usp=drive_link&resourcekey=0-K228bxVdwO2w3kr0daV2cw)

* [Intro to CLassification.](https://docs.google.com/presentation/d/1VtWV9LAVLJ0uAkhFMbDJFjsUH6IvBDnPde4lR1cD2mo/edit?usp=drive_link)

* [Training, Validation, and Test Data.](https://docs.google.com/presentation/d/1G56D0-qG9YWnzQQeje9LMpcLSotMgBCiMyfj53yz7lY/edit?usp=drive_link)

* [Intro to Convolutions.](https://docs.google.com/presentation/d/1hQDabWqaKUWRb60Cze-MhAyeUUVyNgyTUMBpLnqhtvc/edit?resourcekey=0-uHZoNwsbjeY3EIMD3fYAfg#slide=id.g94db9f9f78_0_2)

:::

<<<<<<< HEAD
=======
:::{.callout-important collapse="false"}
#### Videos

- @vid-nn

- @vid-gd

- @vid-bp

:::

>>>>>>> e08aa0f3
:::{.callout-caution collapse="false"}
#### Exercises 

To reinforce the concepts covered in this chapter, we have curated a set of exercises that challenge students to apply their knowledge and deepen their understanding.

* @exr-mlp
  
* @exr-cnn
:::

:::{.callout-warning collapse="false"}
#### Labs 

* *Coming soon.*
:::<|MERGE_RESOLUTION|>--- conflicted
+++ resolved
@@ -300,8 +300,6 @@
 
 :::
 
-<<<<<<< HEAD
-=======
 :::{.callout-important collapse="false"}
 #### Videos
 
@@ -313,7 +311,6 @@
 
 :::
 
->>>>>>> e08aa0f3
 :::{.callout-caution collapse="false"}
 #### Exercises 
 
