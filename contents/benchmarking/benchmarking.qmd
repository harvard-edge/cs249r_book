---
bibliography: benchmarking.bib
---

# Benchmarking AI {#sec-benchmarking_ai}

::: {.content-visible when-format="html"}
Resources: [Slides](#sec-benchmarking-ai-resource), [Videos](#sec-benchmarking-ai-resource), [Exercises](#sec-benchmarking-ai-resource), [Labs](#sec-benchmarking-ai-resource)
:::

![_DALL·E 3 Prompt: Photo of a podium set against a tech-themed backdrop. On each tier of the podium, there are AI chips with intricate designs. The top chip has a gold medal hanging from it, the second one has a silver medal, and the third has a bronze medal. Banners with 'AI Olympics' are displayed prominently in the background._](images/png/cover_ai_benchmarking.png)

Benchmarking is critical to developing and deploying machine learning systems, especially TinyML applications. Benchmarks allow developers to measure and compare the performance of different model architectures, training procedures, and deployment strategies. This provides key insights into which approaches work best for the problem at hand and the constraints of the deployment environment.

This chapter will provide an overview of popular ML benchmarks, best practices for benchmarking, and how to use benchmarks to improve model development and system performance. It aims to provide developers with the right tools and knowledge to effectively benchmark and optimize their systems, especially for TinyML systems.

::: {.callout-tip}

## Learning Objectives

* Understand the purpose and goals of benchmarking AI systems, including performance assessment, resource evaluation, validation, and more.

<<<<<<< HEAD
* Learn about the different types of benchmarks - micro, macro, and end-to-end - and their role in evaluating different aspects of an AI system.
=======
* Learn about key model benchmarks, metrics, and trends, including accuracy, fairness, complexity, and efficiency.
>>>>>>> 34d4a867

* Become familiar with the key components of an AI benchmark, including datasets, tasks, metrics, baselines, reproducibility rules, and more.

* Understand the distinction between training and inference and how each phase warrants specialized ML systems benchmarking.

* Learn about system benchmarking concepts like throughput, latency, power, and computational efficiency.

* Appreciate the evolution of model benchmarking from accuracy to more holistic metrics like fairness, robustness, and real-world applicability.

* Recognize the growing role of data benchmarking in evaluating issues like bias, noise, balance, and diversity.

* Understand the limitations of evaluating models, data, and systems in isolation and the emerging need for integrated benchmarking.

:::

## Introduction {#sec-benchmarking-ai}

Benchmarking provides the essential measurements needed to drive machine learning progress and truly understand system performance. As the physicist Lord Kelvin famously said, "To measure is to know." Benchmarks allow us to quantitatively know the capabilities of different models, software, and hardware. They allow ML developers to measure the inference time, memory usage, power consumption, and other metrics that characterize a system. Moreover, benchmarks create standardized processes for measurement, enabling fair comparisons across different solutions.

When benchmarks are maintained over time, they become instrumental in capturing progress across generations of algorithms, datasets, and hardware. The models and techniques that set new records on ML benchmarks from one year to the next demonstrate tangible improvements in what's possible for on-device machine learning. By using benchmarks to measure, ML practitioners can know the real-world capabilities of their systems and have confidence that each step reflects genuine progress towards the state-of-the-art.

Benchmarking has several important goals and objectives that guide its implementation for machine learning systems.

* **Performance assessment.** This involves evaluating key metrics like a given model's speed, accuracy, and efficiency. For instance, in a TinyML context, it is crucial to benchmark how quickly a voice assistant can recognize commands, as this evaluates real-time performance.

* **Resource evaluation.** This means assessing the model's impact on critical system resources, including battery life, memory usage, and computational overhead. A relevant example is comparing the battery drain of two different image recognition algorithms running on a wearable device.

* **Validation and verification.** Benchmarking helps ensure the system functions correctly and meets specified requirements. One way is by checking the accuracy of an algorithm, like a heart rate monitor on a smartwatch, against readings from medical-grade equipment as a form of clinical validation.

* **Competitive analysis.** This enables comparing solutions against competing offerings in the market. For example, benchmarking a custom object detection model versus common TinyML benchmarks like MobileNet and Tiny-YOLO.

* **Credibility.** Accurate benchmarks uphold the credibility of AI solutions and the organizations that develop them. They demonstrate a commitment to transparency, honesty, and quality, which are essential in building trust with users and stakeholders.

* **Regulation and Standardization**. As the AI industry continues to grow, there is an increasing need for regulation and standardization to ensure that AI solutions are safe, ethical, and effective. Accurate and reliable benchmarks are essential to this regulatory framework, as they provide the data and evidence needed to assess compliance with industry standards and legal requirements.

This chapter will cover the 3 types of AI benchmarks, the standard metrics, tools, and techniques designers use to optimize their systems, and the challenges and trends in benchmarking.

## Historical Context

### Standard Benchmarks

The evolution of benchmarks in computing vividly illustrates the industry's relentless pursuit of excellence and innovation. In the early days of computing during the 1960s and 1970s, benchmarks were rudimentary and designed for mainframe computers. For example, the [Whetstone benchmark](https://en.wikipedia.org/wiki/Whetstone_(benchmark)), named after the Whetstone ALGOL compiler, was one of the first standardized tests to measure the floating-point arithmetic performance of a CPU. These pioneering benchmarks prompted manufacturers to refine their architectures and algorithms to achieve better benchmark scores.

The 1980s marked a significant shift with the rise of personal computers. As companies like IBM, Apple, and Commodore competed for market share, and so benchmarks became critical tools to enable fair competition. The [SPEC CPU benchmarks](https://www.spec.org/cpu/), introduced by the [System Performance Evaluation Cooperative (SPEC)](https://www.spec.org/), established standardized tests allowing objective comparisons between different machines. This standardization created a competitive environment, pushing silicon manufacturers and system creators to continually enhance their hardware and software offerings.

The 1990s brought the era of graphics-intensive applications and video games. The need for benchmarks to evaluate graphics card performance led to Futuremark's creation of [3DMark](https://www.3dmark.com/). As gamers and professionals sought high-performance graphics cards, companies like NVIDIA and AMD were driven to rapid innovation, leading to major advancements in GPU technology like programmable shaders.

The 2000s saw a surge in mobile phones and portable devices like tablets. With portability came the challenge of balancing performance and power consumption. Benchmarks like [MobileMark](https://bapco.com/products/mobilemark-2014/) by BAPCo evaluated speed and battery life. This drove companies to develop more energy-efficient System-on-Chips (SOCs), leading to the emergence of architectures like ARM that prioritized power efficiency.

The focus of the recent decade has shifted towards cloud computing, big data, and artificial intelligence. Cloud service providers like Amazon Web Services and Google Cloud compete on performance, scalability, and cost-effectiveness. Tailored cloud benchmarks like [CloudSuite](http://cloudsuite.ch/) have become essential, driving providers to optimize their infrastructure for better services.

### Custom Benchmarks

In addition to industry-standard benchmarks, there are custom benchmarks specifically designed to meet the unique requirements of a particular application or task. They are tailored to the specific needs of the user or developer, ensuring that the performance metrics are directly relevant to the intended use of the AI model or system. Custom benchmarks can be created by individual organizations, researchers, or developers and are often used in conjunction with industry-standard benchmarks to provide a comprehensive evaluation of AI performance.

For example, a hospital could develop a benchmark to assess an AI model for predicting patient readmission. This benchmark would incorporate metrics relevant to the hospital's patient population, like demographics, medical history, and social factors. Similarly, a financial institution's fraud detection benchmark could focus on identifying fraudulent transactions accurately while minimizing false positives. In automotive, an autonomous vehicle benchmark may prioritize performance in diverse conditions, responding to obstacles, and safety. Retailers could benchmark recommendation systems using click-through rate, conversion rate, and customer satisfaction. Manufacturing companies might benchmark quality control systems on defect identification, efficiency, and waste reduction. In each industry, custom benchmarks provide organizations with evaluation criteria tailored to their unique needs and context. This allows for a more meaningful assessment of how well AI systems meet requirements.

The advantage of custom benchmarks lies in their flexibility and relevance. They can be designed to test specific performance aspects critical to the success of the AI solution in its intended application. This allows for a more targeted and accurate assessment of the AI model or system's capabilities. Custom benchmarks also provide valuable insights into the performance of AI solutions in real-world scenarios, which can be crucial for identifying potential issues and areas for improvement.

In AI, benchmarks play a crucial role in driving progress and innovation. While benchmarks have long been used in computing, their application to machine learning is relatively recent. AI-focused benchmarks provide standardized metrics to evaluate and compare the performance of different algorithms, model architectures, and hardware platforms.

### Community Consensus

A key prerogative for any benchmark to be impactful is that it must reflect the shared priorities and values of the broader research community. Benchmarks designed in isolation risk failing to gain acceptance if they overlook key metrics considered important by leading groups. Through collaborative development with open participation from academic labs, companies, and other stakeholders, benchmarks can incorporate collective input on critical capabilities worth measuring. This helps ensure the benchmarks evaluate aspects the community agrees are essential to advance the field. The process of reaching alignment on tasks and metrics itself supports converging on what matters most.

Furthermore, benchmarks published with broad co-authorship from respected institutions carry authority and validity that convinces the community to adopt them as trusted standards. Benchmarks perceived as biased by particular corporate or institutional interests breed skepticism. Ongoing community engagement through workshops and challenges is also key after the initial release, and that is what, for instance, led to the success of ImageNet. As research progresses, collective participation enables continual refinement and expansion of benchmarks over time.

Finally, community-developed benchmarks released with open access accelerate adoption and consistent implementation. We shared open-source code, documentation, models, and infrastructure to lower barriers for groups to benchmark solutions on an equal footing using standardized implementations. This consistency is critical for fair comparisons. Without coordination, labs and companies may implement benchmarks differently, reducing result reproducibility.

Community consensus brings benchmarks lasting relevance, while fragmentation confuses. Through collaborative development and transparent operation, benchmarks can become authoritative standards for tracking progress. Several of the benchmarks that we discuss in this chapter were developed and built by the community, for the community, and that is what ultimately led to their success.

## AI Benchmarks: System, Model, and Data

The need for comprehensive benchmarking becomes paramount as AI systems grow in complexity and ubiquity. Within this context, benchmarks are often classified into three primary categories: Hardware, Model, and Data. Let's delve into why each of these buckets is essential and the significance of evaluating AI from these three distinct dimensions:

### System Benchmarks

AI computations, especially those in deep learning, are resource-intensive. The hardware on which these computations run plays an important role in determining AI solutions' speed, efficiency, and scalability. Consequently, hardware benchmarks help evaluate the performance of CPUs, GPUs, TPUs, and other accelerators in AI tasks. By understanding hardware performance, developers can choose which hardware platforms best suit specific AI applications. Furthermore, hardware manufacturers use these benchmarks to identify areas for improvement, driving innovation in AI-specific chip designs.

### Model Benchmarks

The architecture, size, and complexity of AI models vary widely. Different models have different computational demands and offer varying levels of accuracy and efficiency. Model benchmarks help us assess the performance of various AI architectures on standardized tasks. They provide insights into different models' speed, accuracy, and resource demands. By benchmarking models, researchers can identify best-performing architectures for specific tasks, guiding the AI community towards more efficient and effective solutions. Additionally, these benchmarks aid in tracking the progress of AI research, showcasing advancements in model design and optimization.

### Data Benchmarks

AI, particularly machine learning, is inherently data-driven. The quality, size, and diversity of data influence AI models' training efficacy and generalization capability. Data benchmarks focus on the datasets used in AI training and evaluation. They provide standardized datasets the community can use to train and test models, ensuring a level playing field for comparisons. Moreover, these benchmarks highlight data quality, diversity, and representation challenges, pushing the community to address biases and gaps in AI training data. By understanding data benchmarks, researchers can also gauge how models might perform in real-world scenarios, ensuring robustness and reliability.

In the remainder of the sections, we will discuss each of these benchmark types. The focus will be an in-depth exploration of system benchmarks, as these are critical to understanding and advancing machine learning system performance. We will briefly cover model and data benchmarks for a comprehensive perspective, but the emphasis and majority of the content will be devoted to system benchmarks.

## System Benchmarking

### Granularity

Machine learning system benchmarking provides a structured and systematic approach to assessing a system's performance across various dimensions. Given the complexity of ML systems, we can dissect their performance through different levels of granularity and obtain a comprehensive view of the system's efficiency, identify potential bottlenecks, and pinpoint areas for improvement. To this end, various types of benchmarks have evolved over the years and continue to persist.

@fig-granularity illustrates the different layers of granularity of an ML system. At the application level, end-to-end benchmarks assess the overall system performance, considering factors like data preprocessing, model training, and inference. While at the model layer, benchmarks focus on assessing the efficiency and accuracy of specific models. This includes evaluating how well models generalize to new data and their computational efficiency during training and inference. Furthermore, benchmarking can extend to hardware and software infrastructure, examining the performance of individual components like GPUs or TPUs.


![ML system granularity.](images/png/end2end.png){#fig-granularity}

#### Micro Benchmarks

Micro-benchmarks in AI are specialized, evaluating distinct components or specific operations within a broader machine learning process. These benchmarks zero in on individual tasks, offering insights into the computational demands of a particular neural network layer, the efficiency of a unique optimization technique, or the throughput of a specific activation function. For instance, practitioners might use micro-benchmarks to measure the computational time required by a convolutional layer in a deep learning model or to evaluate the speed of data preprocessing that feeds data into the model. Such granular assessments are instrumental in fine-tuning and optimizing discrete aspects of AI models, ensuring that each component operates at its peak potential.

These types of microbenchmarks include zooming into very specific operations or components of the AI pipeline, such as the following:

* **Tensor Operations:** Libraries like [cuDNN](https://developer.nvidia.com/cudnn) (by NVIDIA) often have benchmarks to measure the performance of individual tensor operations, such as convolutions or matrix multiplications, which are foundational to deep learning computations.
* **Activation Functions:** Benchmarks that measure the speed and efficiency of various activation functions like ReLU, Sigmoid, or Tanh in isolation.
* **Layer Benchmarks:** Evaluations of the computational efficiency of distinct neural network layers, such as LSTM or Transformer blocks, when operating on standardized input sizes.

Example: [DeepBench](https://github.com/baidu-research/DeepBench), introduced by Baidu, is a good example of something that assesses the above. DeepBench assesses the performance of basic operations in deep learning models, providing insights into how different hardware platforms handle neural network training and inference.

:::{#exr-cuda .callout-caution collapse="true"}

### System Benchmarking - Tensor Operations

Ever wonder how your image filters get so fast? Special libraries like cuDNN supercharge those calculations on certain hardware. In this Colab, we'll use cuDNN with PyTorch to speed up image filtering. Think of it as a tiny benchmark, showing how the right software can unlock your GPU's power!  
  
[![](https://colab.research.google.com/assets/colab-badge.png)](https://colab.research.google.com/github/RyanHartzell/cudnn-image-filtering/blob/master/notebooks/CuDNN%20Image%20Filtering%20Tutorial%20Using%20PyTorch.ipynb#scrollTo=1sWeXdYsATrr)

:::

#### Macro Benchmarks

Macro benchmarks provide a holistic view, assessing the end-to-end performance of entire machine learning models or comprehensive AI systems. Rather than focusing on individual operations, macro-benchmarks evaluate the collective efficacy of models under real-world scenarios or tasks. For example, a macro-benchmark might assess the complete performance of a deep learning model undertaking image classification on a dataset like [ImageNet](https://www.image-net.org/). This includes gauging accuracy, computational speed, and resource consumption. Similarly, one might measure the cumulative time and resources needed to train a natural language processing model on extensive text corpora or evaluate the performance of an entire recommendation system, from data ingestion to final user-specific outputs.

Examples: These benchmarks evaluate the AI model:

* [MLPerf Inference](https://github.com/mlcommons/inference)(@reddi2020mlperf): An industry-standard set of benchmarks for measuring the performance of machine learning software and hardware. MLPerf has a suite of dedicated benchmarks for specific scales, such as [MLPerf Mobile](https://github.com/mlcommons/mobile_app_open) for mobile class devices and [MLPerf Tiny](https://github.com/mlcommons/tiny), which focuses on microcontrollers and other resource-constrained devices.

* [EEMBC's MLMark](https://github.com/eembc/mlmark): A benchmarking suite for evaluating the performance and power efficiency of embedded devices running machine learning workloads. This benchmark provides insights into how different hardware platforms handle tasks like image recognition or audio processing.

* [AI-Benchmark](https://ai-benchmark.com/)(@ignatov2018ai): A benchmarking tool designed for Android devices, it evaluates the performance of AI tasks on mobile devices, encompassing various real-world scenarios like image recognition, face parsing, and optical character recognition.

#### End-to-end Benchmarks

End-to-end benchmarks provide an all-inclusive evaluation that extends beyond the boundaries of the AI model itself. Instead of focusing solely on a machine learning model's computational efficiency or accuracy, these benchmarks encompass the entire pipeline of an AI system. This includes initial data preprocessing, the core model's performance, post-processing of the model's outputs, and other integral components like storage and network interactions.

Data preprocessing is the first stage in many AI systems, transforming raw data into a format suitable for model training or inference. These preprocessing steps' efficiency, scalability, and accuracy are vital for the overall system's performance. End-to-end benchmarks assess this phase, ensuring that data cleaning, normalization, augmentation, or any other transformation process doesn't become a bottleneck.

The post-processing phase also takes center stage. This involves interpreting the model's raw outputs, possibly converting scores into meaningful categories, filtering results, or even integrating with other systems. In real-world applications, this phase is crucial for delivering actionable insights, and end-to-end benchmarks ensure it's both efficient and effective.

Beyond the core AI operations, other system components are important in the overall performance and user experience. Storage solutions, whether cloud-based, on-premises, or hybrid, can significantly impact data retrieval and storage times, especially with vast AI datasets. Similarly, network interactions, vital for cloud-based AI solutions or distributed systems, can become performance bottlenecks if not optimized. End-to-end benchmarks holistically evaluate these components, ensuring that the entire system operates seamlessly, from data retrieval to final output delivery.

To date, there are no public, end-to-end benchmarks that take into account the role of data storage, network, and compute performance. Arguably, MLPerf Training and Inference come close to the idea of an end-to-end benchmark, but they are exclusively focused on ML model performance and do not represent real-world deployment scenarios of how models are used in the field. Nonetheless, they provide a very useful signal that helps assess AI system performance.

Given the inherent specificity of end-to-end benchmarking, it is typically performed internally at a company by instrumenting real production deployments of AI. This allows engineers to have a realistic understanding and breakdown of the performance, but given the sensitivity and specificity of the information, it is rarely reported outside of the company.

#### Understanding the Trade-offs

Different issues arise at different stages of an AI system. Micro-benchmarks help fine-tune individual components, macro-benchmarks aid in refining model architectures or algorithms, and end-to-end benchmarks guide the optimization of the entire workflow. By understanding where a problem lies, developers can apply targeted optimizations.

Moreover, while individual components of an AI system might perform optimally in isolation, bottlenecks can emerge when they interact. End-to-end benchmarks, in particular, are crucial to ensure that the entire system, when operating collectively, meets desired performance and efficiency standards.

Finally, organizations can make informed decisions on where to allocate resources by discerning performance bottlenecks or inefficiencies. For instance, if micro-benchmarks reveal inefficiencies in specific tensor operations, investments can be directed toward specialized hardware accelerators. Conversely, if end-to-end benchmarks indicate data retrieval issues, investments might be channeled toward better storage solutions.

### Benchmark Components

At its core, an AI benchmark is more than just a test or a score; it's a comprehensive evaluation framework. To understand this in-depth, let's break down the typical components that go into an AI benchmark.

#### Standardized Datasets

Datasets serve as the foundation for most AI benchmarks. They provide a consistent data set on which models are trained and evaluated, ensuring a level playing field for comparisons.

Example: ImageNet, a large-scale dataset containing millions of labeled images spanning thousands of categories, is a popular benchmarking standard for image classification tasks.

#### Pre-defined Tasks

A benchmark should have a clear objective or task that models aim to achieve. This task defines the problem the AI system is trying to solve.

Example: Tasks for natural language processing benchmarks might include sentiment analysis, named entity recognition, or machine translation.

#### Evaluation Metrics
<<<<<<< HEAD

Once a task is defined, benchmarks require metrics to quantify performance. These metrics offer objective measures to compare different models or systems.

In classification tasks, metrics like accuracy, precision, recall, and [F1 score](https://en.wikipedia.org/wiki/F-score) are commonly used. Mean squared or absolute errors might be employed for regression tasks.

#### Baseline Models

Benchmarks often include baseline models or reference implementations. These serve as starting points or minimum performance standards against which new models or techniques can be compared.

Example: In many benchmark suites, simple models like linear regression or basic neural networks serve as baselines to provide context for more complex model evaluations.
=======

Once a task is defined, benchmarks require metrics to quantify performance. These metrics offer objective measures to compare different models or systems. In classification tasks, metrics like accuracy, precision, recall, and [F1 score](https://en.wikipedia.org/wiki/F-score) are commonly used. Mean squared or absolute errors might be employed for regression tasks.

#### Baselines

Benchmarks often include baseline models or reference implementations. These serve as starting points or minimum performance standards against which new models or techniques can be compared. In many benchmark suites, simple models like linear regression or basic neural networks serve as baselines to provide context for more complex model evaluations.
>>>>>>> 34d4a867

#### Hardware and Software Specifications

Given the variability introduced by different hardware and software configurations, benchmarks often specify or document the hardware and software environments in which tests are conducted.

Example: An AI benchmark might note that evaluations were conducted on an NVIDIA Tesla V100 GPU using TensorFlow v2.4.

#### Environmental Conditions

As external factors can influence benchmark results, it's essential to either control or document conditions like temperature, power source, or system background processes.

Example: Mobile AI benchmarks might specify that tests were conducted at room temperature with devices plugged into a power source to eliminate battery-level variances.

#### Reproducibility Rules

To ensure benchmarks are credible and can be replicated by others in the community, they often include detailed protocols covering everything from random seeds used to exact hyperparameters.

Example: A benchmark for a reinforcement learning task might detail the exact training episodes, exploration-exploitation ratios, and reward structures used.

#### Result Interpretation Guidelines

Beyond raw scores or metrics, benchmarks often provide guidelines or context to interpret results, helping practitioners understand the broader implications.

Example: A benchmark might highlight that while Model A scored higher than Model B in accuracy, it offers better real-time performance, making it more suitable for time-sensitive applications.

### Training vs. Inference

The development life cycle of a machine learning model involves two critical phases - training and inference. Training is the process of learning patterns from data to create the model. Inference refers to the model making predictions on new unlabeled data. Both phases play indispensable yet distinct roles. Consequently, each phase warrants rigorous benchmarking to evaluate performance metrics like speed, accuracy, and computational efficiency.

Benchmarking the training phase provides insights into how different model architectures, hyperparameter values, and optimization algorithms impact the time and resources needed to train the model. For instance, benchmarking shows how neural network depth affects training time on a given dataset. Benchmarking also reveals how hardware accelerators like GPUs and TPUs can speed up training.

On the other hand, benchmarking inference evaluates model performance in real-world conditions after deployment. Key metrics include latency, throughput, memory footprint, and power consumption. Inference benchmarking determines if a model meets the requirements of its target application regarding response time and device constraints, which is typically the focus of TinyML. However, we will discuss these broadly to ensure a general understanding.

### Training Benchmarks

Training represents the phase where the system processes and ingests raw data to adjust and refine its parameters. Therefore, it is an algorithmic activity and involves system-level considerations, including data pipelines, storage, computing resources, and orchestration mechanisms. The goal is to ensure that the ML system can efficiently learn from data, optimizing both the model's performance and the system's resource utilization.

#### Purpose

From an ML systems perspective, training benchmarks evaluate how well the system scales with increasing data volumes and computational demands. It's about understanding the interplay between hardware, software, and the data pipeline in the training process.

Consider a distributed ML system designed to train on vast datasets, like those used in large-scale e-commerce product recommendations. A training benchmark would assess how efficiently the system scales across multiple nodes, manage data sharding and handle failures or node drop-offs during training.

Training benchmarks evaluate CPU, GPU, memory, and network utilization during the training phase, guiding system optimizations. When training a model in a cloud-based ML system, it's crucial to understand how resources are being utilized. Are GPUs being fully leveraged? Is there unnecessary memory overhead? Benchmarks can highlight bottlenecks or inefficiencies in resource utilization, leading to cost savings and performance improvements.

Training an ML model is contingent on timely and efficient data delivery. Benchmarks in this context would also assess the efficiency of data pipelines, data preprocessing speed, and storage retrieval times. For real-time analytics systems, like those used in fraud detection, the speed at which training data is ingested, preprocessed, and fed into the model can be critical. Benchmarks would evaluate the latency of data pipelines, the efficiency of storage systems (like SSDs vs. HDDs), and the speed of data augmentation or transformation tasks.

#### Metrics

When viewed from a systems perspective, training metrics offer insights that transcend conventional algorithmic performance indicators. These metrics measure the model's learning efficacy and gauge the efficiency, scalability, and robustness of the entire ML system during the training phase. Let's delve deeper into these metrics and their significance.

The following metrics are often considered important:

<<<<<<< HEAD
1. **Training Time:** The time it takes to train a model from scratch until it reaches a satisfactory performance level. It directly measures the computational resources required to train a model. For example, [Google's BERT](https://arxiv.org/abs/1810.04805)(@devlin2018bert) is a natural language processing model that requires several days to train on a massive corpus of text data using multiple GPUs. The long training time is a significant resource consumption and cost challenge.
=======
1. **Training Time:** The time it takes to train a model from scratch until it reaches a satisfactory performance level. It directly measures the computational resources required to train a model. For example, [Google's BERT](https://arxiv.org/abs/1810.04805)(@devlin2018bert) is a natural language processing model that requires several days to train on a massive corpus of text data using multiple GPUs. The long training time is a significant resource consumption and cost challenge. In some cases, benchmarks can instead measure the training throughput (training samples per unit of time). Throughput can be calculated much faster and easier than training time but may obscure the metrics we really care about (e.g. time to train).
>>>>>>> 34d4a867

2. **Scalability:** How well the training process can handle increases in data size or model complexity. Scalability can be assessed by measuring training time, memory usage, and other resource consumption as data size or model complexity increases. [OpenAI's GPT-3](https://arxiv.org/abs/2005.14165)(@brown2020language) model has 175 billion parameters, making it one of the largest language models in existence. Training GPT-3 required extensive engineering efforts to scale the training process to handle the massive model size. This involved using specialized hardware, distributed training, and other techniques to ensure the model could be trained efficiently.

3. **Resource Utilization:** The extent to which the training process utilizes available computational resources such as CPU, GPU, memory, and disk I/O. High resource utilization can indicate an efficient training process, while low utilization can suggest bottlenecks or inefficiencies. For instance, training a convolutional neural network (CNN) for image classification requires significant GPU resources. Utilizing multi-GPU setups and optimizing the training code for GPU acceleration can greatly improve resource utilization and training efficiency.

4. **Memory Consumption:** The amount of memory the training process uses. Memory consumption can be a limiting factor for training large models or datasets. For example, Google researchers faced significant memory consumption challenges when training BERT. The model has hundreds of millions of parameters, requiring large amounts of memory. The researchers had to develop techniques to reduce memory consumption, such as gradient checkpointing and model parallelism.

5. ** Energy Consumption: ** The energy consumed during training. As machine learning models become more complex, energy consumption has become an important consideration. Training large machine learning models can consume significant energy, leading to a large carbon footprint. For instance, the training of OpenAI's GPT-3 was estimated to have a carbon footprint equivalent to traveling by car for 700,000 kilometers.

6. **Throughput:** The number of training samples processed per unit time. Higher throughput generally indicates a more efficient training process. The throughput is an important metric to consider when training a recommendation system for an e-commerce platform. A high throughput ensures that the model can process large volumes of user interaction data promptly, which is crucial for maintaining the relevance and accuracy of the recommendations. But it's also important to understand how to balance throughput with latency bounds. Therefore, a latency-bounded throughput constraint is often imposed on service-level agreements for data center application deployments.

7. **Cost:** The cost of training a model can include both computational and human resources. Cost is important when considering the practicality and feasibility of training large or complex models. Training large language models like GPT-3 is estimated to cost millions of dollars. This cost includes computational, electricity and human resources required for model development and training.

8. **Fault Tolerance and Robustness:** The ability of the training process to handle failures or errors without crashing or producing incorrect results. This is important for ensuring the reliability of the training process. Network failures or hardware malfunctions can occur in a real-world scenario where a machine-learning model is being trained on a distributed system. In recent years, it has become abundantly clear that faults arising from silent data corruption have emerged as a major issue. A fault-tolerant and robust training process can recover from such failures without compromising the model's integrity.

9. **Ease of Use and Flexibility:** The ease with which the training process can be set up and used and its flexibility in handling different types of data and models. In companies like Google, efficiency can sometimes be measured by the number of Software Engineer (SWE) years saved since that translates directly to impact. Ease of use and flexibility can reduce the time and effort required to train a model. TensorFlow and PyTorch are popular machine-learning frameworks that provide user-friendly interfaces and flexible APIs for building and training machine-learning models. These frameworks support many model architectures and are equipped with tools that simplify the training process.

10. **Reproducibility:** The ability to reproduce the training process results. Reproducibility is important for verifying a model's correctness and validity. However, variations due to stochastic network characteristics often make it hard to reproduce the precise behavior of applications being trained, which can present a challenge for benchmarking.

By benchmarking for these types of metrics, we can obtain a comprehensive view of the training process's performance and efficiency from a systems perspective. This can help identify areas for improvement and ensure that resources are used effectively.

#### Tasks

Selecting a handful of representative tasks for benchmarking machine learning systems is challenging because machine learning is applied to various domains with unique characteristics and requirements. Here are some of the challenges faced in selecting representative tasks:

1. **Diversity of Applications:** Machine learning is used in numerous fields such as healthcare, finance, natural language processing, computer vision, and many more. Each field has specific tasks that may not be representative of other fields. For example, image classification tasks in computer vision may not be relevant to financial fraud detection.
2. **Variability in Data Types and Quality:** Different tasks require different data types, such as text, images, videos, or numerical data. Data quality and availability can vary greatly between tasks, making it difficult to select tasks that are representative of the general challenges faced in machine learning.
3. **Task Complexity and Difficulty:** The complexity of tasks varies greatly. Some are relatively straightforward, while others are highly complex and require sophisticated models and techniques. Selecting representative tasks that cover the complexities encountered in machine learning is challenging.
4. **Ethical and Privacy Concerns:** Some tasks may involve sensitive or private data, such as medical records or personal information. These tasks may have ethical and privacy concerns that need to be addressed, making them less suitable as representative tasks for benchmarking.
5. **Scalability and Resource Requirements:** Different tasks may have different scalability and resource requirements. Some tasks may require extensive computational resources, while others can be performed with minimal resources. Selecting tasks that represent the general resource requirements in machine learning is difficult.
6. **Evaluation Metrics:** The metrics used to evaluate the performance of machine learning models vary between tasks. Some tasks may have well-established evaluation metrics, while others lack clear or standardized metrics. This can make it challenging to compare performance across different tasks.
7. **Generalizability of Results:** The results obtained from benchmarking on a specific task may not be generalizable to other tasks. This means that a machine learning system's performance on a selected task may not be indicative of its performance on other tasks.

It is important to carefully consider these factors when designing benchmarks to ensure they are meaningful and relevant to the diverse range of tasks encountered in machine learning.

#### Benchmarks

Here are some original works that laid the fundamental groundwork for developing systematic benchmarks for training machine learning systems.

*[MLPerf Training Benchmark](https://github.com/mlcommons/training)*

MLPerf is a suite of benchmarks designed to measure the performance of machine learning hardware, software, and services. The MLPerf Training benchmark [@mattson2020mlperf] focuses on the time it takes to train models to a target quality metric. It includes diverse workloads, such as image classification, object detection, translation, and reinforcement learning.

Metrics:

* Training time to target quality
* Throughput (examples per second)
* Resource utilization (CPU, GPU, memory, disk I/O)

*[DAWNBench](https://dawn.cs.stanford.edu/benchmark/)*

DAWNBench [@coleman2017dawnbench] is a benchmark suite focusing on end-to-end deep learning training time and inference performance. It includes common tasks such as image classification and question answering.

Metrics:

* Time to train to target accuracy
* Inference latency
* Cost (in terms of cloud computing and storage resources)

*[Fathom](https://github.com/rdadolf/fathom)*

Fathom [@adolf2016fathom] is a benchmark from Harvard University that evaluates the performance of deep learning models using a diverse set of workloads. These include common tasks such as image classification, speech recognition, and language modeling.

Metrics:

* Operations per second (to measure computational efficiency)
* Time to completion for each workload
* Memory bandwidth

<<<<<<< HEAD
*Example Use Case*
=======
**[MLPerf Training Benchmark](https://github.com/mlcommons/training):** MLPerf is a suite of benchmarks that grew out of DAWNBench and Fathom and other collective works such as [DeepBench](https://github.com/baidu-research/DeepBench) that was designed to measure the performance of machine learning hardware, software, and services. The MLPerf Training benchmark [@mattson2020mlperf] focuses on the time it takes to train models to a target quality metric. It includes diverse workloads, such as image classification, object detection, translation, and reinforcement learning. It's metrics include:

* Training time to target quality
* Throughput (examples per second)
* Resource utilization (CPU, GPU, memory, disk I/O)

##### Example Use Case
>>>>>>> 34d4a867

Consider a scenario where we want to benchmark the training of an image classification model on a specific hardware platform.

1. **Task:** The task is to train a convolutional neural network (CNN) for image classification on the CIFAR-10 dataset.
2. **Benchmark:** We can use the MLPerf Training benchmark for this task. It includes an image classification workload that is relevant to our task.
3. **Metrics:** We will measure the following metrics:

* Training time to reach a target accuracy of 90%.
* Throughput in terms of images processed per second.
* GPU and CPU utilization during training.

By measuring these metrics, we can assess the performance and efficiency of the training process on the selected hardware platform. This information can then be used to identify potential bottlenecks or areas for improvement.

### Inference Benchmarks

Inference in machine learning refers to using a trained model to make predictions on new, unseen data. It is the phase where the model applies its learned knowledge to solve the problem it was designed for, such as classifying images, recognizing speech, or translating text.

#### Purpose

When we build machine learning models, our ultimate goal is to deploy them in real-world applications where they can provide accurate and reliable predictions on new, unseen data. This process of using a trained model to make predictions is known as inference. A machine learning model's real-world performance can differ significantly from its performance on training or validation datasets, which makes benchmarking inference a crucial step in the development and deployment of machine learning models.

Benchmarking inference allows us to evaluate how well a machine-learning model performs in real-world scenarios. This evaluation ensures that the model is practical and reliable when deployed in applications, providing a more comprehensive understanding of the model's behavior with real data. Additionally, benchmarking can help identify potential bottlenecks or limitations in the model's performance. For example, if a model takes less time to predict, it may be impractical for real-time applications such as autonomous driving or voice assistants.

Resource efficiency is another critical aspect of inference, as it can be computationally intensive and require significant memory and processing power. Benchmarking helps ensure that the model is efficient regarding resource usage, which is particularly important for edge devices with limited computational capabilities, such as smartphones or IoT devices. Moreover, benchmarking allows us to compare the performance of our model with competing models or previous versions of the same model. This comparison is essential for making informed decisions about which model to deploy in a specific application.

Finally, it is vital to ensure that the model's predictions are not only accurate but also consistent across different data points. Benchmarking helps verify the model's accuracy and consistency, ensuring that it meets the application's requirements. It also assesses the model's robustness, ensuring that it can handle real-world data variability and still make accurate predictions.

#### Metrics

1. **Accuracy:** Accuracy is one of the most vital metrics when benchmarking machine learning models. It quantifies the proportion of correct predictions made by the model compared to the true values or labels. For example, if a spam detection model can correctly classify 95 out of 100 email messages as spam or not, its accuracy would be calculated as 95%.

2. **Latency:** Latency is a performance metric that calculates the time lag or delay between the input receipt and the production of the corresponding output by the machine learning system. An example that clearly depicts latency is a real-time translation application; if a half-second delay exists from the moment a user inputs a sentence to the time the app displays the translated text, then the system's latency is 0.5 seconds.

3. **Latency-Bounded Throughput:** Latency-bounded throughput is a valuable metric that combines the aspects of latency and throughput, measuring the maximum throughput of a system while still meeting a specified latency constraint. For example, in a video streaming application that utilizes a machine learning model to generate and display subtitles automatically, latency-bounded throughput would measure how many video frames the system can process per second (throughput) while ensuring that the subtitles are displayed with no more than a 1-second delay (latency). This metric is particularly important in real-time applications where meeting latency requirements is crucial to the user experience.

4. **Throughput:** Throughput assesses the system's capacity by measuring the number of inferences or predictions a machine learning model can handle within a specific unit of time. Consider a speech recognition system that employs a Recurrent Neural Network (RNN) as its underlying model; if this system can process and understand 50 different audio clips in a minute, then its throughput rate stands at 50 clips per minute.

5. **Inference Time:** Inference time is a crucial metric that measures the duration a machine learning system, such as a Convolutional Neural Network (CNN) used in image recognition tasks, takes to process an input and generate a prediction or output. For instance, if a CNN takes approximately 2 milliseconds to identify and label a cat within a given photo accurately, then its inference time is said to be 2 milliseconds.

6. **Energy Efficiency:** Energy efficiency is a metric that determines the amount of energy consumed by the machine learning model to perform a single inference. A prime example of this would be a natural language processing model built on a Transformer network architecture; if it utilizes 0.1 Joules of energy to translate a sentence from English to French, its energy efficiency is measured at 0.1 Joules per inference.

7. **Memory Usage:** Memory usage quantifies the volume of RAM needed by a machine learning model to carry out inference tasks. A relevant example to illustrate this would be a face recognition system based on a CNN; if such a system requires 150 MB of RAM to process and recognize faces within an image, its memory usage is 150 MB.

#### Tasks

The challenges in picking representative tasks for benchmarking inference machine learning systems are, by and large, somewhat similar to the taxonomy we have provided for training. Nevertheless, to be pedantic, let's discuss those in the context of inference machine learning systems.

1. **Diversity of Applications:** Inference machine learning is employed across numerous domains such as healthcare, finance, entertainment, security, and more. Each domain has unique tasks, and what's representative in one domain might not be in another. For example, an inference task for predicting stock prices in the financial domain might differ from image recognition tasks in the medical domain.

2. **Variability in Data Types:** Different inference tasks require different types of data—text, images, videos, numerical data, etc. Ensuring that benchmarks address the wide variety of data types used in real-world applications is challenging. For example, voice recognition systems process audio data, which is vastly different from the visual data processed by facial recognition systems.

3. **Task Complexity:** The complexity of inference tasks can differ immensely, from basic classification tasks to intricate tasks requiring state-of-the-art models. For example, differentiating between two categories (binary classification) is typically simpler than detecting hundreds of object types in a crowded scene.

4. **Real-time Requirements:** Some applications demand immediate or real-time responses, while others may allow for some delay. In autonomous driving, real-time object detection and decision-making are paramount, whereas a recommendation engine for a shopping website might tolerate slight delays.

5. **Scalability Concerns:** Given the varied scale of applications, from edge devices to cloud-based servers, tasks must represent the diverse computational environments where inference occurs. For example, an inference task running on a smartphone's limited resources differs from a powerful cloud server.

6. **Evaluation Metrics Diversity:** The metrics used to evaluate performance can differ significantly depending on the task. Finding a common ground or universally accepted metric for diverse tasks is challenging. For example, precision and recall might be vital for a medical diagnosis task, whereas throughput (inferences per second) might be more crucial for video processing tasks.

7. **Ethical and Privacy Concerns:** Concerns related to ethics and privacy exist, especially in sensitive areas like facial recognition or personal data processing. These concerns can impact the selection and nature of tasks used for benchmarking. For example, using real-world facial data for benchmarking can raise privacy issues, whereas synthetic data might not replicate real-world challenges.

8. **Hardware Diversity:** With a wide range of devices from GPUs, CPUs, and TPUs to custom ASICs used for inference, ensuring that tasks are representative across varied hardware is challenging. For example, a task optimized for inference on a GPU might perform sub-optimally on an edge device.

#### Benchmarks

Here are some original works that laid the fundamental groundwork for developing systematic benchmarks for inference machine learning systems.

<<<<<<< HEAD
*[MLPerf Inference Benchmark](https://github.com/mlcommons/inference)*

MLPerf Inference is a comprehensive benchmark suite that assesses machine learning models' performance during the inference phase. It encompasses a variety of workloads, including image classification, object detection, and natural language processing, aiming to provide standardized and insightful metrics for evaluating different inference systems.

Metrics:
=======
**[MLPerf Inference Benchmark](https://github.com/mlcommons/inference):** MLPerf Inference is a comprehensive benchmark suite that assesses machine learning models' performance during the inference phase. It encompasses a variety of workloads, including image classification, object detection, and natural language processing, aiming to provide standardized and insightful metrics for evaluating different inference systems. It's metrics include:
>>>>>>> 34d4a867

* Inference time
* Latency
* Throughput
* Accuracy
* Energy consumption

<<<<<<< HEAD
*[AI Benchmark](https://ai-benchmark.com/)*

AI Benchmark is a benchmarking tool that evaluates the performance of AI and machine learning models on mobile devices and edge computing platforms. It includes tests for image classification, object detection, and natural language processing tasks, providing a detailed analysis of the inference performance on different hardware platforms.

Metrics:
=======
**[AI Benchmark](https://ai-benchmark.com/):** AI Benchmark is a benchmarking tool that evaluates the performance of AI and machine learning models on mobile devices and edge computing platforms. It includes tests for image classification, object detection, and natural language processing tasks, providing a detailed analysis of the inference performance on different hardware platforms. It's metrics include:
>>>>>>> 34d4a867

* Inference time
* Latency
* Energy consumption
* Memory usage
* Throughput

<<<<<<< HEAD
*[OpenVINO toolkit](https://www.intel.com/content/www/us/en/developer/tools/openvino-toolkit/overview.html)*

OpenVINO toolkit provides a benchmark tool to measure the performance of deep learning models for various tasks, such as image classification, object detection, and facial recognition, on Intel hardware. It offers detailed insights into the models' inference performance on different hardware configurations.

Metrics:
=======
**[OpenVINO toolkit](https://www.intel.com/content/www/us/en/developer/tools/openvino-toolkit/overview.html):** OpenVINO toolkit provides a benchmark tool to measure the performance of deep learning models for various tasks, such as image classification, object detection, and facial recognition, on Intel hardware. It offers detailed insights into the models' inference performance on different hardware configurations. It's metrics include:
>>>>>>> 34d4a867

* Inference time
* Throughput
* Latency
* CPU and GPU utilization

*Example Use Case*

Consider a scenario where we want to evaluate the inference performance of an object detection model on a specific edge device.

Task: The task is to perform real-time object detection on video streams, detecting and identifying objects such as vehicles, pedestrians, and traffic signs.

Benchmark: We can use the AI Benchmark for this task as it evaluates inference performance on edge devices, which suits our scenario.

Metrics: We will measure the following metrics:

* Inference time to process each video frame
* Latency to generate the bounding boxes for detected objects
* Energy consumption during the inference process
* Throughput in terms of video frames processed per second

By measuring these metrics, we can assess the performance of the object detection model on the edge device and identify any potential bottlenecks or areas for optimization to enhance real-time processing capabilities.

:::{#exr-perf .callout-caution collapse="true"}

### Inference Benchmarks - MLPerf

Get ready to put your AI models to the ultimate test! MLPerf is like the Olympics for machine learning performance. In this Colab, we'll use a toolkit called CK to run official MLPerf benchmarks, measure how fast and accurate your model is, and even use TVM to give it a super speed boost. Are you ready to see your model earn its medal?  
  
[![](https://colab.research.google.com/assets/colab-badge.png)](https://colab.research.google.com/drive/1aywGlyD1ZRDtQTrQARVgL1882JcvmFK-?usp=sharing#scrollTo=tnyHAdErL72u)

:::

### Benchmark Example

To properly illustrate the components of a systems benchmark, we can look at the keyword spotting benchmark in MLPerf Tiny and explain the motivation behind each decision.

#### Task

Keyword spotting was selected as a task because it is a common use case in TinyML that has been well-established for years. Additionally, the typical hardware used for keyword spotting differs substantially from the offerings of other benchmarks, such as MLPerf Inference's speech recognition task.

#### Dataset

[Google Speech Commands](https://www.tensorflow.org/datasets/catalog/speech_commands)(@warden2018speech) was selected as the best dataset to represent the task. The dataset is well-established in the research community and has permissive licensing, allowing it to be easily used in a benchmark.

#### Model

The next core component is the model, which will act as the primary workload for the benchmark. The model should be well established as a solution to the selected task rather than a state-of-the-art solution. The model selected is a simple depthwise separable convolution model. This architecture is not the state-of-the-art solution to the task, but it is well-established and not designed for a specific hardware platform like many state-of-the-art solutions. Despite being an inference benchmark, the benchmark also establishes a reference training recipe to be fully reproducible and transparent.

#### Metrics

Latency was selected as the primary metric for the benchmark, as keyword spotting systems need to react quickly to maintain user satisfaction. Additionally, given that TinyML systems are often battery-powered, energy consumption is measured to ensure the hardware platform is efficient. The accuracy of the model is also measured to ensure that the optimizations applied by a submitter, such as quantization, don't degrade the accuracy beyond a threshold.

#### Benchmark Harness

MLPerf Tiny uses [EEMBCs EnergyRunner benchmark harness](https://github.com/eembc/energyrunner) to load the inputs to the model and isolate and measure the device's energy consumption. When measuring energy consumption, it's critical to select a harness that is accurate at the expected power levels of the devices under test and simple enough not to become a burden for the benchmark participants.

#### Baseline Submission

Baseline submissions are critical for contextualizing results and as a reference point to help participants get started. The baseline submission should prioritize simplicity and readability over state-of-the-art performance. The keyword spotting baseline uses a standard [STM microcontroller](https://www.st.com/en/microcontrollers-microprocessors.html) as its hardware and [TensorFlow Lite for Microcontrollers](https://www.tensorflow.org/lite/microcontrollers) (@david2021tensorflow) as its inference framework.

### Challenges and Limitations

While benchmarking provides a structured methodology for performance evaluation in complex domains like artificial intelligence and computing, the process also poses several challenges. If not properly addressed, these challenges can undermine the credibility and accuracy of benchmarking results. Some of the predominant difficulties faced in benchmarking include the following:

* Incomplete problem coverage—Benchmark tasks may not fully represent the problem space. For instance, common image classification datasets like [CIFAR-10](https://www.cs.toronto.edu/kriz/cifar.html) have limited diversity in image types. Algorithms tuned for such benchmarks may fail to generalize well to real-world datasets.
* Statistical insignificance - Benchmarks must have enough trials and data samples to produce statistically significant results. For example, benchmarking an OCR model on only a few text scans may not adequately capture its true error rates.
* Limited reproducibility—Varying hardware, software versions, codebases, and other factors can reduce the reproducibility of benchmark results. MLPerf addresses this by providing reference implementations and environment specifications.
* Misalignment with end goals - Benchmarks focusing only on speed or accuracy metrics may misalign real-world objectives like cost and power efficiency. Benchmarks must reflect all critical performance axes.
* Rapid staleness—Due to the rapid pace of advancements in AI and computing, benchmarks and their datasets can quickly become outdated. Maintaining up-to-date benchmarks is thus a persistent challenge.

But of all these, the most important challenge is benchmark engineering.

#### Hardware Lottery

<<<<<<< HEAD
The ["hardware lottery"](https://arxiv.org/abs/2009.06489) in benchmarking machine learning systems refers to the situation where the success or efficiency of a machine learning model is significantly influenced by the compatibility of the model with the underlying hardware [@chu2021discovering]. In other words, some models perform exceptionally well because they are a good fit for the particular characteristics or capabilities of the hardware they are run on rather than because they are intrinsically superior models. @fig-hardware-lottery demonstrates the performance of different models on different hardware: notice how (follow the big yellow arrow) the Mobilenet V3 Large model (in green) has the lowest latency among all models when run unquantized on the Pixel4 CPU. At the same time, it performs the worst on Pixel4 DSP Qualcomm Snapdragon 855. Unfortunately, the hardware used is often omitted from papers or only briefly mentioned, making reproducing results difficult, if possible.
=======
The ["hardware lottery"](https://arxiv.org/abs/2009.06489) in benchmarking machine learning systems refers to the situation where the success or efficiency of a machine learning model is significantly influenced by the compatibility of the model with the underlying hardware [@chu2021discovering]. In other words, some models perform exceptionally well because they are a good fit for the particular characteristics or capabilities of the hardware they are run on rather than because they are intrinsically superior models.

@fig-hardware-lottery demonstrates the performance of different models on different hardware: notice how (follow the big yellow arrow) the Mobilenet V3 Large model (in green) has the lowest latency among all models when run unquantized on the Pixel4 CPU. At the same time, it performs the worst on Pixel4 DSP Qualcomm Snapdragon 855. Unfortunately, the hardware used is often omitted from papers or only briefly mentioned, making reproducing results difficult, if possible.
>>>>>>> 34d4a867

![Hardware Lottery.](images/png/hardware_lottery.png){#fig-hardware-lottery}

For instance, certain machine learning models may be designed and optimized to take advantage of the parallel processing capabilities of specific hardware accelerators, such as Graphics Processing Units (GPUs) or Tensor Processing Units (TPUs). As a result, these models might show superior performance when benchmarked on such hardware compared to other models that are not optimized for the hardware.

For example, a 2018 paper introduced a new convolutional neural network architecture for image classification that achieved state-of-the-art accuracy on ImageNet. However, the paper only mentioned that the model was trained on 8 GPUs without specifying the model, memory size, or other relevant details. A follow-up study tried to reproduce the results but found that training the same model on commonly available GPUs achieved 10% lower accuracy, even after hyperparameter tuning. The original hardware likely had far higher memory bandwidth and compute power. As another example, training times for large language models can vary drastically based on the GPUs used.

The "hardware lottery" can introduce challenges and biases in benchmarking machine learning systems, as the model's performance is not solely dependent on the model's architecture or algorithm but also on the compatibility and synergies with the underlying hardware. This can make it difficult to compare different models fairly and to identify the best model based on its intrinsic merits. It can also lead to a situation where the community converges on models that are a good fit for the popular hardware of the day, potentially overlooking other models that might be superior but incompatible with the current hardware trends.

#### Benchmark Engineering

Hardware lottery occurs when a machine learning model unintentionally performs exceptionally well or poorly on a specific hardware setup due to unforeseen compatibility or incompatibility. The model is not explicitly designed or optimized for that particular hardware by the developers or engineers; rather, it happens to align or (mis)align with the hardware's capabilities or limitations. In this case, the model's performance on the hardware is a byproduct of coincidence rather than design.

In contrast to the accidental hardware lottery, benchmark engineering involves deliberately optimizing or designing a machine learning model to perform exceptionally well on specific hardware, often to win benchmarks or competitions. This intentional optimization might include tweaking the model's architecture, algorithms, or parameters to exploit the hardware's features and capabilities fully.

#### Problem

Benchmark engineering refers to tweaking or modifying an AI system to optimize performance on specific benchmark tests, often at the expense of generalizability or real-world performance. This can include adjusting hyperparameters, training data, or other aspects of the system specifically to achieve high scores on benchmark metrics without necessarily improving the overall functionality or utility of the system.

The motivation behind benchmark engineering often stems from the desire to achieve high-performance scores for marketing or competitive purposes. High benchmark scores can demonstrate the superiority of an AI system compared to competitors and can be a key selling point for potential users or investors. This pressure to perform well on benchmarks sometimes leads to prioritizing benchmark-specific optimizations over more holistic improvements to the system.

It can lead to several risks and challenges. One of the primary risks is that the AI system may perform better in real-world applications than the benchmark scores suggest. This can lead to user dissatisfaction, reputational damage, and potential safety or ethical concerns. Furthermore, benchmark engineering can contribute to a lack of transparency and accountability in the AI community, as it can be difficult to discern how much of an AI system's performance is due to genuine improvements versus benchmark-specific optimizations.

The AI community must prioritize transparency and accountability to mitigate the risks associated with benchmark engineering. This can include disclosing any optimizations or adjustments made specifically for benchmark tests and providing more comprehensive evaluations of AI systems that include real-world performance metrics and benchmark scores. Researchers and developers must prioritize holistic improvements to AI systems that improve their generalizability and functionality across various applications rather than focusing solely on benchmark-specific optimizations.

#### Issues

One of the primary problems with benchmark engineering is that it can compromise the real-world performance of AI systems. When developers focus on optimizing their systems to achieve high scores on specific benchmark tests, they may neglect other important system performance aspects crucial in real-world applications. For example, an AI system designed for image recognition might be engineered to perform exceptionally well on a benchmark test that includes a specific set of images but needs help to recognize images slightly different from those in the test set accurately.

Another area for improvement with benchmark engineering is that it can result in AI systems that lack generalizability. In other words, while the system may perform well on the benchmark test, it may need help handling a diverse range of inputs or scenarios. For instance, an AI model developed for natural language processing might be engineered to achieve high scores on a benchmark test that includes a specific type of text but fails to process text that falls outside of that specific type accurately.

It can also lead to misleading results. When AI systems are engineered to perform well on benchmark tests, the results may not accurately reflect the system's true capabilities. This can be problematic for users or investors who rely on benchmark scores to make informed decisions about which AI systems to use or invest in. For example, an AI system engineered to achieve high scores on a benchmark test for speech recognition might need to be more capable of accurately recognizing speech in real-world situations, leading users or investors to make decisions based on inaccurate information.

#### Mitigation

There are several ways to mitigate benchmark engineering. Transparency in the benchmarking process is crucial to maintaining benchmark accuracy and reliability. This involves clearly disclosing the methodologies, data sets, and evaluation criteria used in benchmark tests, as well as any optimizations or adjustments made to the AI system for the purpose of the benchmark.

One way to achieve transparency is through the use of open-source benchmarks. Open-source benchmarks are made publicly available, allowing researchers, developers, and other stakeholders to review, critique, and contribute to them, thereby ensuring their accuracy and reliability. This collaborative approach also facilitates sharing best practices and developing more robust and comprehensive benchmarks.

One example is the MLPerf Tiny. It's an open-source framework designed to make it easy to compare different solutions in the world of TinyML. Its modular design allows components to be swapped out for comparison or improvement. The reference implementations, shown in green and orange in @fig-ml-perf, act as the baseline for results. TinyML often needs optimization across the entire system, and users can contribute by focusing on specific parts, like quantization. The modular benchmark design allows users to showcase their contributions and competitive advantage by modifying a reference implementation. In short, MLPerf Tiny offers a flexible and modular way to assess and enhance TinyML applications, making it easier to compare and improve different aspects of the technology.

![MLPerf Tiny modular design. Credit: @mattson2020mlperf.](images/png/mlperf_tiny.png){#fig-ml-perf}

Another method for achieving transparency is through peer review of benchmarks. This involves having independent experts review and validate the benchmark's methodology, data sets, and results to ensure their credibility and reliability. Peer review can provide a valuable means of verifying the accuracy of benchmark tests and help build confidence in the results.

Standardization of benchmarks is another important solution to mitigate benchmark engineering. Standardized benchmarks provide a common framework for evaluating AI systems, ensuring consistency and comparability across different systems and applications. This can be achieved by developing industry-wide standards and best practices for benchmarking and through common metrics and evaluation criteria.

Third-party verification of results can also be valuable in mitigating benchmark engineering. This involves having an independent third party verify the results of a benchmark test to ensure their credibility and reliability. Third-party verification can build confidence in the results and provide a valuable means of validating the performance and capabilities of AI systems.

## Model Benchmarking

Benchmarking machine learning models is important for determining the effectiveness and efficiency of various machine learning algorithms in solving specific tasks or problems. By analyzing the results obtained from benchmarking, developers and researchers can identify their models' strengths and weaknesses, leading to more informed decisions on model selection and further optimization.

The evolution and progress of machine learning models are intrinsically linked to the availability and quality of data sets. In machine learning, data acts as the raw material that powers the algorithms, allowing them to learn, adapt, and ultimately perform tasks that were traditionally the domain of humans. Therefore, it is important to understand this history.

### Historical Context

Machine learning datasets have a rich history and have evolved significantly over the years, growing in size, complexity, and diversity to meet the ever-increasing demands of the field. Let's take a closer look at this evolution, starting from one of the earliest and most iconic datasets -- MNIST.

#### MNIST (1998)

The [MNIST dataset](https://www.tensorflow.org/datasets/catalog/mnist), created by Yann LeCun, Corinna Cortes, and Christopher J.C. Burges in 1998, can be considered a cornerstone in the history of machine learning datasets. It comprises 70,000 labeled 28x28 pixel grayscale images of handwritten digits (0-9). MNIST has been widely used for benchmarking algorithms in image processing and machine learning as a starting point for many researchers and practitioners. @fig-mnist shows some examples of handwritten digits.

![MNIST handwritten digits. Credit: [Suvanjanprasai.](https://en.wikipedia.org/wiki/File:MnistExamplesModified.png)](images/png/mnist.png){#fig-mnist}

#### ImageNet (2009)

Fast forward to 2009, and we see the introduction of the [ImageNet dataset](https://www.tensorflow.org/datasets/catalog/imagenet2012), which marked a significant leap in the scale and complexity of datasets. ImageNet consists of over 14 million labeled images spanning more than 20,000 categories. Fei-Fei Li and her team developed it to advance object recognition and computer vision research. The dataset became synonymous with the ImageNet Large Scale Visual Recognition Challenge (ILSVRC), an annual competition crucial in developing deep learning models, including the famous AlexNet in 2012.

#### COCO (2014)

The [Common Objects in Context (COCO) dataset](https://cocodataset.org/)(@lin2014microsoft), released in 2014, further expanded the landscape of machine learning datasets by introducing a richer set of annotations. COCO consists of images containing complex scenes with multiple objects, and each image is annotated with object bounding boxes, segmentation masks, and captions. This dataset has been instrumental in advancing research in object detection, segmentation, and image captioning.

![Coco dataset. Credit: Coco.](images/png/coco.png)<https://cocodataset.org/images/jpg/coco-examples.jpg>{#fig-coco}

#### GPT-3 (2020)

While the above examples primarily focus on image datasets, there have also been significant developments in text datasets. One notable example is GPT-3 [@brown2020language], developed by OpenAI. GPT-3 is a language model trained on diverse internet text. Although the dataset used to train GPT-3 is not publicly available, the model itself, consisting of 175 billion parameters, is a testament to the scale and complexity of modern machine learning datasets and models.

#### Present and Future

Today, we have a plethora of datasets spanning various domains, including healthcare, finance, social sciences, and more. The following characteristics help us taxonomize the space and growth of machine learning datasets that fuel model development.

1. **Diversity of Data Sets:** The variety of data sets available to researchers and engineers has expanded dramatically, covering many fields, including natural language processing, image recognition, and more. This diversity has fueled the development of specialized machine-learning models tailored to specific tasks, such as translation, speech recognition, and facial recognition.

2. **Volume of Data:** The sheer volume of data that has become available in the digital age has also played a crucial role in advancing machine learning models. Large data sets enable models to capture the complexity and nuances of real-world phenomena, leading to more accurate and reliable predictions.

3. **Quality and Cleanliness of Data:** The quality of data is another critical factor that influences the performance of machine learning models. Clean, well-labeled, and unbiased data sets are essential for training models that are robust and fair.

4. **Open Access to Data:** The availability of open-access data sets has also contributed significantly to machine learning's progress. Open data allows researchers from around the world to collaborate, share insights, and build upon each other's work, leading to faster innovation and the development of more advanced models.

5. **Ethics and Privacy Concerns:** As data sets grow in size and complexity, ethical considerations and privacy concerns become increasingly important. There is an ongoing debate about the balance between leveraging data for machine learning advancements and protecting individuals' privacy rights.

The development of machine learning models relies heavily on the availability of diverse, large, high-quality, and open-access data sets. As we move forward, addressing the ethical considerations and privacy concerns associated with using large data sets is crucial to ensure that machine learning technologies benefit society. There is a growing awareness that data acts as the rocket fuel for machine learning, driving and fueling the development of machine learning models. Consequently, more focus is being placed on developing the data sets themselves. We will explore this in further detail in the data benchmarking section.

### Model Metrics

Machine learning model evaluation has evolved from a narrow focus on accuracy to a more comprehensive approach considering a range of factors, from ethical considerations and real-world applicability to practical constraints like model size and efficiency. This shift reflects the field's maturation as machine learning models are increasingly applied in diverse, complex real-world scenarios.

#### Accuracy

Accuracy is one of the most intuitive and commonly used metrics for evaluating machine learning models. At its core, accuracy measures the proportion of correct predictions made by the model out of all predictions. For example, imagine we have developed a machine learning model to classify images as either containing a cat or not. If we test this model on a dataset of 100 images, and it correctly identifies 90 of them, we would calculate its accuracy as 90%.

In the initial stages of machine learning, accuracy was often the primary, if not the only, metric considered when evaluating model performance. This is understandable, given its straightforward nature and ease of interpretation. However, as the field has progressed, the limitations of relying solely on accuracy have become more apparent.

Consider the example of a medical diagnosis model with an accuracy of 95%. While at first glance this may seem impressive, we must delve deeper to assess the model's performance fully. Suppose the model fails to accurately diagnose severe conditions that, while rare, can have severe consequences; its high accuracy may not be as meaningful. A pertinent example of this is [Google's retinopathy machine learning model](https://about.google/intl/ALL_us/stories/seeingpotential/), which was designed to diagnose diabetic retinopathy and diabetic macular edema from retinal photographs.

The Google model demonstrated impressive accuracy levels in lab settings. Still, when deployed in real-world clinical environments in Thailand, [it faced significant challenges](https://www.technologyreview.com/2020/04/27/1000658/google-medical-ai-accurate-lab-real-life-clinic-covid-diabetes-retina-disease/). In the real-world setting, the model encountered diverse patient populations, varying image quality, and a range of different medical conditions that it had not been exposed to during its training. Consequently, its performance could have been better, and it struggled to maintain the same accuracy levels observed in lab settings. This example serves as a clear reminder that while high accuracy is an important and desirable attribute for a medical diagnosis model, it must be evaluated in conjunction with other factors, such as the model's ability to generalize to different populations and handle diverse and unpredictable real-world conditions, to understand its value and potential impact on patient care truly.

Similarly, if the model performs well on average but exhibits significant disparities in performance across different demographic groups, this, too, would be cause for concern.

The evolution of machine learning has thus seen a shift towards a more holistic approach to model evaluation, taking into account not just accuracy, but also other crucial factors such as fairness, transparency, and real-world applicability. A prime example is the [Gender Shades project](http://gendershades.org/) at MIT Media Lab, led by Joy Buolamwini, highlighting significant racial and gender biases in commercial facial recognition systems. The project evaluated the performance of three facial recognition technologies developed by IBM, Microsoft, and Face++. It found that they all exhibited biases, performing better on lighter-skinned and male faces compared to darker-skinned and female faces.

While accuracy remains a fundamental and valuable metric for evaluating machine learning models, a more comprehensive approach is required to fully assess a model's performance. This means considering additional metrics that account for fairness, transparency, and real-world applicability, as well as conducting rigorous testing across diverse datasets to uncover and mitigate any potential biases. The move towards a more holistic approach to model evaluation reflects the maturation of the field and its increasing recognition of the real-world implications and ethical considerations associated with deploying machine learning models.

#### Fairness

Fairness in machine learning models is a multifaceted and critical aspect that requires careful attention, particularly in high-stakes applications that significantly affect people's lives, such as in loan approval processes, hiring, and criminal justice. It refers to the equitable treatment of all individuals, irrespective of their demographic or social attributes such as race, gender, age, or socioeconomic status.

Simply relying on accuracy can be insufficient and potentially misleading when evaluating models. For instance, consider a loan approval model with a 95% accuracy rate. While this figure may appear impressive at first glance, it does not reveal how the model performs across different demographic groups. If this model consistently discriminates against a particular group, its accuracy is less commendable, and its fairness is questioned.

Discrimination can manifest in various forms, such as direct discrimination, where a model explicitly uses sensitive attributes like race or gender in its decision-making process, or indirect discrimination, where seemingly neutral variables correlate with sensitive attributes, indirectly influencing the model's outcomes. An infamous example of the latter is the COMPAS tool used in the US criminal justice system, which exhibited racial biases in predicting recidivism rates despite not explicitly using race as a variable.

Addressing fairness involves careful examination of the model's performance across diverse groups, identifying potential biases, and rectifying disparities through corrective measures such as re-balancing datasets, adjusting model parameters, and implementing fairness-aware algorithms. Researchers and practitioners continuously develop metrics and methodologies tailored to specific use cases to evaluate fairness in real-world scenarios. For example, disparate impact analysis, demographic parity, and equal opportunity are some of the metrics employed to assess fairness.

Additionally, transparency and interpretability of models are fundamental to achieving fairness. Understanding how a model makes decisions can reveal potential biases and enable stakeholders to hold developers accountable. Open-source tools like [AI Fairness 360](https://ai-fairness-360.org/) by IBM and [Fairness Indicators](https://www.tensorflow.org/tfx/guide/fairness_indicators) by TensorFlow are being developed to facilitate fairness assessments and mitigation of biases in machine learning models.

Ensuring fairness in machine learning models, particularly in applications that significantly impact people's lives, requires rigorous evaluation of the model's performance across diverse groups, careful identification and mitigation of biases, and implementation of transparency and interpretability measures. By comprehensively addressing fairness, we can work towards developing machine learning models that are equitable, just, and beneficial for society.

#### Complexity

##### Parameters*

In the initial stages of machine learning, model benchmarking often relied on parameter counts as a proxy for model complexity. The rationale was that more parameters typically lead to a more complex model, which should, in turn, deliver better performance. However, this approach has proven inadequate as it needs to account for the computational cost associated with processing many parameters.

For example, GPT-3, developed by OpenAI, is a language model that boasts an astounding 175 billion parameters. While it achieves state-of-the-art performance on various natural language processing tasks, its size and the computational resources required to run it make it impractical for deployment in many real-world scenarios, especially those with limited computational capabilities.

Relying on parameter counts as a proxy for model complexity also fails to consider the model's efficiency. If optimized for efficiency, a model with fewer parameters might be just as effective, if not more so, than a model with a higher parameter count. For instance, MobileNets, developed by Google, is a family of models designed specifically for mobile and edge devices. They utilize depth-wise separable convolutions to reduce the number of parameters and computational costs while still achieving competitive performance.

In light of these limitations, the field has moved towards a more holistic approach to model benchmarking that considers parameter counts and other crucial factors such as floating-point operations per second (FLOPs), memory consumption, and latency. FLOPs, in particular, have emerged as an important metric as they provide a more accurate representation of the computational load a model imposes. This shift towards a more comprehensive approach to model benchmarking reflects a recognition of the need to balance performance with practicality, ensuring that models are effective, efficient, and deployable in real-world scenarios.

##### FLOPS

The size of a machine learning model is an essential aspect that directly impacts its usability in practical scenarios, especially when computational resources are limited. Traditionally, the number of parameters in a model was often used as a proxy for its size, with the underlying assumption being that more parameters would translate to better performance. However, this simplistic view does not consider the computational cost of processing these parameters. This is where the concept of floating-point operations per second (FLOPs) comes into play, providing a more accurate representation of the computational load a model imposes.

FLOPs measure the number of floating-point operations a model performs to generate a prediction. A model with many FLOPs requires substantial computational resources to process the vast number of operations, which may render it impractical for certain applications. Conversely, a model with a lower FLOP count is more lightweight and can be easily deployed in scenarios where computational resources are limited.
<<<<<<< HEAD

=======

@fig-flops, from [@bianco2018benchmark], shows the relationship between Top-1 Accuracy on ImageNet (y-axis), the model's G-FLOPs (x-axis), and the model's parameter count (circle-size).

![A graph that depicts the top-1 imagenet accuracy vs. the FLOP count of a model along with the model's parameter count. The figure shows a overall tradeoff between model complexity and accuracy, although some model architectures are more efficiency than others. Credit: @bianco2018benchmark.](images/png/model_FLOPS_VS_TOP_1.png){#fig-flops}

>>>>>>> 34d4a867
Let's consider an example. BERT [Bidirectional Encoder Representations from Transformers](@devlin2018bert), a popular natural language processing model, has over 340 million parameters, making it a large model with high accuracy and impressive performance across various tasks. However, the sheer size of BERT, coupled with its high FLOP count, makes it a computationally intensive model that may not be suitable for real-time applications or deployment on edge devices with limited computational capabilities.

In light of this, there has been a growing interest in developing smaller models that can achieve similar performance levels as their larger counterparts while being more efficient in computational load. DistilBERT, for instance, is a smaller version of BERT that retains 97% of its performance while being 40% smaller in terms of parameter count. The size reduction also translates to a lower FLOP count, making DistilBERT a more practical choice for resource-constrained scenarios.

In summary, while parameter count provides a useful indication of model size, it is not a comprehensive metric as it needs to consider the computational cost associated with processing these parameters. FLOPs, on the other hand, offer a more accurate representation of a model's computational load and are thus an essential consideration when deploying machine learning models in real-world scenarios, particularly when computational resources are limited. The evolution from relying solely on parameter count to considering FLOPs signifies a maturation in the field, reflecting a greater awareness of the practical constraints and challenges of deploying machine learning models in diverse settings.

##### Efficiency

Efficiency metrics, such as memory consumption and latency/throughput, have also gained prominence. These metrics are particularly crucial when deploying models on edge devices or in real-time applications, as they measure how quickly a model can process data and how much memory it requires. In this context, Pareto curves are often used to visualize the trade-off between different metrics, helping stakeholders decide which model best suits their needs.

### Lessons Learned

Model benchmarking has offered us several valuable insights that can be leveraged to drive innovation in system benchmarks. The progression of machine learning models has been profoundly influenced by the advent of leaderboards and the open-source availability of models and datasets. These elements have served as significant catalysts, propelling innovation and accelerating the integration of cutting-edge models into production environments. However, as we will explore further, these are not the only contributors to the development of machine learning benchmarks.

Leaderboards play a vital role in providing an objective and transparent method for researchers and practitioners to evaluate the efficacy of different models, ranking them based on their performance in benchmarks. This system fosters a competitive environment, encouraging the development of models that are not only accurate but also efficient. The ImageNet Large Scale Visual Recognition Challenge (ILSVRC) is a prime example of this, with its annual leaderboard significantly contributing to developing groundbreaking models such as AlexNet.

Open-source access to state-of-the-art models and datasets further democratizes machine learning, facilitating collaboration among researchers and practitioners worldwide. This open access accelerates the process of testing, validation, and deployment of new models in production environments, as evidenced by the widespread adoption of models like BERT and GPT-3 in various applications, from natural language processing to more complex, multi-modal tasks.

Community collaboration platforms like Kaggle have revolutionized the field by hosting competitions that unite data scientists from across the globe to solve intricate problems. Specific benchmarks serve as the goalposts for innovation and model development.

Moreover, the availability of diverse and high-quality datasets is paramount in training and testing machine learning models. Datasets such as ImageNet have played an instrumental role in the evolution of image recognition models, while extensive text datasets have facilitated advancements in natural language processing models.

Lastly, the contributions of academic and research institutions must be supported. Their role in publishing research papers, sharing findings at conferences, and fostering collaboration between various institutions has significantly contributed to advancing machine learning models and benchmarks.

#### Emerging Trends

As machine learning models become more sophisticated, so do the benchmarks required to assess them accurately. There are several emerging benchmarks and datasets that are gaining popularity due to their ability to evaluate models in more complex and realistic scenarios:

**Multimodal Datasets:** These datasets contain multiple data types, such as text, images, and audio, to represent real-world situations better. An example is the VQA (Visual Question Answering) dataset [@antol2015vqa], where models' ability to answer text-based questions about images is tested.

**Fairness and Bias Evaluation:** There is an increasing focus on creating benchmarks assessing machine learning models' fairness and bias. Examples include the [AI Fairness 360](https://ai-fairness-360.org/) toolkit, which offers a comprehensive set of metrics and datasets for evaluating bias in models.

**Out-of-Distribution Generalization:** Testing how well models perform on data different from the original training distribution. This evaluates the model's ability to generalize to new, unseen data. Example benchmarks are Wilds [@koh2021wilds], RxRx, and ANC-Bench.

**Adversarial Robustness:** Evaluating model performance under adversarial attacks or perturbations to the input data. This tests the model's robustness. Example benchmarks are ImageNet-A [@hendrycks2021natural], ImageNet-C [@xie2020adversarial], and CIFAR-10.1.

**Real-World Performance:** Testing models on real-world datasets that closely match end tasks rather than just canned benchmark datasets. Examples are medical imaging datasets for healthcare tasks or customer support chat logs for dialogue systems.

**Energy and Compute Efficiency:** Benchmarks that measure the computational resources required to achieve a particular accuracy. This evaluates the model's Efficiency. Examples are MLPerf and Greenbench, already discussed in the Systems benchmarking section.

**Interpretability and Explainability:** Benchmarks that assess how easy it is to understand and explain a model's internal logic and predictions. Example metrics are faithfulness to input gradients and coherence of explanations.

### Limitations and Challenges

While model benchmarks are an essential tool in assessing machine learning models, several limitations and challenges should be addressed to ensure that they accurately reflect a model's performance in real-world scenarios.

**Dataset does not Correspond to Real-World Scenarios:** Often, the data used in model benchmarks is cleaned and preprocessed to such an extent that it may need to accurately represent the data that a model would encounter in real-world applications. This idealized data version can lead to overestimating a model's performance. In the case of the ImageNet dataset, the images are well-labeled and categorized. Still, in a real-world scenario, a model may need to deal with blurry images that could be better lit or taken from awkward angles. This discrepancy can significantly affect the model's performance.

**Sim2Real Gap:** The Sim2Real gap refers to the difference in the performance of a model when transitioning from a simulated environment to a real-world environment. This gap is often observed in robotics, where a robot trained in a simulated environment struggles to perform tasks in the real world due to the complexity and unpredictability of real-world environments. A robot trained to pick up objects in a simulated environment may need help to perform the same task in the real world because the simulated environment does not accurately represent the complexities of real-world physics, lighting, and object variability.

**Challenges in Creating Datasets:** Creating a dataset for model benchmarking is a challenging task that requires careful consideration of various factors such as data quality, diversity, and representation. As discussed in the data engineering section, ensuring that the data is clean, unbiased, and representative of the real-world scenario is crucial for the accuracy and reliability of the benchmark. For example, when creating a dataset for a healthcare-related task, it is important to ensure that the data is representative of the entire population and not biased towards a particular demographic. This ensures that the model performs well across diverse patient populations.

Model benchmarks are essential in measuring the capability of a model architecture in solving a fixed task, but it is important to address the limitations and challenges associated with them. This includes ensuring that the dataset accurately represents real-world scenarios, addressing the Sim2Real gap, and overcoming the challenges of creating unbiased and representative datasets. By addressing these challenges and many others, we can ensure that model benchmarks provide a more accurate and reliable assessment of a model's performance in real-world applications.

The [Speech Commands dataset](https://arxiv.org/pdf/1804.03209.pdf) and its successor [MSWC](https://datasets-benchmarks-proceedings.neurips.cc/paper/2021/file/fe131d7f5a6b38b23cc967316c13dae2-Paper-round2.pdf), are common benchmarks for one of the quintessential TinyML applications, keyword spotting. Speech commands establish streaming error metrics beyond the standard top-1 classification accuracy more relevant to the keyword spotting use case. Using case-relevant metrics is what elevates a dataset to a model benchmark.

## Data Benchmarking

For the past several years, AI has focused on developing increasingly sophisticated machine learning models like large language models. The goal has been to create models capable of human-level or superhuman performance on a wide range of tasks by training them on massive datasets. This model-centric approach produced rapid progress, with models attaining state-of-the-art results on many established benchmarks. @fig-superhuman-perf shows the performance of AI systems relative to human performance (marked by the horizontal line at 0) across five applications: handwriting recognition, speech recognition, image recognition, reading comprehension, and language understanding. Over the past decade, the AI performance has surpassed that of humans.

However, growing concerns about issues like bias, safety, and robustness persist even in models that achieve high accuracy on standard benchmarks. Additionally, some popular datasets used for evaluating models are beginning to saturate, with models reaching near-perfect performance on existing test splits [@kiela2021dynabench]. As a simple example, there are test images in the classic MNIST handwritten digit dataset that may look indecipherable to most human evaluators but were assigned a label when the dataset was created - models that happen to agree with those labels may appear to exhibit superhuman performance but instead may only be capturing idiosyncrasies of the labeling and acquisition process from the dataset's creation in 1994. In the same spirit, computer vision researchers now ask, "Are we done with ImageNet?" [@beyer2020we]. This highlights limitations in the conventional model-centric approach of optimizing accuracy on fixed datasets through architectural innovations.

![AI vs human performane. Credit: @kiela2021dynabench.](images/png/dynabench.png){#fig-superhuman-perf}

An alternative paradigm is emerging called data-centric AI. Rather than treating data as static and focusing narrowly on model performance, this approach recognizes that models are only as good as their training data. So, the emphasis shifts to curating high-quality datasets that better reflect real-world complexity, developing more informative evaluation benchmarks, and carefully considering how data is sampled, preprocessed, and augmented. The goal is to optimize model behavior by improving the data rather than just optimizing metrics on flawed datasets. Data-centric AI critically examines and enhances the data itself to produce beneficial AI. This reflects an important evolution in mindset as the field addresses the shortcomings of narrow benchmarking.

This section will explore the key differences between model-centric and data-centric approaches to AI. This distinction has important implications for how we benchmark AI systems. Specifically, we will see how focusing on data quality and Efficiency can directly improve machine learning performance as an alternative to optimizing model architectures solely. The data-centric approach recognizes that models are only as good as their training data. So, enhancing data curation, evaluation benchmarks, and data handling processes can produce AI systems that are safer, fairer, and more robust. Rethinking benchmarking to prioritize data alongside models represents an important evolution as the field aims to deliver trustworthy real-world impact.

### Limitations of Model-Centric AI

In the model-centric AI era, a prominent characteristic was the development of complex model architectures. Researchers and practitioners dedicated substantial effort to devising sophisticated and intricate models in the quest for superior performance. This frequently involved the incorporation of additional layers and the fine-tuning of a multitude of hyperparameters to achieve incremental improvements in accuracy. Concurrently, there was a significant emphasis on leveraging advanced algorithms. These algorithms, often at the forefront of the latest research, were employed to enhance the performance of AI models. The primary aim of these algorithms was to optimize the learning process of models, thereby extracting maximal information from the training data.

While the model-centric approach has been central to many advancements in AI, it has several areas for improvement. First, the development of complex model architectures can often lead to overfitting. This is when the model performs well on the training data but needs to generalize to new, unseen data. The additional layers and complexity can capture noise in the training data as if it were a real pattern, harming the model's performance on new data.

Second, relying on advanced algorithms can sometimes obscure the real understanding of a model's functioning. These algorithms often act as a black box, making it difficult to interpret how the model is making decisions. This lack of transparency can be a significant hurdle, especially in critical applications such as healthcare and finance, where understanding the model's decision-making process is crucial.

Third, the emphasis on achieving state-of-the-art results on benchmark datasets can sometimes be misleading. These datasets need to represent the complexities and variability of real-world data more fully. A model that performs well on a benchmark dataset may not necessarily generalize well to new, unseen data in a real-world application. This discrepancy can lead to false confidence in the model's capabilities and hinder its practical applicability.

Lastly, the model-centric approach often relies on large labeled datasets for training. However, obtaining such datasets takes time and effort in many real-world scenarios. This reliance on large datasets also limits AI's applicability in domains where data is scarce or expensive to label.

As a result of the above reasons, and many more, the AI community is shifting to a more data-centric approach. Rather than focusing just on model architecture, researchers are now prioritizing curating high-quality datasets, developing better evaluation benchmarks, and considering how data is sampled and preprocessed. The key idea is that models are only as good as their training data. So, focusing on getting the right data will allow us to develop AI systems that are more fair, safe, and aligned with human values. This data-centric shift represents an important change in mindset as AI progresses.

### The Shift Toward Data-centric AI

Data-centric AI is a paradigm that emphasizes the importance of high-quality, well-labeled, and diverse datasets in developing AI models. In contrast to the model-centric approach, which focuses on refining and iterating on the model architecture and algorithm to improve performance, data-centric AI prioritizes the quality of the input data as the primary driver of improved model performance. High-quality data is [clean, well-labeled](https://landing.ai/blog/tips-for-a-data-centric-ai-approach/) and representative of the real-world scenarios the model will encounter. In contrast, low-quality data can lead to poor model performance, regardless of the complexity or sophistication of the model architecture.

Data-centric AI puts a strong emphasis on the cleaning and labeling of data. Cleaning involves the removal of outliers, handling missing values, and addressing other data inconsistencies. Labeling, on the other hand, involves assigning meaningful and accurate labels to the data. Both these processes are crucial in ensuring that the AI model is trained on accurate and relevant data. Another important aspect of the data-centric approach is data augmentation. This involves artificially increasing the size and diversity of the dataset by applying various transformations to the data, such as rotation, scaling, and flipping training images. Data augmentation helps in improving the model's robustness and generalization capabilities.

There are several benefits to adopting a data-centric approach to AI development. First and foremost, it leads to improved model performance and generalization capabilities. By ensuring that the model is trained on high-quality, diverse data, the model can better generalize to new, unseen data [@gaviria2022dollar].

Additionally, a data-centric approach can often lead to simpler models that are easier to interpret and maintain. This is because the emphasis is on the data rather than the model architecture, meaning simpler models can achieve high performance when trained on high-quality data.

The shift towards data-centric AI represents a significant paradigm shift. By prioritizing the quality of the input data, this approach aims to improve model performance and generalization capabilities, ultimately leading to more robust and reliable AI systems. As we continue to advance in our understanding and application of AI, the data-centric approach is likely to play an important role in shaping the future of this field.

### Benchmarking Data

Data benchmarking aims to evaluate common issues in datasets, such as identifying label errors, noisy features, representation imbalance (for example, out of the 1000 classes in Imagenet-1K, there are over 100 categories which are just types of dogs), class imbalance (where some classes have many more samples than others), whether models trained on a given dataset can generalize to out-of-distribution features, or what types of biases might exist in a given dataset [@gaviria2022dollar]. In its simplest form, data benchmarking aims to improve accuracy on a test set by removing noisy or mislabeled training samples while keeping the model architecture fixed. Recent competitions in data benchmarking have invited participants to submit novel augmentation strategies and active learning techniques.

Data-centric techniques continue to gain attention in benchmarking, especially as foundation models are increasingly trained on self-supervised objectives. Compared to smaller datasets like Imagenet-1K, massive datasets commonly used in self-supervised learning, such as Common Crawl, OpenImages, and LAION-5B, contain higher amounts of noise, duplicates, bias, and potentially offensive data.

[DataComp](https://www.datacomp.ai/) is a recently launched dataset competition that targets the evaluation of large corpora. DataComp focuses on language-image pairs used to train CLIP models. The introductory whitepaper finds that when the total compute budget for training is constant, the best-performing CLIP models on downstream tasks, such as ImageNet classification, are trained on just 30% of the available training sample pool. This suggests that proper filtering of large corpora is critical to improving the accuracy of foundation models. Similarly, Demystifying CLIP Data [@xu2023demystifying] asks whether the success of CLIP is attributable to the architecture or the dataset.

[DataPerf](https://www.dataperf.org/) is another recent effort focusing on benchmarking data in various modalities. DataPerf provides rounds of online competition to spur improvement in datasets. The inaugural offering launched with challenges in vision, speech, acquisition, debugging, and text prompting for image generation.

### Data Efficiency

As machine learning models grow larger and more complex and compute resources become more scarce in the face of rising demand, it becomes challenging to meet the computation requirements even with the largest machine learning fleets. To overcome these challenges and ensure machine learning system scalability, it is necessary to explore novel opportunities that augment conventional approaches to resource scaling.

Improving data quality can be a useful method to impact machine learning system performance significantly. One of the primary benefits of enhancing data quality is the potential to reduce the size of the training dataset while still maintaining or even improving model performance. This data size reduction directly relates to the amount of training time required, thereby allowing models to converge more quickly and efficiently. Achieving this balance between data quality and dataset size is a challenging task that requires the development of sophisticated methods, algorithms, and techniques.

Several approaches can be taken to improve data quality. These methods include and are not limited to the following:

* **Data Cleaning:** This involves handling missing values, correcting errors, and removing outliers. Clean data ensures that the model is not learning from noise or inaccuracies.
* **Data Interpretability and Explainability:** Common techniques include LIME [@ribeiro2016should], which provides insight into the decision boundaries of classifiers, and Shapley values [@lundberg2017unified], which estimate the importance of individual samples in contributing to a model's predictions.
* **Feature Engineering:** Transforming or creating new features can significantly improve model performance by providing more relevant information for learning.
* **Data Augmentation:** Augmenting data by creating new samples through various transformations can help improve model robustness and generalization.
* **Active Learning:** This is a semi-supervised learning approach where the model actively queries a human oracle to label the most informative samples [@coleman2022similarity]. This ensures that the model is trained on the most relevant data.
* Dimensionality Reduction: Techniques like PCA can reduce the number of features in a dataset, thereby reducing complexity and training time.

There are many other methods in the wild. But the goal is the same. Refining the dataset and ensuring it is of the highest quality can reduce the training time required for models to converge. However, achieving this requires developing and implementing sophisticated methods, algorithms, and techniques that can clean, preprocess, and augment data while retaining the most informative samples. This is an ongoing challenge that will require continued research and innovation in the field of machine learning.

## The Trifecta

While system, model, and data benchmarks have traditionally been studied in isolation, there is a growing recognition that to understand and advance AI fully, we must take a more holistic view. By iterating between benchmarking systems, models, and datasets together, novel insights that are not apparent when these components are analyzed separately may emerge. System performance impacts model accuracy, model capabilities drive data needs, and data characteristics shape system requirements.

Benchmarking the triad of system, model, and data in an integrated fashion will likely lead to discoveries about the co-design of AI systems, the generalization properties of models, and the role of data curation and quality in enabling performance. Rather than narrow benchmarks of individual components, the future of AI requires benchmarks that evaluate the symbiotic relationship between computing platforms, algorithms, and training data. This systems-level perspective will be critical to overcoming current limitations and unlocking the next level of AI capabilities.

@fig-benchmarking-trifecta illustrates the many potential ways to interplay data benchmarking, model benchmarking, and system infrastructure benchmarking together. Exploring these intricate interactions is likely to uncover new optimization opportunities and enhancement capabilities. The data, model, and system benchmark triad offers a rich space for co-design and co-optimization.

![Benchmarking trifecta.](images/png/trifecta.png){#fig-benchmarking-trifecta}

While this integrated perspective represents an emerging trend, the field has much more to discover about the synergies and trade-offs between these components. As we iteratively benchmark combinations of data, models, and systems, new insights that remain hidden when these elements are studied in isolation will emerge. This multifaceted benchmarking approach charting the intersections of data, algorithms, and hardware promises to be a fruitful avenue for major progress in AI, even though it is still in its early stages.

## Benchmarks for Emerging Technologies

Given their significant differences from existing techniques, emerging technologies can be particularly challenging to design benchmarks for. Standard benchmarks used for existing technologies may not highlight the key features of the new approach. In contrast, new benchmarks may be seen as contrived to favor the emerging technology over others. They may be so different from existing benchmarks that they cannot be understood and lose insightful value. Thus, benchmarks for emerging technologies must balance fairness, applicability, and ease of comparison with existing benchmarks.

An example of emerging technology where benchmarking has proven to be especially difficult is in [Neuromorphic Computing](@sec-neuromorphic). Using the brain as a source of inspiration for scalable, robust, and energy-efficient general intelligence, neuromorphic computing [@schuman2022opportunities] directly incorporates biologically realistic mechanisms in both computing algorithms and hardware, such as spiking neural networks [@maass1997networks] and non-von Neumann architectures for executing them [@davies2018loihi; @modha2023neural]. From a full-stack perspective of models, training techniques, and hardware systems, neuromorphic computing differs from conventional hardware and AI. Thus, there is a key challenge in developing fair and useful benchmarks for guiding the technology.

An ongoing initiative to develop standard neuromorphic benchmarks is NeuroBench [@yik2023neurobench]. To suitably benchmark neuromorphic, NeuroBench follows high-level principles of _inclusiveness_ through task and metric applicability to both neuromorphic and non-neuromorphic solutions, _actionability_ of implementation using common tooling, and _iterative_ updates to continue to ensure relevance as the field rapidly grows. NeuroBench and other benchmarks for emerging technologies provide critical guidance for future techniques, which may be necessary as the scaling limits of existing approaches draw nearer.

## Conclusion

What gets measured gets improved. This chapter has explored the multifaceted nature of benchmarking spanning systems, models, and data. Benchmarking is important to advancing AI by providing the essential measurements to track progress.

ML system benchmarks enable optimization across speed, Efficiency, and scalability metrics. Model benchmarks drive innovation through standardized tasks and metrics beyond accuracy. Data benchmarks highlight issues of quality, balance, and representation.

Importantly, evaluating these components in isolation has limitations. In the future, more integrated benchmarking will likely be used to explore the interplay between system, model, and data benchmarks. This view promises new insights into co-designing data, algorithms, and infrastructure.

As AI grows more complex, comprehensive benchmarking becomes even more critical. Standards must continuously evolve to measure new capabilities and reveal limitations. Close collaboration between industry, academics, national labels, etc., is essential to developing benchmarks that are rigorous, transparent, and socially beneficial.

Benchmarking provides the compass to guide progress in AI. By persistently measuring and openly sharing results, we can navigate toward performant, robust, and trustworthy systems. If AI is to serve societal and human needs properly, it must be benchmarked with humanity's best interests in mind. To this end, there are emerging areas, such as benchmarking the safety of AI systems, but that's for another day and something we can discuss further in Generative AI!

Benchmarking is a continuously evolving topic. The article [The Olympics of AI: Benchmarking Machine Learning Systems](https://towardsdatascience.com/the-olympics-of-ai-benchmarking-machine-learning-systems-c4b2051fbd2b) covers several emerging subfields in AI benchmarking, including robotics, extended reality, and neuromorphic computing that we encourage the reader to pursue.

## Resources {#sec-benchmarking-ai-resource}

Here is a curated list of resources to support students and instructors in their learning and teaching journeys. We are continuously working on expanding this collection and will add new exercises soon.

:::{.callout-note collapse="false"}

#### Slides

These slides are a valuable tool for instructors to deliver lectures and for students to review the material at their own pace. We encourage students and instructors to leverage these slides to enhance their understanding and facilitate effective knowledge transfer.

* [Why is benchmarking important?](https://docs.google.com/presentation/d/17udz3gxeYF3r3X1r4ePwu1I9H8ljb53W3ktFSmuDlGs/edit?usp=drive_link&resourcekey=0-Espn0a0x81kl2txL_jIWjw)

* [Embedded inference benchmarking.](https://docs.google.com/presentation/d/18PI_0xmcW1xwwfcjmj25PikqBM_92vQfOXFV4hah-6I/edit?resourcekey=0-KO3HQcDAsR--jgbKd5cp4w#slide=id.g94db9f9f78_0_2)

:::

:::{.callout-important collapse="false"}

#### Videos

* _Coming soon._
:::

:::{.callout-caution collapse="false"}

#### Exercises

To reinforce the concepts covered in this chapter, we have curated a set of exercises that challenge students to apply their knowledge and deepen their understanding.

* @exr-cuda

* @exr-perf
:::

:::{.callout-warning collapse="false"}

#### Labs

In addition to exercises, we offer a series of hands-on labs allowing students to gain practical experience with embedded AI technologies. These labs provide step-by-step guidance, enabling students to develop their skills in a structured and supportive environment. We are excited to announce that new labs will be available soon, further enriching the learning experience.

* _Coming soon._
:::<|MERGE_RESOLUTION|>--- conflicted
+++ resolved
@@ -20,11 +20,7 @@
 
 * Understand the purpose and goals of benchmarking AI systems, including performance assessment, resource evaluation, validation, and more.
 
-<<<<<<< HEAD
-* Learn about the different types of benchmarks - micro, macro, and end-to-end - and their role in evaluating different aspects of an AI system.
-=======
 * Learn about key model benchmarks, metrics, and trends, including accuracy, fairness, complexity, and efficiency.
->>>>>>> 34d4a867
 
 * Become familiar with the key components of an AI benchmark, including datasets, tasks, metrics, baselines, reproducibility rules, and more.
 
@@ -198,9 +194,12 @@
 Example: Tasks for natural language processing benchmarks might include sentiment analysis, named entity recognition, or machine translation.
 
 #### Evaluation Metrics
-<<<<<<< HEAD
-
-Once a task is defined, benchmarks require metrics to quantify performance. These metrics offer objective measures to compare different models or systems.
+
+Once a task is defined, benchmarks require metrics to quantify performance. These metrics offer objective measures to compare different models or systems. In classification tasks, metrics like accuracy, precision, recall, and [F1 score](https://en.wikipedia.org/wiki/F-score) are commonly used. Mean squared or absolute errors might be employed for regression tasks.
+
+#### Baselines
+
+Benchmarks often include baseline models or reference implementations. These serve as starting points or minimum performance standards against which new models or techniques can be compared. In many benchmark suites, simple models like linear regression or basic neural networks serve as baselines to provide context for more complex model evaluations.
 
 In classification tasks, metrics like accuracy, precision, recall, and [F1 score](https://en.wikipedia.org/wiki/F-score) are commonly used. Mean squared or absolute errors might be employed for regression tasks.
 
@@ -209,14 +208,6 @@
 Benchmarks often include baseline models or reference implementations. These serve as starting points or minimum performance standards against which new models or techniques can be compared.
 
 Example: In many benchmark suites, simple models like linear regression or basic neural networks serve as baselines to provide context for more complex model evaluations.
-=======
-
-Once a task is defined, benchmarks require metrics to quantify performance. These metrics offer objective measures to compare different models or systems. In classification tasks, metrics like accuracy, precision, recall, and [F1 score](https://en.wikipedia.org/wiki/F-score) are commonly used. Mean squared or absolute errors might be employed for regression tasks.
-
-#### Baselines
-
-Benchmarks often include baseline models or reference implementations. These serve as starting points or minimum performance standards against which new models or techniques can be compared. In many benchmark suites, simple models like linear regression or basic neural networks serve as baselines to provide context for more complex model evaluations.
->>>>>>> 34d4a867
 
 #### Hardware and Software Specifications
 
@@ -270,11 +261,7 @@
 
 The following metrics are often considered important:
 
-<<<<<<< HEAD
-1. **Training Time:** The time it takes to train a model from scratch until it reaches a satisfactory performance level. It directly measures the computational resources required to train a model. For example, [Google's BERT](https://arxiv.org/abs/1810.04805)(@devlin2018bert) is a natural language processing model that requires several days to train on a massive corpus of text data using multiple GPUs. The long training time is a significant resource consumption and cost challenge.
-=======
 1. **Training Time:** The time it takes to train a model from scratch until it reaches a satisfactory performance level. It directly measures the computational resources required to train a model. For example, [Google's BERT](https://arxiv.org/abs/1810.04805)(@devlin2018bert) is a natural language processing model that requires several days to train on a massive corpus of text data using multiple GPUs. The long training time is a significant resource consumption and cost challenge. In some cases, benchmarks can instead measure the training throughput (training samples per unit of time). Throughput can be calculated much faster and easier than training time but may obscure the metrics we really care about (e.g. time to train).
->>>>>>> 34d4a867
 
 2. **Scalability:** How well the training process can handle increases in data size or model complexity. Scalability can be assessed by measuring training time, memory usage, and other resource consumption as data size or model complexity increases. [OpenAI's GPT-3](https://arxiv.org/abs/2005.14165)(@brown2020language) model has 175 billion parameters, making it one of the largest language models in existence. Training GPT-3 required extensive engineering efforts to scale the training process to handle the massive model size. This involved using specialized hardware, distributed training, and other techniques to ensure the model could be trained efficiently.
 
@@ -344,17 +331,7 @@
 * Time to completion for each workload
 * Memory bandwidth
 
-<<<<<<< HEAD
-*Example Use Case*
-=======
 **[MLPerf Training Benchmark](https://github.com/mlcommons/training):** MLPerf is a suite of benchmarks that grew out of DAWNBench and Fathom and other collective works such as [DeepBench](https://github.com/baidu-research/DeepBench) that was designed to measure the performance of machine learning hardware, software, and services. The MLPerf Training benchmark [@mattson2020mlperf] focuses on the time it takes to train models to a target quality metric. It includes diverse workloads, such as image classification, object detection, translation, and reinforcement learning. It's metrics include:
-
-* Training time to target quality
-* Throughput (examples per second)
-* Resource utilization (CPU, GPU, memory, disk I/O)
-
-##### Example Use Case
->>>>>>> 34d4a867
 
 Consider a scenario where we want to benchmark the training of an image classification model on a specific hardware platform.
 
@@ -422,15 +399,11 @@
 
 Here are some original works that laid the fundamental groundwork for developing systematic benchmarks for inference machine learning systems.
 
-<<<<<<< HEAD
-*[MLPerf Inference Benchmark](https://github.com/mlcommons/inference)*
+**[MLPerf Inference Benchmark](https://github.com/mlcommons/inference):** MLPerf Inference is a comprehensive benchmark suite that assesses machine learning models' performance during the inference phase. It encompasses a variety of workloads, including image classification, object detection, and natural language processing, aiming to provide standardized and insightful metrics for evaluating different inference systems. It's metrics include:
 
 MLPerf Inference is a comprehensive benchmark suite that assesses machine learning models' performance during the inference phase. It encompasses a variety of workloads, including image classification, object detection, and natural language processing, aiming to provide standardized and insightful metrics for evaluating different inference systems.
 
 Metrics:
-=======
-**[MLPerf Inference Benchmark](https://github.com/mlcommons/inference):** MLPerf Inference is a comprehensive benchmark suite that assesses machine learning models' performance during the inference phase. It encompasses a variety of workloads, including image classification, object detection, and natural language processing, aiming to provide standardized and insightful metrics for evaluating different inference systems. It's metrics include:
->>>>>>> 34d4a867
 
 * Inference time
 * Latency
@@ -438,15 +411,11 @@
 * Accuracy
 * Energy consumption
 
-<<<<<<< HEAD
-*[AI Benchmark](https://ai-benchmark.com/)*
+**[AI Benchmark](https://ai-benchmark.com/):** AI Benchmark is a benchmarking tool that evaluates the performance of AI and machine learning models on mobile devices and edge computing platforms. It includes tests for image classification, object detection, and natural language processing tasks, providing a detailed analysis of the inference performance on different hardware platforms. It's metrics include:
 
 AI Benchmark is a benchmarking tool that evaluates the performance of AI and machine learning models on mobile devices and edge computing platforms. It includes tests for image classification, object detection, and natural language processing tasks, providing a detailed analysis of the inference performance on different hardware platforms.
 
 Metrics:
-=======
-**[AI Benchmark](https://ai-benchmark.com/):** AI Benchmark is a benchmarking tool that evaluates the performance of AI and machine learning models on mobile devices and edge computing platforms. It includes tests for image classification, object detection, and natural language processing tasks, providing a detailed analysis of the inference performance on different hardware platforms. It's metrics include:
->>>>>>> 34d4a867
 
 * Inference time
 * Latency
@@ -454,15 +423,11 @@
 * Memory usage
 * Throughput
 
-<<<<<<< HEAD
-*[OpenVINO toolkit](https://www.intel.com/content/www/us/en/developer/tools/openvino-toolkit/overview.html)*
+**[OpenVINO toolkit](https://www.intel.com/content/www/us/en/developer/tools/openvino-toolkit/overview.html):** OpenVINO toolkit provides a benchmark tool to measure the performance of deep learning models for various tasks, such as image classification, object detection, and facial recognition, on Intel hardware. It offers detailed insights into the models' inference performance on different hardware configurations. It's metrics include:
 
 OpenVINO toolkit provides a benchmark tool to measure the performance of deep learning models for various tasks, such as image classification, object detection, and facial recognition, on Intel hardware. It offers detailed insights into the models' inference performance on different hardware configurations.
 
 Metrics:
-=======
-**[OpenVINO toolkit](https://www.intel.com/content/www/us/en/developer/tools/openvino-toolkit/overview.html):** OpenVINO toolkit provides a benchmark tool to measure the performance of deep learning models for various tasks, such as image classification, object detection, and facial recognition, on Intel hardware. It offers detailed insights into the models' inference performance on different hardware configurations. It's metrics include:
->>>>>>> 34d4a867
 
 * Inference time
 * Throughput
@@ -538,14 +503,8 @@
 
 #### Hardware Lottery
 
-<<<<<<< HEAD
-The ["hardware lottery"](https://arxiv.org/abs/2009.06489) in benchmarking machine learning systems refers to the situation where the success or efficiency of a machine learning model is significantly influenced by the compatibility of the model with the underlying hardware [@chu2021discovering]. In other words, some models perform exceptionally well because they are a good fit for the particular characteristics or capabilities of the hardware they are run on rather than because they are intrinsically superior models. @fig-hardware-lottery demonstrates the performance of different models on different hardware: notice how (follow the big yellow arrow) the Mobilenet V3 Large model (in green) has the lowest latency among all models when run unquantized on the Pixel4 CPU. At the same time, it performs the worst on Pixel4 DSP Qualcomm Snapdragon 855. Unfortunately, the hardware used is often omitted from papers or only briefly mentioned, making reproducing results difficult, if possible.
-=======
 The ["hardware lottery"](https://arxiv.org/abs/2009.06489) in benchmarking machine learning systems refers to the situation where the success or efficiency of a machine learning model is significantly influenced by the compatibility of the model with the underlying hardware [@chu2021discovering]. In other words, some models perform exceptionally well because they are a good fit for the particular characteristics or capabilities of the hardware they are run on rather than because they are intrinsically superior models.
 
-@fig-hardware-lottery demonstrates the performance of different models on different hardware: notice how (follow the big yellow arrow) the Mobilenet V3 Large model (in green) has the lowest latency among all models when run unquantized on the Pixel4 CPU. At the same time, it performs the worst on Pixel4 DSP Qualcomm Snapdragon 855. Unfortunately, the hardware used is often omitted from papers or only briefly mentioned, making reproducing results difficult, if possible.
->>>>>>> 34d4a867
-
 ![Hardware Lottery.](images/png/hardware_lottery.png){#fig-hardware-lottery}
 
 For instance, certain machine learning models may be designed and optimized to take advantage of the parallel processing capabilities of specific hardware accelerators, such as Graphics Processing Units (GPUs) or Tensor Processing Units (TPUs). As a result, these models might show superior performance when benchmarked on such hardware compared to other models that are not optimized for the hardware.
@@ -691,15 +650,11 @@
 The size of a machine learning model is an essential aspect that directly impacts its usability in practical scenarios, especially when computational resources are limited. Traditionally, the number of parameters in a model was often used as a proxy for its size, with the underlying assumption being that more parameters would translate to better performance. However, this simplistic view does not consider the computational cost of processing these parameters. This is where the concept of floating-point operations per second (FLOPs) comes into play, providing a more accurate representation of the computational load a model imposes.
 
 FLOPs measure the number of floating-point operations a model performs to generate a prediction. A model with many FLOPs requires substantial computational resources to process the vast number of operations, which may render it impractical for certain applications. Conversely, a model with a lower FLOP count is more lightweight and can be easily deployed in scenarios where computational resources are limited.
-<<<<<<< HEAD
-
-=======
 
 @fig-flops, from [@bianco2018benchmark], shows the relationship between Top-1 Accuracy on ImageNet (y-axis), the model's G-FLOPs (x-axis), and the model's parameter count (circle-size).
 
 ![A graph that depicts the top-1 imagenet accuracy vs. the FLOP count of a model along with the model's parameter count. The figure shows a overall tradeoff between model complexity and accuracy, although some model architectures are more efficiency than others. Credit: @bianco2018benchmark.](images/png/model_FLOPS_VS_TOP_1.png){#fig-flops}
 
->>>>>>> 34d4a867
 Let's consider an example. BERT [Bidirectional Encoder Representations from Transformers](@devlin2018bert), a popular natural language processing model, has over 340 million parameters, making it a large model with high accuracy and impressive performance across various tasks. However, the sheer size of BERT, coupled with its high FLOP count, makes it a computationally intensive model that may not be suitable for real-time applications or deployment on edge devices with limited computational capabilities.
 
 In light of this, there has been a growing interest in developing smaller models that can achieve similar performance levels as their larger counterparts while being more efficient in computational load. DistilBERT, for instance, is a smaller version of BERT that retains 97% of its performance while being 40% smaller in terms of parameter count. The size reduction also translates to a lower FLOP count, making DistilBERT a more practical choice for resource-constrained scenarios.
