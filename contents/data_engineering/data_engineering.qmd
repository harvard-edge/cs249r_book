--- 
bibliography: data_engineering.bib
--- 

# Data Engineering {#sec-data_engineering}

::: {.content-visible when-format="html"}
Resources: [Slides](#sec-data-engineering-resource), [Videos](#sec-data-engineering-resource), [Exercises](#sec-data-engineering-resource), [Labs](#sec-data-engineering-resource)
:::

![_DALL·E 3 Prompt: Create a rectangular illustration visualizing the concept of data engineering. Include elements such as raw data sources, data processing pipelines, storage systems, and refined datasets. Show how raw data is transformed through cleaning, processing, and storage to become valuable information that can be analyzed and used for decision-making._](images/png/cover_data_engineering.png)

Data is the lifeblood of AI systems. Without good data, even the most advanced machine-learning algorithms will not succeed. However, TinyML models operate on devices with limited processing power and memory. This section explores the intricacies of building high-quality datasets to fuel our AI models. Data engineering involves collecting, storing, processing, and managing data to train machine learning models.


::: {.callout-tip}

## Learning Objectives

* Understand the importance of clearly defining the problem statement and objectives when embarking on an ML project.

* Recognize various data sourcing techniques, such as web scraping, crowdsourcing, and synthetic data generation, along with their advantages and limitations.

* Appreciate the need for thoughtful data labeling, using manual or AI-assisted approaches, to create high-quality training datasets.

* Briefly learn different methods for storing and managing data, such as databases, data warehouses, and data lakes.

* Comprehend the role of transparency through metadata and dataset documentation and tracking data provenance to facilitate ethics, auditing, and reproducibility.

* Understand how licensing protocols govern legal data access and usage, necessitating careful compliance.

* Recognize key challenges in data engineering, including privacy risks, representation gaps, legal restrictions around data access, and balancing competing priorities.

:::


## Introduction

Imagine a world where AI can diagnose diseases with unprecedented accuracy, but only if the data used to train it is unbiased and reliable. This is where data engineering comes in. While over 90% of the world's data has been created in the past two decades, this vast amount of information is only helpful for building effective AI models with proper processing and preparation. Data engineering bridges this gap by transforming raw data into a high-quality format that fuels AI innovation.
In today's data-driven world, protecting user privacy is paramount. Whether mandated by law or driven by user concerns, anonymization techniques like differential privacy and aggregation are vital in mitigating privacy risks. However, careful implementation is crucial to ensure these methods don't compromise data utility. Dataset creators face complex privacy and representation challenges when building high-quality training data, especially for sensitive domains like healthcare. Legally, creators may need to remove direct identifiers like names and ages. Even without legal obligations, removing such information can help build user trust. However, excessive anonymization can compromise dataset utility. Techniques like differential privacy$^{1}$, aggregation, and reducing detail provide alternatives to balance privacy and utility but have downsides. Creators must strike a thoughtful balance based on the use case.

While privacy is paramount, ensuring fair and robust AI models requires addressing representation gaps in the data. It is crucial yet insufficient to ensure diversity across individual variables like gender, race, and accent. These combinations, sometimes called higher-order gaps, can significantly impact model performance. For example, a medical dataset could have balanced gender, age, and diagnosis data individually, but it lacks enough cases to capture older women with a specific condition. Such [higher-order gaps](https://blog.google/technology/health/healthcare-ai-systems-put-people-center/) are not immediately obvious but can critically impact model performance.

Creating useful, ethical training data requires holistic consideration of privacy risks and representation gaps. Elusive perfect solutions necessitate conscientious data engineering practices like anonymization, aggregation, under-sampling of overrepresented groups, and synthesized data generation to balance competing needs. This facilitates models that are both accurate and socially responsible. Cross-functional collaboration and external audits can also strengthen training data. The challenges are multifaceted but surmountable with thoughtful effort.

We begin by discussing data collection: Where do we source data, and how do we gather it? Options range from scraping the web, accessing APIs, and utilizing sensors and IoT devices to conducting surveys and gathering user input. These methods reflect real-world practices. Next, we delve into data labeling, including considerations for human involvement. We'll discuss the trade-offs and limitations of human labeling and explore emerging methods for automated labeling. Following that, we'll address data cleaning and preprocessing, a crucial yet frequently undervalued step in preparing raw data for AI model training. Data augmentation comes next, a strategy for enhancing limited datasets by generating synthetic samples. This is particularly pertinent for embedded systems, as many use cases need extensive data repositories readily available for curation. Synthetic data generation emerges as a viable alternative with advantages and disadvantages. We'll also touch upon dataset versioning, emphasizing the importance of tracking data modifications over time. Data is ever-evolving; hence, it's imperative to devise strategies for managing and storing expansive datasets. By the end of this section, you'll possess a comprehensive understanding of the entire data pipeline, from collection to storage, essential for operationalizing AI systems. Let's embark on this journey!

## Problem Definition

In many machine learning domains, sophisticated algorithms take center stage, while the fundamental importance of data quality is often overlooked. This neglect gives rise to ["Data Cascades"](https://research.google/pubs/pub49953/) by @Data_Cascades_2021 (see @fig-cascades)—events where lapses in data quality compound, leading to negative downstream consequences such as flawed predictions, project terminations, and even potential harm to communities. In @fig-cascades, we have an illustration of potential data pitfalls at every stage and how they influence the entire process down the line. The influence of data collection errors is especially pronounced. Any lapses in this stage will become apparent at later stages (in model evaluation and deployment) and might lead to costly consequences, such as abandoning the entire model and restarting anew. Therefore, investing in data engineering techniques from the onset will help us detect errors early.

![Data cascades: compounded costs. Credit: @Data_Cascades_2021.](images/png/data_engineering_cascades.png){#fig-cascades}

Despite many ML professionals recognizing the importance of data, numerous practitioners report facing these cascades. This highlights a systemic issue: while the allure of developing advanced models remains, data often needs to be more appreciated.

Take, for example, Keyword Spotting (KWS) (see @fig-keywords). KWS is a prime example of TinyML in action and is a critical technology behind voice-enabled interfaces on endpoint devices such as smartphones. Typically functioning as lightweight wake-word engines, these systems are consistently active, listening for a specific phrase to trigger further actions. When we say "OK, Google" or "Alexa," this initiates a process on a microcontroller embedded within the device. Despite their limited resources, these microcontrollers play an important role in enabling seamless voice interactions with devices, often operating in environments with high ambient noise. The uniqueness of the wake word helps minimize false positives, ensuring that the system is not triggered inadvertently.

It is important to appreciate that these keyword-spotting technologies are not isolated; they integrate seamlessly into larger systems, processing signals continuously while managing low power consumption. These systems extend beyond simple keyword recognition, evolving to facilitate diverse sound detections, such as glass breaking. This evolution is geared towards creating intelligent devices capable of understanding and responding to vocal commands, heralding a future where even household appliances can be controlled through voice interactions.

![Keyword Spotting example: interacting with Alexa. Credit: Amazon.](images/png/data_engineering_kws.png){#fig-keywords}

Building a reliable KWS model is a complex task. It demands a deep understanding of the deployment scenario, encompassing where and how these devices will operate. For instance, a KWS model's effectiveness is not just about recognizing a word; it's about discerning it among various accents and background noises, whether in a bustling cafe or amid the blaring sound of a television in a living room or a kitchen where these devices are commonly found. It's about ensuring that a whispered "Alexa" in the dead of night or a shouted "OK Google" in a noisy marketplace are recognized with equal precision.

Moreover, many current KWS voice assistants support a limited number of languages, leaving a substantial portion of the world's linguistic diversity unrepresented. This limitation is partly due to the difficulty in gathering and monetizing data for languages spoken by smaller populations. The long-tail distribution of languages implies that many languages have limited data, making the development of supportive technologies challenging.

This level of accuracy and robustness hinges on the availability and quality of data, the ability to label the data correctly, and the transparency of the data for the end user before it is used to train the model. However, it all begins with clearly understanding the problem statement or definition.

Generally, in ML, problem definition has a few key steps:

1. Identifying the problem definition clearly

2. Setting clear objectives

3. Establishing success benchmark

4. Understanding end-user engagement/use

5. Understanding the constraints and limitations of deployment

6. Followed by finally doing the data collection.

A solid project foundation is essential for its trajectory and eventual success. Central to this foundation is first identifying a clear problem, such as ensuring that voice commands in voice assistance systems are recognized consistently across varying environments. Clear objectives, like creating representative datasets for diverse scenarios, provide a unified direction. Benchmarks, such as system accuracy in keyword detection, offer measurable outcomes to gauge progress. Engaging with stakeholders, from end-users to investors, provides invaluable insights and ensures alignment with market needs.
Additionally, understanding platform constraints is pivotal when delving into areas like voice assistance. Embedded systems, such as microcontrollers, come with inherent processing power, memory, and energy efficiency limitations. Recognizing these limitations ensures that functionalities, like keyword detection, are tailored to operate optimally, balancing performance with resource conservation.

In this context, using KWS as an example, we can break each of the steps out as follows:

1. **Identifying the Problem:**
   At its core, KWS aims to detect specific keywords amidst ambient sounds and other spoken words. The primary problem is to design a system that can recognize these keywords with high accuracy, low latency, and minimal false positives or negatives, especially when deployed on devices with limited computational resources.

2. **Setting Clear Objectives:**
   The objectives for a KWS system might include:
   * Achieving a specific accuracy rate (e.g., 98% accuracy in keyword detection).
   * Ensuring low latency (e.g., keyword detection and response within 200 milliseconds).
   * Minimizing power consumption to extend battery life on embedded devices.
   * Ensuring the model's size is optimized for the available memory on the device.

3. **Benchmarks for Success:**
   Establish clear metrics to measure the success of the KWS system. This could include:
   * True Positive Rate: The percentage of correctly identified keywords.
   * False Positive Rate: The percentage of non-keywords incorrectly identified as keywords.
   * Response Time: The time taken from keyword utterance to system response.
   * Power Consumption: Average power used during keyword detection.

4. **Stakeholder Engagement and Understanding:**
   Engage with stakeholders, which include device manufacturers, hardware and software developers, and end-users. Understand their needs, capabilities, and constraints. For instance:
   * Device manufacturers might prioritize low power consumption.
   * Software developers might emphasize ease of integration.
   * End-users would prioritize accuracy and responsiveness.

5. **Understanding the Constraints and Limitations of Embedded Systems:**
   Embedded devices come with their own set of challenges:
   * Memory Limitations: KWS models must be lightweight to fit within the memory constraints of embedded devices. Typically, KWS models need to be as small as 16KB to fit in the always-on island of the SoC. Moreover, this is just the model size. Additional application code for preprocessing may also need to fit within the memory constraints.
   * Processing Power: The computational capabilities of embedded devices are limited (a few hundred MHz of clock speed), so the KWS model must be optimized for efficiency.
   * Power Consumption: Since many embedded devices are battery-powered, the KWS system must be power-efficient.
   * Environmental Challenges: Devices might be deployed in various environments, from quiet bedrooms to noisy industrial settings. The KWS system must be robust enough to function effectively across these scenarios.

6. **Data Collection and Analysis:**
   For a KWS system, the quality and diversity of data are paramount. Considerations might include:
   * Variety of Accents: Collect data from speakers with various accents to ensure wide-ranging recognition.
   * Background Noises: Include data samples with different ambient noises to train the model for real-world scenarios.
   * Keyword Variations: People might either pronounce keywords differently or have slight variations in the wake word itself. Ensure the dataset captures these nuances.

7. **Iterative Feedback and Refinement:**
    Once a prototype KWS system is developed, it's crucial to test it in real-world scenarios, gather feedback, and iteratively refine the model. This ensures that the system remains aligned with the defined problem and objectives. This is important because the deployment scenarios change over time as things evolve.

:::{#exr-kws .callout-caution collapse="true"}

### Keyword Spotting with TensorFlow Lite Micro

Explore a hands-on guide for building and deploying Keyword Spotting (KWS) systems using TensorFlow Lite Micro. Follow steps from data collection to model training and deployment to microcontrollers. Learn to create efficient KWS models that recognize specific keywords amidst background noise. Perfect for those interested in machine learning on embedded systems. Unlock the potential of voice-enabled devices with TensorFlow Lite Micro!  

[![](https://colab.research.google.com/assets/colab-badge.png)](https://colab.research.google.com/drive/17I7GL8WTieGzXYKRtQM2FrFi3eLQIrOM)
:::

The current chapter underscores the essential role of data quality in ML, using Keyword Spotting (KWS) systems as an example. It outlines key steps, from problem definition to stakeholder engagement, emphasizing iterative feedback. The forthcoming chapter will delve deeper into data quality management, discussing its consequences and future trends, focusing on the importance of high-quality, diverse data in AI system development, addressing ethical considerations and data sourcing methods.

## Data Sourcing

The quality and diversity of data gathered are important for developing accurate and robust AI systems. Sourcing high-quality training data requires careful consideration of the objectives, resources, and ethical implications. Data can be obtained from various sources depending on the needs of the project:

### Pre-existing datasets

Platforms like [Kaggle](https://www.kaggle.com/) and [UCI Machine Learning Repository](https://archive.ics.uci.edu/) provide a convenient starting point. Pre-existing datasets are valuable for researchers, developers, and businesses. One of their primary advantages is cost efficiency. Creating a dataset from scratch can be time-consuming and expensive, so accessing ready-made data can save significant resources. Moreover, many datasets, like [ImageNet](https://www.image-net.org/), have become standard benchmarks in the machine learning community, allowing for consistent performance comparisons across different models and algorithms. This data availability means that experiments can be started immediately without any data collection and preprocessing delays. In a fast-moving field like ML, this practicality is important.

The quality assurance that comes with popular pre-existing datasets is important to consider because several datasets have errors in them. For instance, [the ImageNet dataset was found to have over 6.4% errors](https://arxiv.org/abs/2103.14749). Given their widespread use, the community often identifies and rectifies any errors or biases in these datasets. This assurance is especially beneficial for students and newcomers to the field, as they can focus on learning and experimentation without worrying about data integrity. Supporting documentation often accompanying existing datasets is invaluable, though this generally applies only to widely used datasets. Good documentation provides insights into the data collection process and variable definitions and sometimes even offers baseline model performances. This information not only aids understanding but also promotes reproducibility in research, a cornerstone of scientific integrity; currently, there is a crisis around [improving reproducibility in machine learning systems](https://arxiv.org/abs/2003.12206). When other researchers have access to the same data, they can validate findings, test new hypotheses, or apply different methodologies, thus allowing us to build on each other's work more rapidly.

While platforms like Kaggle and UCI Machine Learning Repository are invaluable resources, it's essential to understand the context in which the data was collected. Researchers should be wary of potential overfitting when using popular datasets, as multiple models might have been trained on them, leading to inflated performance metrics. Sometimes, these [datasets do not reflect the real-world data](https://venturebeat.com/uncategorized/3-big-problems-with-datasets-in-ai-and-machine-learning/).

In addition, bias, validity, and reproducibility issues may exist in these datasets, and there has been a growing awareness of these issues in recent years. Furthermore, using the same dataset to train different models as shown in @fig-misalignment can sometimes create misalignment: training multiple models using the same dataset resultsi in a 'misalignment' between the models and the world, in which an entire ecosystem of models reflects only a narrow subset of the real-world data.

![Training different models on the same dataset. Credit: (icons from left to right: Becris; Freepik; Freepik; Paul J; SBTS2018).](images/png/dataset_myopia.png){#fig-misalignment}

### Web Scraping

Web scraping refers to automated techniques for extracting data from websites. It typically involves sending HTTP requests to web servers, retrieving HTML content, and parsing that content to extract relevant information. Popular tools and frameworks for web scraping include Beautiful Soup, Scrapy, and Selenium. These tools offer different functionalities, from parsing HTML content to automating web browser interactions, especially for websites that load content dynamically using JavaScript.

Web scraping can effectively gather large datasets for training machine learning models, particularly when human-labeled data is scarce. For computer vision research, web scraping enables the collection of massive volumes of images and videos. Researchers have used this technique to build influential datasets like [ImageNet](https://www.image-net.org/) and [OpenImages](https://storage.googleapis.com/openimages/web/index.html). For example, one could scrape e-commerce sites to amass product photos for object recognition or social media platforms to collect user uploads for facial analysis. Even before ImageNet, Stanford's [LabelMe](https://people.csail.mit.edu/torralba/publications/labelmeApplications.pdf) project scraped Flickr for over 63,000 annotated images covering hundreds of object categories.

Beyond computer vision, web scraping supports gathering textual data for natural language tasks. Researchers can scrape news sites for sentiment analysis data, forums and review sites for dialogue systems research, or social media for topic modeling. For example, the training data for chatbot ChatGPT was obtained by scraping much of the public Internet. GitHub repositories were scraped to train GitHub's Copilot AI coding assistant.

Web scraping can also collect structured data, such as stock prices, weather data, or product information, for analytical applications. Once data is scraped, it is essential to store it in a structured manner, often using databases or data warehouses. Proper data management ensures the usability of the scraped data for future analysis and applications.

However, while web scraping offers numerous advantages, there are significant limitations and ethical considerations to bear. Not all websites permit scraping, and violating these restrictions can lead to legal repercussions. Scraping copyrighted material or private communications is also unethical and potentially illegal. Ethical web scraping mandates adherence to a website's 'robots.txt' file, which outlines the sections of the site that can be accessed and scraped by automated bots.

To deter automated scraping, many websites implement rate limits. If a bot sends too many requests in a short period, it might be temporarily blocked, restricting the speed of data access. Additionally, the dynamic nature of web content means that data scraped at different intervals might need more consistency, posing challenges for longitudinal studies. However, there are emerging trends like [Web Navigation](https://arxiv.org/abs/1812.09195) where machine learning algorithms can automatically navigate the website to access the dynamic content.

The volume of pertinent data available for scraping might be limited for niche subjects. For example, while scraping for common topics like images of cats and dogs might yield abundant data, searching for rare medical conditions might be less fruitful. Moreover, the data obtained through scraping is often unstructured and noisy, necessitating thorough preprocessing and cleaning. It is crucial to understand that not all scraped data will be of high quality or accuracy. Employing verification methods, such as cross-referencing with alternate data sources, can enhance data reliability.

Privacy concerns arise when scraping personal data, emphasizing the need for anonymization. Therefore, it is paramount to adhere to a website's Terms of Service, confine data collection to public domains, and ensure the anonymity of any personal data acquired.

While web scraping can be a scalable method to amass large training datasets for AI systems, its applicability is confined to specific data types. For example, web scraping makes sourcing data for Inertial Measurement Units (IMU) for gesture recognition more complex. At most, one can scrape an existing dataset.

Web scraping can yield inconsistent or inaccurate data. For example, the photo in @fig-traffic-light shows up when you search for 'traffic light' on Google Images. It is an image from 1914 that shows outdated traffic lights, which are also barely discernible because of the image's poor quality. This can be problematic for web-scraped datasets, as it pollutes the dataset with inapplicable (old) data samples.

![A picture of old traffic lights (1914). Credit: [Vox.](https://www.vox.com/2015/8/5/9097713/when-was-the-first-traffic-light-installed)](images/jpg/1914_traffic.jpeg){#fig-traffic-light}

:::{#exr-ws .callout-caution collapse="true"}

### Web Scraping

Discover the power of web scraping with Python using libraries like Beautiful Soup and Pandas. This exercise will scrape Python documentation for function names and descriptions and explore NBA player stats. By the end, you'll have the skills to extract and analyze data from real-world websites. Ready to dive in? Access the Google Colab notebook below and start practicing!  

[![](https://colab.research.google.com/assets/colab-badge.png)](https://colab.research.google.com/github/Andy-Pham-72/Web-Scraping-with-BeautifulSoup-and-Pandas/blob/master/Web_scraping_with_beautiful_soup_and_pandas_complete.ipynb)
::: 

### Crowdsourcing

Crowdsourcing for datasets is the practice of obtaining data using the services of many people, either from a specific community or the general public, typically via the Internet. Instead of relying on a small team or specific organization to collect or label data, crowdsourcing leverages the collective effort of a vast, distributed group of participants. Services like Amazon Mechanical Turk enable the distribution of annotation tasks to a large, diverse workforce. This facilitates the collection of labels for complex tasks like sentiment analysis or image recognition requiring human judgment.

Crowdsourcing has emerged as an effective approach for data collection and problem-solving. One major advantage of crowdsourcing is scalability—by distributing tasks to a large, global pool of contributors on digital platforms, projects can process huge volumes of data quickly. This makes crowdsourcing ideal for large-scale data labeling, collection, and analysis.

In addition, crowdsourcing taps into a diverse group of participants, bringing a wide range of perspectives, cultural insights, and language abilities that can enrich data and enhance creative problem-solving in ways that a more homogenous group may not. Because crowdsourcing draws from a large audience beyond traditional channels, it is more cost-effective than conventional methods, especially for simpler microtasks.

Crowdsourcing platforms also allow for great flexibility, as task parameters can be adjusted in real time based on initial results. This creates a feedback loop for iterative improvements to the data collection process. Complex jobs can be broken down into microtasks and distributed to multiple people, with results cross-validated by assigning redundant versions of the same task. When thoughtfully managed, crowdsourcing enables community engagement around a collaborative project, where participants find reward in contributing.

However, while crowdsourcing offers numerous advantages, it's essential to approach it with a clear strategy. While it provides access to a diverse set of annotators, it also introduces variability in the quality of annotations. Additionally, platforms like Mechanical Turk might not always capture a complete demographic spectrum; often, tech-savvy individuals are overrepresented, while children and older people may be underrepresented. Providing clear instructions and training for the annotators is crucial. Periodic checks and validations of the labeled data help maintain quality. This ties back to the topic of clear Problem Definition that we discussed earlier. Crowdsourcing for datasets also requires careful attention to ethical considerations. It's crucial to ensure that participants are informed about how their data will be used and that their privacy is protected. Quality control through detailed protocols, transparency in sourcing, and auditing is essential to ensure reliable outcomes.

For TinyML, crowdsourcing can pose some unique challenges. TinyML devices are highly specialized for particular tasks within tight constraints. As a result, the data they require tends to be very specific. Obtaining such specialized data from a general audience may be difficult through crowdsourcing. For example, TinyML applications often rely on data collected from certain sensors or hardware. Crowdsourcing would require participants to have access to very specific and consistent devices - like microphones, with the same sampling rates. These hardware nuances present obstacles even for simple audio tasks like keyword spotting.

Beyond hardware, the data itself needs high granularity and quality, given the limitations of TinyML. It can be hard to ensure this when crowdsourcing from those unfamiliar with the application's context and requirements. There are also potential issues around privacy, real-time collection, standardization, and technical expertise. Moreover, the narrow nature of many TinyML tasks makes accurate data labeling easier with the proper understanding. Participants may need full context to provide reliable annotations.

Thus, while crowdsourcing can work well in many cases, the specialized needs of TinyML introduce unique data challenges. Careful planning is required for guidelines, targeting, and quality control. For some applications, crowdsourcing may be feasible, but others may require more focused data collection efforts to obtain relevant, high-quality training data.

### Synthetic Data

Synthetic data generation can be useful for addressing some of the data collection limitations. It involves creating data that wasn't originally captured or observed but is generated using algorithms, simulations, or other techniques to resemble real-world data. As shown in @fig-synthetic-data, synthetic data is merged with historical data and then used as input for model training. It has become a valuable tool in various fields, particularly when real-world data is scarce, expensive, or ethically challenging (e.g., TinyML). Various techniques, such as Generative Adversarial Networks (GANs), can produce high-quality synthetic data almost indistinguishable from real data. These techniques have advanced significantly, making synthetic data generation increasingly realistic and reliable.

More real-world data may need to be available for analysis or training machine learning models in many domains, especially emerging ones. Synthetic data can fill this gap by producing large volumes of data that mimic real-world scenarios. For instance, detecting the sound of breaking glass might be challenging in security applications where a TinyML device is trying to identify break-ins. Collecting real-world data would require breaking numerous windows, which is impractical and costly.

Moreover, having a diverse dataset is crucial in machine learning, especially in deep learning. Synthetic data can augment existing datasets by introducing variations, thereby enhancing the robustness of models. For example, SpecAugment is an excellent data augmentation technique for Automatic Speech Recognition (ASR) systems.

Privacy and confidentiality are also big issues. Datasets containing sensitive or personal information pose privacy concerns when shared or used. Synthetic data, being artificially generated, doesn't have these direct ties to real individuals, allowing for safer use while preserving essential statistical properties.

Generating synthetic data, especially once the generation mechanisms have been established, can be a more cost-effective alternative. Synthetic data eliminates the need to break multiple windows to gather relevant data in the security above application scenario.

Many embedded use cases deal with unique situations, such as manufacturing plants, that are difficult to simulate. Synthetic data allows researchers complete control over the data generation process, enabling the creation of specific scenarios or conditions that are challenging to capture in real life.

While synthetic data offers numerous advantages, it is essential to use it judiciously. Care must be taken to ensure that the generated data accurately represents the underlying real-world distributions and does not introduce unintended biases.

![Increasing training data size with synthetic data generation. Credit: [AnyLogic](https://www.anylogic.com/features/artificial-intelligence/synthetic-data/).](images/jpg/synthetic_data.jpg){#fig-synthetic-data}

:::{#exr-sd .callout-caution collapse="true"}

### Synthetic Data
Let us learn about synthetic data generation using Generative Adversarial Networks (GANs) on tabular data. We'll take a hands-on approach, diving into the workings of the CTGAN model and applying it to the Synthea dataset from the healthcare domain. From data preprocessing to model training and evaluation, we'll go step-by-step, learning how to create synthetic data, assess its quality, and unlock the potential of GANs for data augmentation and real-world applications.  

[![](https://colab.research.google.com/assets/colab-badge.png)](https://colab.research.google.com/drive/1nwbvkg32sOUC69zATCfXOygFUBeo0dsx?usp=sharing#scrollTo=TkwYknr44eFn)
:::

## Data Storage

Data sourcing and data storage go hand in hand, and data must be stored in a format that facilitates easy access and processing. Depending on the use case, various kinds of data storage systems can be used to store your datasets. Some examples are shown in @tbl-databases.

|                 **Database**        |    **Data Warehouse**    |    **Data Lake**       |
|------------------------------------|--------------------------|------------------------|
| **Purpose**                        | Operational and transactional | Analytical         |
| **Data type**                      | Structured              | Structured, semi-structured, and/or unstructured |
| **Scale**                          | Small to large volumes of data | Large volumes of integrated data | Large volumes of diverse data |
| **Examples**                       | MySQL | Google BigQuery, Amazon Redshift, Microsoft Azure Synapse, Google Cloud Storage, AWS S3, Azure Data Lake Storage |

  : Comparative overview of the database, data warehouse, and data lake. {#tbl-databases}

The stored data is often accompanied by metadata, defined as 'data about data .'It provides detailed contextual information about the data, such as means of data creation, time of creation, attached data use license, etc. For example, [[Hugging Face]{.underline}](https://huggingface.co/) has [[Dataset Cards]{.underline}](https://huggingface.co/docs/hub/datasets-cards). To promote responsible data use, dataset creators should disclose potential biases through the dataset cards. These cards can educate users about a dataset's contents and limitations. The cards also give vital context on appropriate dataset usage by highlighting biases and other important details. Having this type of metadata can also allow fast retrieval if structured properly. Once the model is developed and deployed to edge devices, the storage systems can continue to store incoming data, model updates, or analytical results.

**Data Governance:** With a large amount of data storage, it is also imperative to have policies and practices (i.e., data governance) that help manage data during its life cycle, from acquisition to disposal. Data governance frames how data is managed and includes making pivotal decisions about data access and control. @fig-governance illustrates the different domains involved in data governance. It involves exercising authority and making decisions concerning data to uphold its quality, ensure compliance, maintain security, and derive value. Data governance is operationalized by developing policies, incentives, and penalties, cultivating a culture that perceives data as a valuable asset. Specific procedures and assigned authorities are implemented to safeguard data quality and monitor its utilization and related risks.

Data governance utilizes three integrative approaches: planning and control, organizational, and risk-based.

* **The planning and control approach**, common in IT, aligns business and technology through annual cycles and continuous adjustments, focusing on policy-driven, auditable governance.

* **The organizational approach** emphasizes structure, establishing authoritative roles like Chief Data Officers and ensuring responsibility and accountability in governance.

* **The risk-based approach**, intensified by AI advancements, focuses on identifying and managing inherent risks in data and algorithms. It especially addresses AI-specific issues through regular assessments and proactive risk management strategies, allowing for incidental and preventive actions to mitigate undesired algorithm impacts.

![An overview of the data governance framework. Credit: [StarCIO.](https://www.groundwatergovernance.org/the-importance-of-governance-for-all-stakeholders/).](images/jpg/data_governance.jpg){#fig-governance}

Some examples of data governance across different sectors include:

* **Medicine:** [[Health Information Exchanges(HIEs)]{.underline}](https://www.healthit.gov/topic/health-it-and-health-information-exchange-basics/what-hie) enable the sharing of health information across different healthcare providers to improve patient care. They implement strict data governance practices to maintain data accuracy, integrity, privacy, and security, complying with regulations such as the [[Health Insurance Portability and Accountability Act (HIPAA)]{.underline}](https://www.cdc.gov/phlp/publications/topic/hipaa.html). Governance policies ensure that patient data is only shared with authorized entities and that patients can control access to their information.

* **Finance:** [[Basel III Framework]{.underline}](https://www.bis.org/bcbs/basel3.htm) is an international regulatory framework for banks. It ensures that banks establish clear policies, practices, and responsibilities for data management, ensuring data accuracy, completeness, and timeliness. Not only does it enable banks to meet regulatory compliance, but it also prevents financial crises by more effectively managing risks.

* **Government:** Government agencies managing citizen data, public records, and administrative information implement data governance to manage data transparently and securely. The Social Security System in the US and the Aadhar system in India are good examples of such governance systems.

**Special data storage considerations for TinyML**

***Efficient Audio Storage Formats:*** Keyword spotting systems need specialized audio storage formats to enable quick keyword searching in audio data. Traditional formats like WAV and MP3 store full audio waveforms, which require extensive processing to search through. Keyword spotting uses compressed storage optimized for snippet-based search. One approach is to store compact acoustic features instead of raw audio. Such a workflow would involve:

* **Extracting acoustic features:** Mel-frequency cepstral coefficients (MFCCs) commonly represent important audio characteristics.

* **Creating Embeddings:** Embeddings transform extracted acoustic features into continuous vector spaces, enabling more compact and representative data storage. This representation is essential in converting high-dimensional data, like audio, into a more manageable and efficient format for computation and storage.

* **Vector quantization:** This technique represents high-dimensional data, like embeddings, with lower-dimensional vectors, reducing storage needs. Initially, a codebook is generated from the training data to define a set of code vectors representing the original data vectors. Subsequently, each data vector is matched to the nearest codeword according to the codebook, ensuring minimal information loss.

* **Sequential storage:** The audio is fragmented into short frames, and the quantized features (or embeddings) for each frame are stored sequentially to maintain the temporal order, preserving the coherence and context of the audio data.

This format enables decoding the features frame-by-frame for keyword matching. Searching the features is faster than decompressing the full audio.

***Selective Network Output Storage:*** Another technique for reducing storage is to discard the intermediate audio features stored during training but not required during inference. The network is run on full audio during training. However, only the final outputs are stored during inference.

## Data Processing

Data processing refers to the steps involved in transforming raw data into a format suitable for feeding into machine learning algorithms. It is a crucial stage in any ML workflow, yet often overlooked. With proper data processing, ML models are likely to achieve optimal performance. @fig-data-engineering shows a breakdown of a data scientist's time allocation, highlighting the significant portion spent on data cleaning and organizing (%60).

![Data scientists' tasks breakdown by time spent. Credit: [Forbes.](https://www.forbes.com/sites/gilpress/2016/03/23/data-preparation-most-time-consuming-least-enjoyable-data-science-task-survey-says/?sh=20c55a266f63)](images/jpg/data_engineering_features.jpg){#fig-data-engineering}

Proper data cleaning is a crucial step that directly impacts model performance. Real-world data is often dirty, containing errors, missing values, noise, anomalies, and inconsistencies. Data cleaning involves detecting and fixing these issues to prepare high-quality data for modeling. By carefully selecting appropriate techniques, data scientists can improve model accuracy, reduce overfitting, and enable algorithms to learn more robust patterns. Overall, thoughtful data processing allows machine learning systems to uncover insights better and make predictions from real-world data.

Data often comes from diverse sources and can be unstructured or semi-structured. Thus, processing and standardizing it is essential, ensuring it adheres to a uniform format. Such transformations may include:

* Normalizing numerical variables
* Encoding categorical variables
* Using techniques like dimensionality reduction

Data validation serves a broader role than ensuring adherence to certain standards, like preventing temperature values from falling below absolute zero. These issues arise in TinyML because sensors may malfunction or temporarily produce incorrect readings; such transients are not uncommon. Therefore, it is imperative to catch data errors early before propagating through the data pipeline. Rigorous validation processes, including verifying the initial annotation practices, detecting outliers, and handling missing values through techniques like mean imputation, contribute directly to the quality of datasets. This, in turn, impacts the performance, fairness, and safety of the models trained on them.
Let’s take a look at @fig-data-engineering-kws2 for an example of a data processing pipeline. In the context of TinyML, the Multilingual Spoken Words Corpus (MSWC) is an example of data processing pipelines—systematic and automated workflows for data transformation, storage, and processing. The input data (which's a collection of short recordings) goes through sevreral phases of processing, such as audio-word alignemnt and keyword extraction. By streamlining the data flow, from raw data to usable datasets, data pipelines enhance productivity and facilitate the rapid development of machine learning models. The MSWC is an expansive and expanding collection of audio recordings of spoken words in 50 different languages, which are collectively used by over 5 billion people. This dataset is intended for academic study and business uses in areas like keyword identification and speech-based search. It is openly licensed under Creative Commons Attribution 4.0 for broad usage.

![An overview of the Multilingual Spoken Words Corpus (MSWC) data processing pipeline. Credit: @mazumder2021multilingual.](images/png/data_engineering_kws2.png){#fig-data-engineering-kws2}


The MSWC used a [forced alignment](https://montreal-forced-aligner.readthedocs.io/en/latest/) method to automatically extract individual word recordings to train keyword-spotting models from the [Common Voice](https://commonvoice.mozilla.org/) project, which features crowdsourced sentence-level recordings. Forced alignment refers to long-standing methods in speech processing that predict when speech phenomena like syllables, words, or sentences start and end within an audio recording. In the MSWC data, crowdsourced recordings often feature background noises, such as static and wind. Depending on the model's requirements, these noises can be removed or intentionally retained.

Maintaining the integrity of the data infrastructure is a continuous endeavor. This encompasses data storage, security, error handling, and stringent version control. Periodic updates are crucial, especially in dynamic realms like keyword spotting, to adjust to evolving linguistic trends and device integrations.

There is a boom in data processing pipelines, commonly found in ML operations toolchains, which we will discuss in the MLOps chapter. Briefly, these include frameworks like MLOps by Google Cloud. It provides methods for automation and monitoring at all steps of ML system construction, including integration, testing, releasing, deployment, and infrastructure management. Several mechanisms focus on data processing, an integral part of these systems.

:::{#exr-dp .callout-caution collapse="true"}

### Data Processing

Let us explore two significant projects in speech data processing and machine learning. The MSWC is a vast audio dataset with over 340,000 keywords and 23.4 million 1-second spoken examples. It's used in various applications like voice-enabled devices and call center automation. The Few-Shot Keyword Spotting project introduces a new approach for keyword spotting across different languages, achieving impressive results with minimal training data. We'll delve into the MSWC dataset, learn how to structure it effectively, and then train a few-shot keyword-spotting model. Let's get started!  

[![](https://colab.research.google.com/assets/colab-badge.png)](https://colab.research.google.com/github/harvard-edge/multilingual_kws/blob/main/multilingual_kws_intro_tutorial.ipynb#scrollTo=ApnPyIlYNFYD)
:::

## Data Labeling

Data labeling is important in creating high-quality training datasets for machine learning models. Labels provide ground truth information, allowing models to learn relationships between inputs and desired outputs. This section covers key considerations for selecting label types, formats, and content to capture the necessary information for tasks. It discusses common annotation approaches, from manual labeling to crowdsourcing to AI-assisted methods, and best practices for ensuring label quality through training, guidelines, and quality checks. We also emphasize the ethical treatment of human annotators. The integration of AI to accelerate and augment human annotation is also explored. Understanding labeling needs, challenges, and strategies are essential for constructing reliable, useful datasets to train performant, trustworthy machine learning systems.

### Label Types

Labels capture information about key tasks or concepts. @fig-labels includes some common label types: a "classification label" is used for categorizing images with labels (labeling an image with "dog" if it features a dog); a "bounding box" identifies object location (drawing a box around the dog); a "segmentation map" classifies objects at the pixel level (highlighting the dog in a distinct color); a "caption" provides descriptive annotations (describing the dog's actions, position, color, etc.); and a "transcript" denotes audio content. The choice of label format depends on the use case and resource constraints, as more detailed labels require greater effort to collect (@10.1109/ICRA.2017.7989092). 

![An overview of common label types.](images/png/CS249r_Labels.png){#fig-labels}

Unless focused on self-supervised learning, a dataset will likely provide labels addressing one or more tasks of interest. Given their unique resource constraints, dataset creators must consider what information labels should capture and how they can practically obtain the necessary labels. Creators must first decide what type(s) of content labels should capture. For example, a creator interested in car detection would want to label cars in their dataset. Still, they might also consider whether to simultaneously collect labels for other tasks that the dataset could potentially be used for, such as pedestrian detection.

Additionally, annotators can provide metadata that provides insight into how the dataset represents different characteristics of interest (see @sec-data-transparency). The Common Voice dataset, for example, includes various types of metadata that provide information about the speakers, recordings, and dataset quality for each language represented (@ardila2020common). They include demographic splits showing the number of recordings by speaker age range and gender. This allows us to see who contributed recordings for each language. They also include statistics like average recording duration and total hours of validated recordings. These give insights into the nature and size of the datasets for each language.
Additionally, quality control metrics like the percentage of recordings that have been validated are useful to know how complete and clean the datasets are. The metadata also includes normalized demographic splits scaled to 100% for comparison across languages. This highlights representation differences between higher and lower resource languages.

Next, creators must determine the format of those labels. For example, a creator interested in car detection might choose between binary classification labels that say whether a car is present, bounding boxes that show the general locations of any cars, or pixel-wise segmentation labels that show the exact location of each car. Their choice of label format may depend on their use case and resource constraints, as finer-grained labels are typically more expensive and time-consuming to acquire.

### Annotation Methods

Common annotation approaches include manual labeling, crowdsourcing, and semi-automated techniques. Manual labeling by experts yields high quality but needs more scalability. Crowdsourcing enables non-experts to distribute annotation, often through dedicated platforms (@victor2019machine). Weakly supervised and programmatic methods can reduce manual effort by heuristically or automatically generating labels (@ratner2018snorkel).

After deciding on their labels' desired content and format, creators begin the annotation process. To collect large numbers of labels from human annotators, creators frequently rely on dedicated annotation platforms, which can connect them to teams of human annotators. When using these platforms, creators may need more insight into annotators' backgrounds and experience levels with topics of interest. However, some platforms offer access to annotators with specific expertise (e.g., doctors).

### Ensuring Label Quality

There is no guarantee that the data labels are actually correct. @fig-hard-labels shows some examples of hard labeling cases: some errors arise from blurred pictures that make them hard to identify (the frog image), and others stem from a lack of domain knowledge (the black stork case). It is possible that despite the best instructions being given to labelers, they still mislabel some images (@northcutt2021pervasive). Strategies like quality checks, training annotators, and collecting multiple labels per datapoint can help ensure label quality. For ambiguous tasks, multiple annotators can help identify controversial datapoints and quantify disagreement levels.

![Some examples of hard labeling cases. Credit: @northcutt2021pervasive.](https://raw.githubusercontent.com/cleanlab/assets/master/cleanlab/label-errors-examples.png){#fig-hard-labels}

When working with human annotators, offering fair compensation and otherwise prioritizing ethical treatment is important, as annotators can be exploited or otherwise harmed during the labeling process (Perrigo, 2023). For example, if a dataset is likely to contain disturbing content, annotators may benefit from having the option to view images in grayscale (@googleinformation).

### AI-Assisted Annotation

ML has an insatiable demand for data. Therefore, more data is needed. This raises the question of how we can get more labeled data. Rather than always generating and curating data manually, we can rely on existing AI models to help label datasets more quickly and cheaply, though often with lower quality than human annotation. This can be done in various ways as shown in @fig-weak-supervision, including the following:

* **Pre-annotation:** AI models can generate preliminary labels for a dataset using methods such as semi-supervised learning (@chapelle2009semisupervised), which humans can then review and correct. This can save a significant amount of time, especially for large datasets.
* **Active learning:** AI models can identify the most informative data points in a dataset, which can then be prioritized for human annotation. This can help improve the labeled dataset's quality while reducing the overall annotation time.
* **Quality control:** AI models can identify and flag potential errors in human annotations, helping to ensure the accuracy and consistency of the labeled dataset.

Here are some examples of how AI-assisted annotation has been proposed to be useful:

* **Medical imaging:** AI-assisted annotation labels medical images, such as MRI scans and X-rays (@krishnan2022selfsupervised). Carefully annotating medical datasets is extremely challenging, especially at scale, since domain experts are scarce and become costly. This can help to train AI models to diagnose diseases and other medical conditions more accurately and efficiently.  
* **Self-driving cars:** AI-assisted annotation is being used to label images and videos from self-driving cars. This can help to train AI models to identify objects on the road, such as other vehicles, pedestrians, and traffic signs.
* **Social media:** AI-assisted annotation labels social media posts like images and videos. This can help to train AI models to identify and classify different types of content, such as news, advertising, and personal posts.

![Strategies for acquiring additional labeled training data. Credit: [Standford AI Lab.](https://ai.stanford.edu/blog/weak-supervision/)](https://dawn.cs.stanford.edu/assets/img/2017-07-16-weak-supervision/WS_mapping.png){#fig-weak-supervision}

## Data Version Control

Production systems are perpetually inundated with fluctuating and escalating volumes of data, prompting the rapid emergence of numerous data replicas. This increasing data serves as the foundation for training machine learning models. For instance, a global sales company engaged in sales forecasting continuously receives consumer behavior data. Similarly, healthcare systems formulating predictive models for disease diagnosis are consistently acquiring new patient data. TinyML applications, such as keyword spotting, are highly data-hungry regarding the amount of data generated. Consequently, meticulous tracking of data versions and the corresponding model performance is imperative.

Data Version Control offers a structured methodology to handle alterations and versions of datasets efficiently. It facilitates monitoring modifications, preserves multiple versions, and guarantees reproducibility and traceability in data-centric projects. Furthermore, data version control provides the versatility to review and utilize specific versions as needed, ensuring that each stage of the data processing and model development can be revisited and audited precisely and easily. It has a variety of practical uses -

**Risk Management:** Data version control allows transparency and accountability by tracking dataset versions.

**Collaboration and Efficiency:** Easy access to different dataset versions in one place can improve data sharing of specific checkpoints and enable efficient collaboration.

**Reproducibility:** Data version control allows for tracking the performance of models concerning different versions of the data,
and therefore enabling reproducibility.

**Key Concepts**

* **Commits:** It is an immutable snapshot of the data at a specific point in time, representing a unique version. Every commit is associated with a unique identifier to allow

* **Branches:** Branching allows developers and data scientists to diverge from the main development line and continue to work independently without affecting other branches. This is especially useful when experimenting with new features or models, enabling parallel development and experimentation without the risk of corrupting the stable main branch.

* **Merges:** Merges help to integrate changes from different branches while maintaining the integrity of the data.

With data version control in place, we can track the changes shown in @fig-data-version-ctrl, reproduce previous results by reverting to older versions, and collaborate safely by branching off and isolating the changes.

![Data versioning.](images/png/data_version_ctrl.png){#fig-data-version-ctrl}

**Popular Data Version Control Systems**

[**[DVC]{.underline}**](https://dvc.org/doc): It stands for Data Version Control in short and is an open-source, lightweight tool that works on top of Git Hub and supports all kinds of data formats. It can seamlessly integrate into the workflow if Git is used to manage code. It captures the versions of data and models in the Git commits while storing them on-premises or on the cloud (e.g., AWS, Google Cloud, Azure). These data and models (e.g., ML artifacts) are defined in the metadata files, which get updated in every commit. It can allow metrics tracking of models on different versions of the data.

**[[lakeFS]{.underline}](https://docs.lakefs.io/):** It is an open-source tool that supports the data version control on data lakes. It supports many git-like operations, such as branching and merging of data, as well as reverting to previous versions of the data. It also has a unique UI feature, making exploring and managing data much easier.

**[[Git LFS]{.underline}](https://git-lfs.com/):** It is useful for data version control on smaller-sized datasets. It uses Git's inbuilt branching and merging features but is limited in tracking metrics, reverting to previous versions, or integrating with data lakes.

## Optimizing Data for Embedded AI

Creators working on embedded systems may have unusual priorities when cleaning their datasets. On the one hand, models may be developed for unusually specific use cases, requiring heavy filtering of datasets. While other natural language models may be capable of turning any speech into text, a model for an embedded system may be focused on a single limited task, such as detecting a keyword. As a result, creators may aggressively filter out large amounts of data because they need to address the task of interest. An embedded AI system may also be tied to specific hardware devices or environments. For example, a video model may need to process images from a single type of camera, which will only be mounted on doorbells in residential neighborhoods. In this scenario, creators may discard images if they came from a different kind of camera, show the wrong type of scenery, or were taken from the wrong height or angle.

On the other hand, embedded AI systems are often expected to provide especially accurate performance in unpredictable real-world settings. This may lead creators to design datasets to represent variations in potential inputs and promote model robustness. As a result, they may define a narrow scope for their project but then aim for deep coverage within those bounds. For example, creators of the doorbell model mentioned above might try to cover variations in data arising from:

* Geographically, socially, and architecturally diverse neighborhoods
* Different types of artificial and natural lighting
* Different seasons and weather conditions
* Obstructions (e.g., raindrops or delivery boxes obscuring the camera's view)

As described above, creators may consider crowdsourcing or synthetically generating data to include these variations.

## Data Transparency {#sec-data-transparency}

By providing clear, detailed documentation, creators can help developers understand how best to use their datasets. Several groups have suggested standardized documentation formats for datasets, such as Data Cards (@pushkarna2022data), datasheets (@gebru2021datasheets), data statements (@bender2018data), or Data Nutrition Labels (@holland2020dataset). When releasing a dataset, creators may describe what kinds of data they collected, how they collected and labeled it, and what kinds of use cases may be a good or poor fit for the dataset. Quantitatively, it may be appropriate to show how well the dataset represents different groups (e.g., different gender groups, different cameras).

@fig-data-card shows an example of a data card for a computer vision (CV) dataset. It includes some basic information about the dataset and instructions on how to use it, including known biases.

![Data card describing a CV dataset. Credit: @pushkarna2022data.](images/png/data_card.png){#fig-data-card}

Keeping track of data provenance- essentially the origins and the journey of each data point through the data pipeline- is not merely a good practice but an essential requirement for data quality. Data provenance contributes significantly to the transparency of machine learning systems. Transparent systems make it easier to scrutinize data points, enabling better identification and rectification of errors, biases, or inconsistencies. For instance, if an ML model trained on medical data is underperforming in particular areas, tracing the provenance can help identify whether the issue is with the data collection methods, the demographic groups represented in the data or other factors. This level of transparency doesn't just help debug the system but also plays a crucial role in enhancing the overall data quality. By improving the reliability and credibility of the dataset, data provenance also enhances the model's performance and its acceptability among end-users.

When producing documentation, creators should also specify how users can access the dataset and how the dataset will be maintained over time. For example, users may need to undergo training or receive special permission from the creators before accessing a protected information dataset, as with many medical datasets. In some cases, users may not access the data directly. Instead, they must submit their model to be trained on the dataset creators' hardware, following a federated learning setup (@aledhari2020federated). Creators may also describe how long the dataset will remain accessible, how the users can submit feedback on any errors they discover, and whether there are plans to update the dataset.

Some laws and regulations also promote data transparency through new requirements for organizations:

* General Data Protection Regulation (GDPR) in the European Union: It establishes strict requirements for processing and protecting the personal data of EU citizens. It mandates plain-language privacy policies that clearly explain what data is collected, why it is used, how long it is stored, and with whom it is shared. GDPR also mandates that privacy notices must include details on the legal basis for processing, data transfers, retention periods, rights to access and deletion, and contact info for data controllers.
* California's Consumer Privacy Act (CCPA): CCPA requires clear privacy policies and opt-out rights to sell personal data. Significantly, it also establishes rights for consumers to request their specific data be disclosed. Businesses must provide copies of collected personal information and details on what it is used for, what categories are collected, and what third parties receive. Consumers can identify data points they believe need to be more accurate. The law represents a major step forward in empowering personal data access.

Ensured data transparency presents several challenges, especially because it requires significant time and financial resources. Data systems are also quite complex, and full transparency can take time. Full transparency may also overwhelm consumers with too much detail. Finally, it is also important to balance the tradeoff between transparency and privacy.

## Licensing

Many high-quality datasets either come from proprietary sources or contain copyrighted information. This introduces licensing as a challenging legal domain. Companies eager to train ML systems must engage in negotiations to obtain licenses that grant legal access to these datasets. Furthermore, licensing terms can impose restrictions on data applications and sharing methods. Failure to comply with these licenses can have severe consequences.

For instance, ImageNet, one of the most extensively utilized datasets for computer vision research, is a case in point. Most of its images were procured from public online sources without explicit permission, sparking ethical concerns (Prabhu and Birhane, 2020). Accessing the ImageNet dataset for corporations requires registration and adherence to its terms of use, which restricts commercial usage ([[ImageNet]{.underline}](https://www.image-net.org/#), 2021). Major players like Google and Microsoft invest significantly in licensing datasets to enhance their ML vision systems. However, the cost factor restricts accessibility for researchers from smaller companies with constrained budgets.

The legal domain of data licensing has seen major cases that help define fair use parameters. A prominent example is _Authors Guild, Inc. v. Google, Inc._ This 2005 lawsuit alleged that Google's book scanning project infringed copyrights by displaying snippets without permission. However, the courts ultimately ruled in Google's favor, upholding fair use based on the transformative nature of creating a searchable index and showing limited text excerpts. This precedent provides some legal grounds for arguing fair use protections apply to indexing datasets and generating representative samples for machine learning. However, license restrictions remain binding, so a comprehensive analysis of licensing terms is critical. The case demonstrates why negotiations with data providers are important to enable legal usage within acceptable bounds.

**New Data Regulations and Their Implications**

New data regulations also impact licensing practices. The legislative landscape is evolving with regulations like the EU's [[Artificial Intelligence Act]{.underline}](https://digital-strategy.ec.europa.eu/en/policies/european-approach-artificial-intelligence), which is poised to regulate AI system development and use within the European Union (EU). This legislation:

1. Classifies AI systems by risk.

2. Mandates development and usage prerequisites.

3. Emphasizes data quality, transparency, human oversight, and accountability.

Additionally, the EU Act addresses the ethical dimensions and operational challenges in sectors such as healthcare and finance. Key elements include the prohibition of AI systems posing \"unacceptable\" risks, stringent conditions for high-risk systems, and minimal obligations for \"limited risk\" AI systems. The proposed European AI Board will oversee and ensure the implementation of efficient regulation.

**Challenges in Assembling ML Training Datasets**

Complex licensing issues around proprietary data, copyright law, and privacy regulations constrain options for assembling ML training datasets. However, expanding accessibility through more open licensing or public-private data collaborations could greatly accelerate industry progress and ethical standards.

Sometimes, certain portions of a dataset may need to be removed or obscured to comply with data usage agreements or protect sensitive information. For example, a dataset of user information may have names, contact details, and other identifying data that may need to be removed from the dataset; this is well after the dataset has already been actively sourced and used for training models. Similarly, a dataset that includes copyrighted content or trade secrets may need to filter out those portions before being distributed. Laws such as the General Data Protection Regulation (GDPR), the California Consumer Privacy Act (CCPA), and the Amended Act on the Protection of Personal Information ([[APPI]{.underline}](https://www.ppc.go.jp/files/pdf/280222_amendedlaw.pdf)) have been passed to guarantee the right to be forgotten. These regulations legally require model providers to erase user data upon request.

Data collectors and providers need to be able to take appropriate measures to de-identify or filter out any proprietary, licensed, confidential, or regulated information as needed. Sometimes, the users may explicitly request that their data be removed.

The ability to update the dataset by removing data from the dataset will enable the creators to uphold legal and ethical obligations around data usage and privacy. However, the ability to remove data has some important limitations. We must consider that some models may have already been trained on the dataset, and there is no clear or known way to eliminate a particular data sample's effect from the trained network. There is no erase mechanism. Thus, this begs the question, should the model be retrained from scratch each time a sample is removed? That's a costly option. Once data has been used to train a model, simply removing it from the original dataset may not fully eliminate its impact on the model's behavior. New research is needed around the effects of data removal on already-trained models and whether full retraining is necessary to avoid retaining artifacts of deleted data. This presents an important consideration when balancing data licensing obligations with efficiency and practicality in an evolving, deployed ML system.

Dataset licensing is a multifaceted domain that intersects technology, ethics, and law. Understanding these intricacies becomes paramount for anyone building datasets during data engineering as the world evolves.

## Conclusion

Data is the fundamental building block of AI systems. Without quality data, even the most advanced machine learning algorithms will fail. Data engineering encompasses the end-to-end process of collecting, storing, processing, and managing data to fuel the development of machine learning models. It begins with clearly defining the core problem and objectives, which guides effective data collection. Data can be sourced from diverse means, including existing datasets, web scraping, crowdsourcing, and synthetic data generation. Each approach involves tradeoffs between cost, speed, privacy, and specificity. Once data is collected, thoughtful labeling through manual or AI-assisted annotation enables the creation of high-quality training datasets. Proper storage in databases, warehouses, or lakes facilitates easy access and analysis. Metadata provides contextual details about the data. Data processing transforms raw data into a clean, consistent format for machine learning model development. Throughout this pipeline, transparency through documentation and provenance tracking is crucial for ethics, auditability, and reproducibility. Data licensing protocols also govern legal data access and use. Key challenges in data engineering include privacy risks, representation gaps, legal restrictions around proprietary data, and the need to balance competing constraints like speed versus quality. By thoughtfully engineering high-quality training data, machine learning practitioners can develop accurate, robust, and responsible AI systems, including embedded and TinyML applications.

## Resources {#sec-data-engineering-resource}

Here is a curated list of resources to support students and instructors in their learning and teaching journeys. We are continuously working on expanding this collection and will add new exercises soon.

:::{.callout-note collapse="false"}
#### Slides 

These slides are a valuable tool for instructors to deliver lectures and for students to review the material at their own pace. We encourage students and instructors to leverage these slides to enhance their understanding and facilitate effective knowledge transfer.

* [Data Engineering: Overview.](https://docs.google.com/presentation/d/1jlIfD6RtQWG8314jCAu1qdnG7YyESy60Yt5-zXhEsVA/edit#slide=id.g202a7c05d1a_0_0)

* [Feature engineering.](https://docs.google.com/presentation/d/1AIM1H-GfvjNPHQw9urxJz3vtMgb_9kizfthbymISPR4/edit#slide=id.g202a83498d1_0_0)

* [Data Standards: Speech Commands.](https://docs.google.com/presentation/d/1qDoHc7yzZ2lEha9NTMZ07Ls4tkIz-1f7kUYRlvjzsI4/edit?usp=drive_link&resourcekey=0-ol4Oqk_y706P_zIB5mbu7Q)

* [Crowdsourcing Data for the Long Tail.](https://docs.google.com/presentation/d/1d3KUit64L-4dXecCNBpikCxx7VO0xIJ13r9v1Ad22S4/edit#slide=id.ga4ca29c69e_0_179)

* [Reusing and Adapting Existing Datasets.](https://docs.google.com/presentation/d/1mHecDoCYHQD9nWSRYCrXXG0IOp9wYQk-fbxhoNIsGMY/edit#slide=id.ga4ca29c69e_0_206)

* [Responsible Data Collection.](https://docs.google.com/presentation/d/1vcmuhLVNFT2asKSCSGh_Ix9ht0mJZxMii8MufEMQhFA/edit?resourcekey=0-_pYLcW5aF3p3Bvud0PPQNg#slide=id.ga4ca29c69e_0_195)

* Data Anomaly Detection:
  * [Anamoly Detection: Overview.](https://docs.google.com/presentation/d/1R8A_5zKDZDZOdAb1XF9ovIOUTLWSIuFWDs20-avtxbM/edit?resourcekey=0-pklEaPv8PmLQ3ZzRYgRNxw#slide=id.g94db9f9f78_0_2)
 
  * [Anamoly Detection: Challenges.](https://docs.google.com/presentation/d/1JZxx2kLaO1a8O6z6rRVFpK0DN-8VMkaSrNnmk_VGbI4/edit#slide=id.g53eb988857_0_91)

  * [Anamoly Detection: Datasets.](https://docs.google.com/presentation/d/1wPDhp4RxVrOonp6pU0Capk0LWXZOGZ3x9BzW_VjpTQw/edit?resourcekey=0-y6wKAnuxrLWqhleq9ruLOA#slide=id.g53eb988857_0_91)

  * [Anamoly Detection: using Autoencoders.](https://docs.google.com/presentation/d/1Q4h7XrayNRIP0r52Hlk5VjxRcli-GY2xmyZ53nCd6CI/edit#slide=id.g53eb988857_0_91)

:::

<<<<<<< HEAD
=======
:::{.callout-important collapse="false"}
#### Videos 

* *Coming soon.*
:::

>>>>>>> e08aa0f3
:::{.callout-caution collapse="false"}
#### Exercises 

To reinforce the concepts covered in this chapter, we have curated a set of exercises that challenge students to apply their knowledge and deepen their understanding. 

* @exr-kws

* @exr-ws

* @exr-sd

* @exr-dp

:::

:::{.callout-warning collapse="false"}
#### Labs 

In addition to exercises, we offer a series of hands-on labs allowing students to gain practical experience with embedded AI technologies. These labs provide step-by-step guidance, enabling students to develop their skills in a structured and supportive environment. We are excited to announce that new labs will be available soon, further enriching the learning experience.

* *Coming soon.*
:::<|MERGE_RESOLUTION|>--- conflicted
+++ resolved
@@ -493,15 +493,12 @@
 
 :::
 
-<<<<<<< HEAD
-=======
 :::{.callout-important collapse="false"}
 #### Videos 
 
 * *Coming soon.*
 :::
 
->>>>>>> e08aa0f3
 :::{.callout-caution collapse="false"}
 #### Exercises 
 
