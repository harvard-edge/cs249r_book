---
bibliography: ai_for_good.bib
---

# AI for Good {#sec-ai_for_good}

::: {.content-visible when-format="html"}
Resources: [Slides](#sec-ai-for-good-resource), [Videos](#sec-ai-for-good-resource), [Exercises](#sec-ai-for-good-resource), [Labs](#sec-ai-for-good-resource)
:::

![_DALL·E 3 Prompt: Illustration of planet Earth wrapped in shimmering neural networks, with diverse humans and AI robots working together on various projects like planting trees, cleaning the oceans, and developing sustainable energy solutions. The positive and hopeful atmosphere represents a united effort to create a better future._](images/png/cover_ai_good.png)

By aligning AI progress with human values, goals, and ethics, the ultimate goal of ML systems (at any scale) is to be a technology that reflects human principles and aspirations. Initiatives under "AI for Good" promote the development of AI to tackle the [UN Sustainable Development Goals](https://www.undp.org/sustainable-development-goals) (SDGs) using embedded AI technologies, expanding access to AI education, amongst other things. While it is now clear that AI will be an instrumental part of progress towards the SDGs, its adoption and impact are limited by the immense power consumption, strong connectivity requirements, and high costs of cloud-based deployments. TinyML can circumvent many of these issues by allowing ML models to run on low-cost and low-power microcontrollers.

> The "AI for Good" movement is critical in cultivating a future where an AI-empowered society is more just, sustainable, and prosperous for all humanity.

::: {.callout-tip}

## Learning Objectives

* Understand how TinyML can help advance the UN Sustainable Development Goals in health, agriculture, education, and the environment.

* Recognize the versatility of TinyML for enabling localized, low-cost solutions tailored to community needs.

* Consider the challenges of adopting TinyML globally, such as limited training, data constraints, accessibility, and cultural barriers.

* Appreciate the importance of collaborative, ethical approaches to develop and deploy TinyML to serve local contexts best.

* Recognize the potential of TinyML, if responsibly implemented, to promote equity and empower underserved populations worldwide.

:::

## Introduction

To give ourselves a framework around which to think about AI for social good, we will be following the UN Sustainable Development Goals (SDGs). The UN SDGs are a collection of 17 global goals, shown in @fig-sdg, adopted by the United Nations in 2015 as part of the 2030 Agenda for Sustainable Development. The SDGs address global challenges related to poverty, inequality, climate change, environmental degradation, prosperity, and peace and justice.

What is special about the SDGs is that they are a collection of interlinked objectives designed to serve as a "shared blueprint for peace and prosperity for people and the planet, now and into the future." The SDGs emphasize sustainable development's interconnected environmental, social, and economic aspects by putting sustainability at their center.

A recent study [@vinuesa2020role] highlights the influence of AI on all aspects of sustainable development, particularly on the 17 Sustainable Development Goals (SDGs) and 169 targets internationally defined in the 2030 Agenda for Sustainable Development. The study shows that AI can act as an enabler for 134 targets through technological improvements, but it also highlights the challenges of AI on some targets. The study shows that AI can benefit 67 targets when considering AI and societal outcomes. Still, it also warns about the issues related to the implementation of AI in countries with different cultural values and wealth.

<<<<<<< HEAD
![United Nations Sustainable Development Goals (SDG). Source: [United Nations](https://sdgs.un.org/goals).](https://www.un.org/sustainabledevelopment/wp-content/uploads/2015/12/english_SDG_17goals_poster_all_languages_with_UN_emblem_1.png){#fig-sdg}
=======
![United Nations Sustainable Development Goals (SDG). Source: [United Nations](https://sdgs.un.org/goals).](https://www.un.org/sustainabledevelopment/wp-content/uploads/2015/12/english_SDG_17goals_poster_all_languages_with_UN_emblem_1.png){#fig-fig-sdg}
>>>>>>> 0c73cc50

In our book's context, TinyML could help advance at least some of these SDG goals.  

* **Goal 1 - No Poverty:** TinyML could help provide low-cost solutions for crop monitoring to improve agricultural yields in developing countries.

* **Goal 2 - Zero Hunger:** TinyML could enable localized and precise crop health monitoring and disease detection to reduce crop losses.

* **Goal 3 - Good Health and Wellbeing:** TinyML could help enable low-cost medical diagnosis tools for early detection and prevention of diseases in remote areas.

* **Goal 6 - Clean Water and Sanitation:** TinyML could monitor water quality and detect contaminants to ensure Access to clean drinking water.

* **Goal 7 - Affordable and Clean Energy:** TinyML could optimize energy consumption and enable predictive maintenance for renewable energy infrastructure.

* **Goal 11 - Sustainable Cities and Communities:** TinyML could enable intelligent traffic management, air quality monitoring, and optimized resource management in smart cities.

* **Goal 13 - Climate Action:** TinyML could monitor deforestation and track reforestation efforts. It could also help predict extreme weather events.

The portability, lower power requirements, and real-time analytics enabled by TinyML make it well-suited for addressing several sustainability challenges developing regions face. The widespread deployment of power solutions has the potential to provide localized and cost-effective monitoring to help achieve some of the UN's SDGs. In the rest of the sections, we will dive into how TinyML is useful across many sectors that can address the UN SDGs.

## Agriculture

Agriculture is essential to achieving many of the UN Sustainable Development Goals, including eradicating Hunger and malnutrition, promoting economic growth, and using natural resources sustainably. TinyML can be a valuable tool to help advance sustainable agriculture, especially for smallholder farmers in developing regions.

TinyML solutions can provide real-time monitoring and data analytics for crop health and growing conditions - all without reliance on connectivity infrastructure. For example, low-cost camera modules connected to microcontrollers can monitor for disease, pests, and nutritional deficiencies. TinyML algorithms can analyze the images to detect issues early before they spread and damage yields. Precision monitoring can optimize inputs like water, fertilizer, and pesticides - improving efficiency and sustainability.

Other sensors, such as GPS units and accelerometers, can track microclimate conditions, soil humidity, and livestock wellbeing. Local real-time data helps farmers respond and adapt better to changes in the field. TinyML analytics at the edge avoids lag, network disruptions, and the high data costs of cloud-based systems. Localized systems allow customization of specific crops, diseases, and regional issues.

Widespread TinyML applications can help digitize smallholder farms to increase productivity, incomes, and resilience. The low cost of hardware and minimal connectivity requirements make solutions accessible. Projects across the developing world have shown the benefits:

<<<<<<< HEAD
* Microsoft's [FarmBeats](https://www.microsoft.com/en-us/research/project/farmbeats-iot-agriculture/) project is an end-to-end approach to enable data-driven farming by using low-cost sensors, drones, and vision and machine learning algorithms. The project seeks to solve the problem of limited adoption of technology in farming due to the need for more power and internet connectivity in farms and the farmers' limited technology savviness. The project strives to increase farm productivity and reduce costs by coupling data with farmers' knowledge and intuition about their farms. The project has successfully enabled actionable insights from data by building artificial intelligence (AI) or machine learning (ML) models based on fused data sets.
=======
* Microsoft's [FarmBeats](https://www.microsoft.com/en-us/research/project/farmbeats-iot-agriculture/) project is an end-to-end approach to enable data-driven farming by using low-cost sensors, drones, and vision and machine learning algorithms. The project seeks to solve the problem of limited adoption of technology in farming due to the need for more power and internet connectivity in farms and the farmers' limited technology savviness. The project strives to increase farm productivity and reduce costs by coupling data with farmers' knowledge and intuition about their farms. The project has successfully enabled actionable insights from data by building artificial intelligence (AI) or machine learning (ML) models based on fused data sets. @fig-farmbeats illustrates the inner workings of Microsoft's FarmBeats.
>>>>>>> 0c73cc50

* In Sub-Saharan Africa, off-the-shelf cameras and edge AI have cut cassava disease losses from 40% to 5%, protecting a staple crop [@ramcharan2017deep].

* In Indonesia, sensors monitor microclimates across rice paddies, optimizing water usage even with erratic rains [@tirtalistyani2022indonesia].

With greater investment and integration into rural advisory services, TinyML could transform small-scale agriculture and improve farmers' livelihoods worldwide. The technology effectively brings the benefits of precision agriculture to disconnected regions most in need.

![Microsoft Farmbeats enables data-driven decisions to improve agricultural yield, lower overall costs, and reduce the environmental impact of agricultural production. Source: [MOLD](https://thisismold.com/space/farm-systems/does-farmbeats-really-march-to-a-different-tune)](images/png/msfarmbeats.png){#fig-farmbeats}

:::{#exr-agri .callout-caution collapse="true"}

### Crop Yield Modeling

This exercise teaches you how to predict crop yields in Nepal by combining satellite data (Sentinel-2), climate data (WorldClim), and on-the-ground measurements. You'll use a machine learning algorithm called XGBoost Regressor to build a model, split the data for training and testing, and fine-tune the model parameters for the best performance. This notebook lays the foundation for implementing TinyML in the agriculture domain. Consider how you could adapt this process for smaller datasets, fewer features, and simplified models to make it compatible with the power and memory constraints of TinyML devices.  

[![](https://colab.research.google.com/assets/colab-badge.png)](https://colab.research.google.com/github/developmentseed/sat-ml-training/blob/main/_notebooks/2020-07-29-Crop_yield_modeling_with_XGBoost.ipynb#scrollTo=GQd7ELsRWkBI)
:::

## Healthcare

### Expanding Access

Universal health coverage and quality care remain out of reach for millions worldwide. In many regions, more medical professionals are required to access basic diagnosis and treatment. Additionally, healthcare infrastructure like clinics, hospitals, and utilities to power complex equipment needs to be improved. These gaps disproportionately impact marginalized communities, exacerbating health disparities.

TinyML offers a promising technological solution to help expand Access to quality healthcare globally. TinyML refers to the ability to deploy machine learning algorithms on microcontrollers, tiny chips with limited processing power, memory, and connectivity. TinyML enables real-time data analysis and intelligence in low-powered, compact devices.

This creates opportunities for transformative medical tools that are portable, affordable, and accessible. TinyML software and hardware can be optimized to run even in resource-constrained environments. For example, a TinyML system could analyze symptoms or make diagnostic predictions using minimal computing power, no continuous internet connectivity, and a battery or solar power source. These capabilities can bring medical-grade screening and monitoring directly to underserved patients.

### Early Diagnosis

Early detection of diseases is one major application. Small sensors paired with TinyML software can identify symptoms before conditions escalate or visible signs appear. For instance, [cough monitors](https://stradoslabs.com/cough-monitoring-and-respiratory-trial-data-collection-landing) with embedded machine learning can pick up on acoustic patterns indicative of respiratory illness, malaria, or tuberculosis. Detecting diseases at onset improves outcomes and reduces healthcare costs.

A detailed example could be given for TinyML monitoring pneumonia in children. Pneumonia is a leading cause of death for children under 5, and detecting it early is critical. A startup called [Respira xColabs](https://www.samayhealth.com/) has developed a low-cost wearable audio sensor that uses TinyML algorithms to analyze coughs and identify symptoms of respiratory illnesses like pneumonia. The device contains a microphone sensor and microcontroller that runs a neural network model trained to classify respiratory sounds. It can identify features like wheezing, crackling, and stridor that may indicate pneumonia. The device is designed to be highly accessible - it has a simple strap, requires no battery or charging, and results are provided through LED lights and audio cues.

Another example involves researchers at UNIFEI in Brazil who have developed a low-cost device that leverages TinyML to monitor heart rhythms. Their innovative solution addresses a critical need - atrial fibrillation and other heart rhythm abnormalities often go undiagnosed due to the prohibitive cost and limited availability of screening tools. The device overcomes these barriers through its ingenious design. It uses an off-the-shelf microcontroller that costs only a few dollars, along with a basic pulse sensor. By minimizing complexity, the device becomes accessible to under-resourced populations. The TinyML algorithm running locally on the microcontroller analyzes pulse data in real-time to detect irregular heart rhythms. This life-saving heart monitoring device demonstrates how TinyML enables powerful AI capabilities to be deployed in cost-effective, user-friendly designs.

TinyML's versatility also shows promise for tackling infectious diseases. Researchers have proposed applying TinyML to identify malaria-spreading mosquitoes by their wingbeat sounds. When equipped with microphones, small microcontrollers can run advanced audio classification models to determine mosquito species. This compact, low-power solution produces results in real time, suitable for remote field use. By making entomology analytics affordable and accessible, TinyML could revolutionize monitoring insects that endanger human health. TinyML is expanding healthcare access for vulnerable communities from heart disease to malaria.

### Infectious Disease Control

Mosquitoes remain the most deadly disease vector worldwide, transmitting illnesses that infect over one billion people annually [@vectorborne]. Diseases like malaria, dengue, and Zika are especially prevalent in resource-limited regions lacking robust infrastructure for mosquito control. Monitoring local mosquito populations is essential to prevent outbreaks and properly target interventions.

Traditional monitoring methods are expensive, labor-intensive, and difficult to deploy remotely. The proposed TinyML solution overcomes these barriers. Small microphones coupled with machine learning algorithms can classify mosquitoes by species based on minute differences in wing oscillations. The TinyML software runs efficiently on low-cost microcontrollers, eliminating the need for continuous connectivity.

A collaborative research team from the University of Khartoum and the ICTP is exploring an innovative solution using TinyML. In a recent paper, they presented a low-cost device that can identify disease-spreading mosquito species through their wing beat sounds [@altayeb2022classifying].

This portable, self-contained system shows great promise for entomology. The researchers suggest it could revolutionize insect monitoring and vector control strategies in remote areas. TinyML could significantly bolster malaria eradication efforts by providing cheaper, easier mosquito analytics. Its versatility and minimal power needs make it ideal for field use in isolated, off-grid regions with scarce resources but high disease burden.

### TinyML Design Contest in Healthcare

The first TinyML contest in healthcare, TDC'22 [@jia2023life], was held in 2022 to motivate participating teams to design AI/ML algorithms for detecting life-threatening ventricular arrhythmias (VAs) and deploy them on Implantable Cardioverter Defibrillators (ICDs). VAs are the main cause of sudden cardiac death (SCD). People at high risk of SCD rely on the ICD to deliver proper and timely defibrillation treatment (i.e., shocking the heart back into normal rhythm) when experiencing life-threatening VAs.

An on-device algorithm for early and timely life-threatening VA detection will increase the chances of survival. The proposed AI/ML algorithm needed to be deployed and executed on an extremely low-power and resource-constrained microcontroller (MCU) (a $10 development board with an ARM Cortex-M4 core at 80 MHz, 256 kB of flash memory and 64 kB of SRAM). The submitted designs were evaluated by metrics measured on the MCU for (1) detection performance, (2) inference latency, and (3) memory occupation by the program of AI/ML algorithms.

The champion, GaTech EIC Lab, obtained 0.972 in $F_\beta$ (F1 score with a higher weight to recall), 1.747 ms in latency, and 26.39 kB in memory footprint with a deep neural network. An ICD with an on-device VA detection algorithm was [implanted in a clinical trial](https://youtu.be/vx2gWzAr85A?t=2359).

:::{#exr-hc .callout-caution collapse="true"}

### Clinical Data:  Unlocking Insights with Named Entity Recognition

In this exercise, you'll learn about Named Entity Recognition (NER), a powerful tool for extracting valuable information from clinical text. Using Spark NLP, a specialized library for healthcare NLP, we'll explore how NER models like BiLSTM-CNN-Char and BERT can automatically identify important medical entities such as diagnoses, medications, test results, and more. You'll get hands-on experience applying these techniques with a special focus on oncology-related data extraction, helping you unlock insights about cancer types and treatment details from patient records.  

[![](https://colab.research.google.com/assets/colab-badge.png)](https://colab.research.google.com/github/JohnSnowxColabs/spark-nlp-workshop/blob/master/tutorials/Certification_Trainings/Healthcare/1.Clinical_Named_Entity_Recognition_Model.ipynb#scrollTo=I08sFJYCxR0Z)
:::

## Science

In many scientific fields, researchers are limited by the quality and resolution of data they can collect. They often must indirectly infer the true parameters of interest using approximate correlations and models built on sparse data points. This constrains the accuracy of scientific understanding and predictions.

The emergence of TinyML opens new possibilities for gathering high-fidelity scientific measurements. With embedded machine learning, tiny, low-cost sensors can automatically process and analyze data locally in real-time. This creates intelligent sensor networks that capture nuanced data at much greater scales and frequencies.

For example, monitoring environmental conditions to model climate change remains challenging due to the need for widespread, continuous data. The Ribbit Project from UC Berkeley is pioneering a crowdsourced TinyML solution [@rao2021]. They developed an open-source CO~2~ sensor that uses an onboard microcontroller to process the gas measurements. An extensive dataset can be aggregated by distributing hundreds of these low-cost sensors. The TinyML devices compensate for environmental factors and provide previously impossible, granular, accurate readings.

The potential to massively scale out intelligent sensing via TinyML has profound scientific implications. Higher-resolution data can lead to discoveries and predictive capabilities in fields ranging from ecology to cosmology. Other applications could include seismic sensors for earthquake early warning systems, distributed weather monitors to track microclimate changes, and acoustic sensors to study animal populations.

As sensors and algorithms continue improving, TinyML networks may generate more detailed maps of natural systems than ever before. Democratizing the collection of scientific data can accelerate research and understanding across disciplines. However, it raises new challenges around data quality, privacy, and modeling unknowns. TinyML signifies a growing convergence of AI and the natural sciences to answer fundamental questions.

## Conservation and Environment

TinyML is emerging as a powerful tool for environmental conservation and sustainability efforts. Recent research has highlighted numerous applications of tiny machine learning in domains such as wildlife monitoring, natural resource management, and tracking climate change.

One example is using TinyML for real-time wildlife tracking and protection. Researchers have developed [Smart Wildlife Tracker](https://www.hackster.io/dhruvsheth_/eletect-tinyml-and-iot-based-smart-wildlife-tracker-c03e5a) devices that leverage TinyML algorithms to detect poaching activities. The collars contain sensors like cameras, microphones, and GPS to monitor the surrounding environment continuously. Embedded machine learning models analyze the audio and visual data to identify threats like nearby humans or gunshots. Early poaching detection gives wildlife rangers critical information to intervene and take action.

Other projects apply TinyML to study animal behavior through sensors. The smart wildlife collar uses accelerometers and acoustic monitoring to track elephant movements, communication, and moods [@verma2022elephant]. The low-power TinyML collar devices transmit rich data on elephant activities while avoiding burdensome Battery changes. This helps researchers unobtrusively observe elephant populations to inform conservation strategies.

On a broader scale, distributed TinyML devices are envisioned to create dense sensor networks for environmental modeling. Hundreds of low-cost air quality monitors could map pollution across cities. Underwater sensors may detect toxins and give early warning of algal blooms. Such applications underscore TinyML's versatility in ecology, climatology, and sustainability.

Researchers from Moulay Ismail University of Meknes in Morocco [@bamoumen2022tinyml] have published a survey on how TinyML can be used to solve environmental issues. However, thoughtfully assessing benefits, risks, and equitable Access will be vital as TinyML expands environmental research and conservation. With ethical consideration of impacts, TinyML offers data-driven solutions to protect biodiversity, natural resources, and our planet.

## Disaster Response

In disaster response, speed and safety are paramount. But rubble and wreckage create hazardous, confined environments that impede human search efforts. TinyML enables nimble drones to assist rescue teams in these dangerous scenarios. Processing data locally using TinyML allows for quick interpretation to guide rescue efforts. 
<<<<<<< HEAD

When buildings collapse after earthquakes, small drones can prove invaluable. Equipped with TinyML navigation algorithms, micro-sized drones like the CrazyFlie with less than 200 KB of RAM and only 168 MHz CPU clock frequency can safely traverse cramped voids and map pathways beyond human reach [@duisterhof2019learning]. Obstacle avoidance allows these drones to weave through unstable debris. This autonomous mobility lets them rapidly sweep areas humans cannot access. Onboard sensors and TinyML processors analyze real-time data to identify signs of survivors. Thermal cameras can detect body heat, microphones can pick up calls for help, and gas sensors can warn of leaks [@duisterhof2021sniffy]. 

=======

When buildings collapse after earthquakes, small drones can prove invaluable. Equipped with TinyML navigation algorithms, micro-sized drones like the CrazyFlie with less than 200 KB of RAM and only 168 MHz CPU clock frequency can safely traverse cramped voids and map pathways beyond human reach [@duisterhof2019learning]. Obstacle avoidance allows these drones to weave through unstable debris. This autonomous mobility lets them rapidly sweep areas humans cannot access. Onboard sensors and TinyML processors analyze real-time data to identify signs of survivors. Thermal cameras can detect body heat, microphones can pick up calls for help, and gas sensors can warn of leaks [@duisterhof2021sniffy]. 

>>>>>>> 0c73cc50
@vid-l2seek demonstrates how deep reinforcement learning can be used to enable drones to autonomously seek light sources.

:::{#vid-l2seek .callout-important}

# Learning to Seek

{{< video https://www.youtube.com/watch?v=wmVKbX7MOnU >}}

:::

@vid-sniffybug is an overview of autonomous drones for gas leak detection.

:::{#vid-sniffybug .callout-important}

{{< video https://www.youtube.com/watch?v=hj_SBSpK5qg >}}

:::

Additionally, coordinated swarms of drones unlock new capabilities. By collaborating and sharing insights, drone teams comprehensively view the situation. Blanketing disaster sites allows TinyML algorithms to fuse and analyze data from multiple vantage points, amplifying situational awareness beyond individual drones [@duisterhof2021sniffy].

Most importantly, initial drone reconnaissance enhances safety for human responders. Keeping rescue teams at a safe distance until drone surveys assess hazards saves lives. Once secured, drones can guide precise personnel placement.

By combining agile mobility, real-time data, and swarm coordination, TinyML-enabled drones promise to transform disaster response. Their versatility, speed, and safety make them a vital asset for rescue efforts in dangerous, inaccessible environments. Integrating autonomous drones with traditional methods can accelerate responses when it matters most.

## Education and Outreach

TinyML holds immense potential to help address challenges in developing regions, but realizing its benefits requires focused education and capacity building. Recognizing this need, academic researchers have spearheaded outreach initiatives to spread TinyML education globally.  

In 2020, Harvard University, Columbia University, the International Centre for Theoretical Physics (ICTP), and UNIFEI jointly founded the TinyML for Developing Communities (TinyML4D) network [@zennaro2022tinyml]. This network empowers universities and researchers in developing countries to harness TinyML for local impact.  

A core focus is expanding Access to applied machine learning education. The TinyML4D network provides training, curricula, and lab resources to members. Hands-on workshops and data collection projects give students practical experience. Members can share best practices and build a community through conferences and academic collaborations.  

The network prioritizes enabling locally relevant TinyML solutions. Projects address challenges like agriculture, health, and environmental monitoring based on community needs. For example, a member university in Rwanda developed a low-cost flood monitoring system using TinyML and sensors.

TinyML4D includes over 50 member institutions across Africa, Asia, and Latin America. However, greater investments and industry partnerships are needed to reach all underserved regions. The ultimate vision is training new generations to ethically apply TinyML for sustainable development. Outreach efforts today lay the foundation for democratizing transformative technology for the future.

## Accessibility

Technology has immense potential to break down barriers faced by people with disabilities and bridge gaps in accessibility. TinyML specifically opens new possibilities for developing intelligent, personalized assistive devices.

With machine learning algorithms running locally on microcontrollers, compact accessibility tools can operate in real time without reliance on connectivity. The [National Institute on Deafness and Other Communication Disorders (NIDCD)](https://www.nidcd.nih.gov/health/statistics/quick-statistics-hearing) states that 20% of the world's population has some form of hearing loss. Hearing aids leveraging TinyML could recognize multiple speakers and amplify the voice of a chosen target in crowded rooms. This allows people with hearing impairments to focus on specific conversations.

Similarly, mobility devices could use on-device vision processing to identify obstacles and terrain characteristics. This enables enhanced navigation and safety for the visually impaired. Companies like [Envision](https://www.letsenvision.com/) are developing smart glasses, converting visual information into speech, with embedded TinyML to guide blind people by detecting objects, text, and traffic signals. @vid-envision below shows the different real-life use cases of the Envision visual aid glasses.

:::{#vid-envision .callout-important}

{{< video https://www.youtube.com/watch?v=oGWinIKDOdc >}}

:::

TinyML could even power responsive prosthetic limbs. By analyzing nerve signals and sensory data like muscle tension, prosthetics and exoskeletons with embedded ML can move and adjust grip dynamically, making control more natural and intuitive. Companies are creating affordable, everyday bionic hands using TinyML. For those with speech difficulties, voice-enabled devices with TinyML can generate personalized vocal outputs from non-verbal inputs. Pairs by Anthropic translates gestures into natural speech tailored for individual users.

By enabling more customizable assistive tech, TinyML makes services more accessible and tailored to individual needs. And through translation and interpretation applications, TinyML can break down communication barriers. Apps like Microsoft Translator offer real-time translation powered by TinyML algorithms.

With its thoughtful and inclusive design, TinyML promises more autonomy and dignity for people with disabilities. However, developers should engage communities directly, avoid compromising privacy, and consider affordability to maximize the benefits. TinyML has huge potential to contribute to a more just, equitable world.

## Infrastructure and Urban Planning

As urban populations swell, cities face immense challenges in efficiently managing resources and infrastructure. TinyML presents a powerful tool for developing intelligent systems to optimize city operations and sustainability. It could revolutionize energy efficiency in smart buildings.

Machine learning models can learn to predict and regulate energy usage based on occupancy patterns. Miniaturized sensors placed throughout buildings can provide granular, real-time data on space utilization, temperature, and more [@seyedzadeh2018machine]. This visibility allows TinyML systems to minimize waste by optimizing heating, cooling, lighting, etc.

These examples demonstrate TinyML's huge potential for efficient, sustainable city infrastructure. However, urban planners must consider privacy, security, and accessibility to ensure responsible adoption. With careful implementation, TinyML could profoundly modernize urban life.

## Challenges and Considerations

While TinyML presents immense opportunities, thoughtful consideration of challenges and ethical implications will be critical as adoption spreads globally. Researchers have highlighted key factors to address, especially when deploying TinyML in developing regions.

A foremost challenge is limited access to training and hardware [@ooko2021tinyml]. Only educational programs exist tailored to TinyML, and emerging economies often need a robust electronics supply chain. Thorough training and partnerships will be needed to nurture expertise and make devices available to underserved communities. Initiatives like the TinyML4D network help provide structured learning pathways.

Data limitations also pose hurdles. TinyML models require quality localized datasets, which are scarce in under-resourced environments. Creating frameworks to crowdsource data ethically could address this. However, data collection should benefit local communities directly, not just extract value.

Optimizing power usage and connectivity will be vital for sustainability. TinyML's low power needs make it ideal for off-grid use cases. Integrating battery or solar can enable continuous operation. Adapting devices for low-bandwidth transmission where the internet is limited also maximizes impact.

Cultural and language barriers further complicate adoption. User interfaces and devices should account for all literacy levels and avoid excluding subgroups. Voice-controllable solutions in local dialects can improve accessibility.

Addressing these challenges requires holistic partnerships, funding, and policy support. However, inclusively and ethically scaling TinyML has monumental potential to uplift disadvantaged populations worldwide. With thoughtful implementation, the technology could profoundly democratize opportunity.

## Conclusion

TinyML presents a tremendous opportunity to harness the power of artificial intelligence to advance the UN Sustainable Development Goals and drive social impact globally, as highlighted by examples across sectors like healthcare, agriculture, conservation, and more; embedded machine learning unlocks new capabilities for low-cost, accessible solutions tailored to local contexts. TinyML circumvents barriers like poor infrastructure, limited connectivity, and high costs that often exclude developing communities from emerging technology.

However, realizing TinyML's full potential requires holistic collaboration. Researchers, policymakers, companies, and local stakeholders must collaborate to provide training, establish ethical frameworks, co-design solutions, and adapt them to community needs. Through inclusive development and deployment, TinyML can deliver on its promise to bridge inequities and uplift vulnerable populations without leaving any behind.

If cultivated responsibly, TinyML could democratize opportunity and accelerate progress on global priorities from poverty alleviation to climate resilience. The technology represents a new wave of applied AI to empower societies, promote sustainability, and propel humanity toward greater justice, prosperity, and peace. TinyML provides a glimpse into an AI-enabled future that is accessible to all.

## Resources {#sec-ai-for-good-resource}

Here is a curated list of resources to support students and instructors in their learning and teaching journeys. We are continuously working on expanding this collection and will be adding new exercises soon.

:::{.callout-note collapse="false"}

#### Slides

These slides are a valuable tool for instructors to deliver lectures and for students to review the material at their own pace. We encourage students and instructors to leverage these slides to improve their understanding and facilitate effective knowledge transfer.

* [TinyML for Social Impact.](https://docs.google.com/presentation/d/1gkA6pAPUjPWND9ODgnfhCVzbwVYXdrkTpXsJdZ7hJHY/edit#slide=id.ge94401e7d6_0_81)

:::

:::{.callout-important collapse="false"}

#### Videos

* @vid-l2seek

* @vid-sniffybug

* @vid-envision

:::

:::{.callout-caution collapse="false"}

#### Exercises

* @exr-agri

* @exr-hc

:::

:::{.callout-warning collapse="false"}

#### Labs

In addition to exercises, we offer a series of hands-on labs allowing students to gain practical experience with embedded AI technologies. These labs provide step-by-step guidance, enabling students to develop their skills in a structured and supportive environment. We are excited to announce that new labs will be available soon, further enriching the learning experience.

* _Coming soon._
:::


<|MERGE_RESOLUTION|>--- conflicted
+++ resolved
@@ -38,11 +38,7 @@
 
 A recent study [@vinuesa2020role] highlights the influence of AI on all aspects of sustainable development, particularly on the 17 Sustainable Development Goals (SDGs) and 169 targets internationally defined in the 2030 Agenda for Sustainable Development. The study shows that AI can act as an enabler for 134 targets through technological improvements, but it also highlights the challenges of AI on some targets. The study shows that AI can benefit 67 targets when considering AI and societal outcomes. Still, it also warns about the issues related to the implementation of AI in countries with different cultural values and wealth.
 
-<<<<<<< HEAD
-![United Nations Sustainable Development Goals (SDG). Source: [United Nations](https://sdgs.un.org/goals).](https://www.un.org/sustainabledevelopment/wp-content/uploads/2015/12/english_SDG_17goals_poster_all_languages_with_UN_emblem_1.png){#fig-sdg}
-=======
 ![United Nations Sustainable Development Goals (SDG). Source: [United Nations](https://sdgs.un.org/goals).](https://www.un.org/sustainabledevelopment/wp-content/uploads/2015/12/english_SDG_17goals_poster_all_languages_with_UN_emblem_1.png){#fig-fig-sdg}
->>>>>>> 0c73cc50
 
 In our book's context, TinyML could help advance at least some of these SDG goals.  
 
@@ -72,11 +68,7 @@
 
 Widespread TinyML applications can help digitize smallholder farms to increase productivity, incomes, and resilience. The low cost of hardware and minimal connectivity requirements make solutions accessible. Projects across the developing world have shown the benefits:
 
-<<<<<<< HEAD
-* Microsoft's [FarmBeats](https://www.microsoft.com/en-us/research/project/farmbeats-iot-agriculture/) project is an end-to-end approach to enable data-driven farming by using low-cost sensors, drones, and vision and machine learning algorithms. The project seeks to solve the problem of limited adoption of technology in farming due to the need for more power and internet connectivity in farms and the farmers' limited technology savviness. The project strives to increase farm productivity and reduce costs by coupling data with farmers' knowledge and intuition about their farms. The project has successfully enabled actionable insights from data by building artificial intelligence (AI) or machine learning (ML) models based on fused data sets.
-=======
 * Microsoft's [FarmBeats](https://www.microsoft.com/en-us/research/project/farmbeats-iot-agriculture/) project is an end-to-end approach to enable data-driven farming by using low-cost sensors, drones, and vision and machine learning algorithms. The project seeks to solve the problem of limited adoption of technology in farming due to the need for more power and internet connectivity in farms and the farmers' limited technology savviness. The project strives to increase farm productivity and reduce costs by coupling data with farmers' knowledge and intuition about their farms. The project has successfully enabled actionable insights from data by building artificial intelligence (AI) or machine learning (ML) models based on fused data sets. @fig-farmbeats illustrates the inner workings of Microsoft's FarmBeats.
->>>>>>> 0c73cc50
 
 * In Sub-Saharan Africa, off-the-shelf cameras and edge AI have cut cassava disease losses from 40% to 5%, protecting a staple crop [@ramcharan2017deep].
 
@@ -169,15 +161,9 @@
 ## Disaster Response
 
 In disaster response, speed and safety are paramount. But rubble and wreckage create hazardous, confined environments that impede human search efforts. TinyML enables nimble drones to assist rescue teams in these dangerous scenarios. Processing data locally using TinyML allows for quick interpretation to guide rescue efforts. 
-<<<<<<< HEAD
 
 When buildings collapse after earthquakes, small drones can prove invaluable. Equipped with TinyML navigation algorithms, micro-sized drones like the CrazyFlie with less than 200 KB of RAM and only 168 MHz CPU clock frequency can safely traverse cramped voids and map pathways beyond human reach [@duisterhof2019learning]. Obstacle avoidance allows these drones to weave through unstable debris. This autonomous mobility lets them rapidly sweep areas humans cannot access. Onboard sensors and TinyML processors analyze real-time data to identify signs of survivors. Thermal cameras can detect body heat, microphones can pick up calls for help, and gas sensors can warn of leaks [@duisterhof2021sniffy]. 
 
-=======
-
-When buildings collapse after earthquakes, small drones can prove invaluable. Equipped with TinyML navigation algorithms, micro-sized drones like the CrazyFlie with less than 200 KB of RAM and only 168 MHz CPU clock frequency can safely traverse cramped voids and map pathways beyond human reach [@duisterhof2019learning]. Obstacle avoidance allows these drones to weave through unstable debris. This autonomous mobility lets them rapidly sweep areas humans cannot access. Onboard sensors and TinyML processors analyze real-time data to identify signs of survivors. Thermal cameras can detect body heat, microphones can pick up calls for help, and gas sensors can warn of leaks [@duisterhof2021sniffy]. 
-
->>>>>>> 0c73cc50
 @vid-l2seek demonstrates how deep reinforcement learning can be used to enable drones to autonomously seek light sources.
 
 :::{#vid-l2seek .callout-important}
