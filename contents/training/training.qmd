--- conflicted
+++ resolved
@@ -870,7 +870,6 @@
 
 ### Pros and Cons
 
-<<<<<<< HEAD
 @tbl-af are the summarizing pros and cons of these various standard activation functions:
 
 +-----------------------+---------------------------------------------------------------------+------------------------------------------+
@@ -891,18 +890,6 @@
 +-----------------------+---------------------------------------------------------------------+------------------------------------------+
 
 : Comparing the pros and cons of different optimization algorithms. {#tbl-af .striped .hover}
-=======
-Here are the summarizing pros and cons of these various standard activation functions:
-
-| Activation Function | Pros | Cons |  
-|:-|:-|:-|
-| Sigmoid | Smooth gradient for backprop, <br> Output bounded between 0 and 1 | Saturation kills gradients, <br> Not zero-centered |
-| Tanh | Smoother gradient than sigmoid, <br> Zero-centered output [-1, 1] | Still suffers vanishing gradient issue |
-| ReLU | Computationally efficient, <br> Introduces sparsity <br> Avoids vanishing gradients | "Dying ReLU" units ,<br> Not bounded |
-| Softmax | Used for the last layer to normalize vector outputs to be a probability distribution, typically used for classification tasks | - |
-
-:::{#exr-af .callout-caution collapse="true"}
->>>>>>> 0e6b3337
 
 ### Activation Functions
 
