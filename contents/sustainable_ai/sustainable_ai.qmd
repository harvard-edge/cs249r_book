--- conflicted
+++ resolved
@@ -682,15 +682,12 @@
 
 :::
 
-<<<<<<< HEAD
-=======
 :::{.callout-important collapse="false"}
 #### Videos 
 
 * *Coming soon.*
 :::
 
->>>>>>> 0b28e14f
 :::{.callout-caution collapse="false"}
 #### Exercises 
 
