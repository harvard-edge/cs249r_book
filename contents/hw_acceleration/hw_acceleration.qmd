--- conflicted
+++ resolved
@@ -125,15 +125,9 @@
 First, the size of AI models and datasets has rapidly grown. For example, based on OpenAI's AI computing trends, the amount of computing used to train state-of-the-art models doubles every 3.5 months. This exponential growth requires massive computational resources in data centers.
 
 Second, the energy usage of AI training and inference presents sustainability challenges. Data centers running AI applications consume substantial energy, contributing to high carbon emissions. It's estimated that training a large AI model can have a carbon footprint of 626,000 pounds of CO~2~ equivalent, almost 5 times the lifetime emissions of an average car.
-<<<<<<< HEAD
 
 To address these challenges, sustainable hardware design focuses on optimizing energy efficiency without compromising performance. This involves developing specialized accelerators that minimize energy consumption while maximizing computational throughput.
 
-=======
-
-To address these challenges, sustainable hardware design focuses on optimizing energy efficiency without compromising performance. This involves developing specialized accelerators that minimize energy consumption while maximizing computational throughput.
-
->>>>>>> d5f100e2
 We will learn about [Sustainable AI](../sustainable_ai/sustainable_ai.qmd) in a later chapter, where we will discuss it in more detail.
 
 ## Accelerator Types {#sec-aihw}
@@ -968,11 +962,7 @@
 
 However, quantum states are fragile and prone to errors that require error-correcting protocols. The non-intuitive nature of quantum programming also introduces challenges not present in classical computing.
 
-<<<<<<< HEAD
-* Noisy and fragile quantum bits are difficult to scale up. The largest quantum computer today has less than 1000 qubits.
-=======
 * Noisy and fragile quantum bits are difficult to scale up. The largest quantum computer today has less than 1000 qubits. 
->>>>>>> d5f100e2
 * Restricted set of available quantum gates and circuits relative to classical programming.
 * Lack of datasets and benchmarks to evaluate quantum ML in practical domains.
 
