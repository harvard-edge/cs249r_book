---
bibliography: hw_acceleration.bib
---

# AI Acceleration

![_DALL·E 3 Prompt: Create an intricate and colorful representation of a System on Chip (SoC) design in a rectangular format. Showcase a variety of specialized machine learning accelerators and chiplets, all integrated into the processor. Provide a detailed view inside the chip, highlighting the rapid movement of electrons. Each accelerator and chiplet should be designed to interact with neural network neurons, layers, and activations, emphasizing their processing speed. Depict the neural networks as a network of interconnected nodes, with vibrant data streams flowing between the accelerator pieces, showcasing the enhanced computation speed._](./images/png/cover_ai_hardware.png)

Machine learning has emerged as a transformative technology across many industries. However, deploying ML capabilities in real-world edge devices faces challenges due to limited computing resources. Specialized hardware acceleration has become essential to enable high-performance machine learning under these constraints. Hardware accelerators optimize compute-intensive operations like inference using custom silicon optimized for matrix multiplications. This provides dramatic speedups over general-purpose CPUs, unlocking real-time execution of advanced models on size, weight and power-constrained devices.

This chapter provides essential background on hardware acceleration techniques for embedded machine learning and their tradeoffs. The goal is to equip readers to make informed hardware selections and software optimizations to develop performant on-device ML capabilities.

::: {.callout-tip}

## Learning Objectives

* Understand why hardware acceleration is needed for AI workloads

* Survey key accelerator options like GPUs, TPUs, FPGAs, and ASICs and their tradeoffs

* Learn about programming models, frameworks, compilers for AI accelerators

* Appreciate the importance of benchmarking and metrics for hardware evaluation

* Recognize the role of hardware-software co-design in building efficient systems

* Gain exposure to cutting-edge research directions like neuromorphics and quantum computing

* Understand how ML is beginning to augment and enhance hardware design

:::

## Introduction

Machine learning has emerged as a transformative technology across many industries, enabling systems to learn and improve from data. To deploy machine learning capabilities in real-world environments, there is a growing demand for embedded ML solutions - where models are built into edge devices like smartphones, home appliances and autonomous vehicles. However, these edge devices have limited computing resources compared to data center servers.

To enable high-performance machine learning on resource-constrained edge devices, specialized hardware acceleration has become essential. Hardware acceleration refers to using custom silicon chips and architectures to offload compute-intensive ML operations from the main processor. In neural networks, the most intensive computations are the matrix multiplications during inference. Hardware accelerators can optimize these matrix operations, providing 10-100x speedups over general-purpose CPUs. This acceleration unlocks the ability to run advanced neural network models in real-time on devices with size, weight and power constraints.

This chapter overviews hardware acceleration techniques for embedded machine learning and their design tradeoffs. The goal of this chapter is to equip readers with essential background on embedded ML acceleration. This will enable informed hardware selection and software optimization to develop high-performance machine learning capabilities on edge devices.

## Background and Basics

### Historical Background

The origins of hardware acceleration date back to the 1960s, with the advent of floating point math co-processors to offload calculations from the main CPU. One early example was the [Intel 8087](https://en.wikipedia.org/wiki/Intel_8087) chip released in 1980 to accelerate floating point operations for the 8086 processor. This established the practice of using specialized processors to handle math-intensive workloads efficiently.

In the 1990s, the first [graphics processing units (GPUs)](https://en.wikipedia.org/wiki/History_of_the_graphics_processor) emerged to process graphics pipelines for rendering and gaming rapidly. Nvidia's [GeForce 256](https://en.wikipedia.org/wiki/GeForce_256) in 1999 was one of the earliest programmable GPUs capable of running custom software algorithms. GPUs exemplify domain-specific fixed-function accelerators as well as evolving into parallel programmable accelerators.

In the 2000s, GPUs were applied to general-purpose computing under [GPGPU](https://en.wikipedia.org/wiki/General-purpose_computing_on_graphics_processing_units). Their high memory bandwidth and computational throughput made them well-suited for math-intensive workloads. This included breakthroughs in using GPUs to accelerate training of deep learning models such as [AlexNet](https://papers.nips.cc/paper/2012/hash/c399862d3b9d6b76c8436e924a68c45b-Abstract.html) in 2012.

In recent years, Google's [Tensor Processing Units (TPUs)](https://en.wikipedia.org/wiki/Tensor_processing_unit) represent customized ASICs specifically architected for matrix multiplication in deep learning. Their optimized tensor cores achieve higher TeraOPS/watt than CPUs or GPUs during inference. Ongoing innovation includes model compression techniques like [pruning](https://arxiv.org/abs/1506.02626) and [quantization](https://arxiv.org/abs/1609.07061) to fit larger neural networks on edge devices.

This evolution demonstrates how hardware acceleration has focused on solving compute-intensive bottlenecks, from floating point math to graphics to matrix multiplication for ML. Understanding this history provides a crucial context for specialized AI accelerators today.

### The Need for Acceleration

The evolution of hardware acceleration is closely tied to the broader history of computing. In the early decades, chip design was governed by Moore's Law and Dennard Scaling, which observed that the number of transistors on an integrated circuit double every year and that as transistors become smaller their peformance (speed) increased while power density (power per unit area) remains constant, respectively. These two laws were held through the single-core era. @fig-moore-dennard shows the trends of different microprocessor metrics. As the figure denotes, Dennard Scaling fails around the mid-2000s, notice how the clock speed (frequency) remains almost constant even as the number of transistors kept increasing.

However, as @patterson2016computer describe, technological constraints eventually forced a transition to the multicore era, with chips containing multiple processing cores to deliver gains in performance. As power limitations prevented further scaling, this led to "dark silicon" ([Dark Silicon](https://en.wikipedia.org/wiki/Dark_silicon)) where not all chip areas could be simultaneously active [@xiu2019time].

The concept of dark silicon emerged as a consequence of these constraints. "Dark silicon" refers to portions of the chip that cannot be powered on at the same time due to thermal and power limitations. Essentially, as the density of transistors increased, the proportion of the chip that could be actively used without overheating or exceeding power budgets shrank.

This phenomenon meant that while chips had more transistors, not all could be operational simultaneously, limiting potential performance gains. This power crisis necessitated a shift to the accelerator era, with specialized hardware units tailored for specific tasks to maximize efficiency. The explosion in AI workloads further drove demand for customized accelerators. Enabling factors included new programming languages, software tools, and manufacturing advances.

![Microprocessor trends. Credit: [Karl Rupp](https://www.karlrupp.net/2018/02/42-years-of-microprocessor-trend-data/).](images/png/hwai_40yearsmicrotrenddata.png){#fig-moore-dennard}

Fundamentally, hardware accelerators are evaluated on performance, power, and silicon area (PPA). The nature of the target application - whether memory-bound or compute-bound - heavily influences the design. For example, memory-bound workloads demand high bandwidth and low latency access, while compute-bound applications require maximal computational throughput.

### General Principles

The design of specialized hardware accelerators involves navigating complex trade-offs between performance, power efficiency, silicon area, and workload-specific optimizations. This section outlines core considerations and methodologies for achieving an optimal balance based on application requirements and hardware constraints.

#### Performance Within Power Budgets

Performance refers to the throughput of computational work per unit time, commonly measured in floating point operations per second (FLOPS) or frames per second (FPS). Higher performance enables completing more work, but power consumption rises with activity.

Hardware accelerators aim to maximize performance within set power budgets. This requires careful balancing of parallelism, clock frequency of the chip, operating voltage of the chip, workload optimization and other techniques to maximize operations per watt.

* **Performance** = Throughput * Efficiency
* **Throughput** ~= Parallelism * Clock Frequency
* **Efficiency** = Operations / Watt

For example, GPUs achieve high throughput via massively parallel architectures. However, their efficiency is lower than customized application-specific integrated circuits (ASICs) like Google's TPU that optimize for a specific workload.

#### Managing Silicon Area and Costs

Chip area directly impacts manufacturing cost. Larger die sizes require more materials, lower yields, and higher defect rates. Mulit-die packages help scale designs but add packaging complexity. Silicon area depends on:

* **Computational resources** - e.g. number of cores, memory, caches
* **Manufacturing process node** - smaller transistors enable higher density
* **Programming model** - programmed accelerators require more flexibility

Accelerator design involves squeezing maximim performance within area constraints. Techniques like pruning and compression help fit larger models on chip.

#### Workload-Specific Optimizations

The target workload dictates optimal accelerator architectures. Some of the key considerations include:

* **Memory vs Compute boundedness:** Memory-bound workloads require more memory bandwidth, while compute-bound apps need arithmetic throughput.
* **Data locality:** Data movement should be minimized for efficiency. Near-compute memory helps.
* **Bit-level operations:** Low precision datatypes like INT8/INT4 optimize compute density.
* **Data parallelism:** Multiple replicated compute units allow parallel execution.
* **Pipelining:** Overlapped execution of operations increases throughput.

Understanding workload characteristics enables customized acceleration. For example, convolutional neural networks use sliding window operations that are optimally mapped to spatial arrays of processing elements.

By navigating these architectural tradeoffs, hardware accelerators can deliver massive performance gains and enable emerging applications in AI, graphics, scientific computing and other domains.

#### Sustainable Hardware Design

In recent years, AI sustainability has become a pressing concern driven by two key factors - the exploding scale of AI workloads and their associated energy consumption.

First, the size of AI models and datasets has rapidly grown. For example, the amount of compute used to train state-of-the-art models doubles every 3.5 months based on OpenAI's AI compute trends. This exponential growth requires massive computational resources in data centers.

Second, the energy usage of AI training and inference presents sustainability challenges. Data centers running AI applications now consume substantial amounts of energy, contributing to high carbon emissions. It's estimated that training a large AI model can have a carbon footprint of 626,000 pounds of CO2 equivalent, almost 5 times the lifetime emissions of an average car.

As a result, AI research and practice must prioritize energy efficiency and carbon impact alongside accuracy. There is increasing focus on model efficiency, data center design, hardware optimization and other solutions to improve sustainability. Striking a balance between AI progress and environmental responsibility has emerged as a key consideration and an area of active research across the field.

The scale of AI systems is expected to keep growing. Developing sustainable AI is crucial for managing the environmental footprint and enabling widespread beneficial deployment of this transformative technology.

We will learn about [Sustainable AI](../sustainable_ai/sustainable_ai.qmd) in a later chapter where we will go into more detail about it.

## Accelerator Types {#sec-aihw}

Hardware accelerators can take on many forms. They can exist as a widget (like the [Neural Engine in the Apple M1 chip](https://www.apple.com/newsroom/2020/11/apple-unleashes-m1/)) or as entire chips specially designed to perform certain tasks very well. In this section, we will examine processors for machine learning workloads along the spectrum from highly specialized ASICs to more general-purpose CPUs. We first focus on custom hardware purpose-built for AI to understand the most extreme optimizations possible when design constraints are removed. This establishes a ceiling for performance and efficiency.

We then progressively consider more programmable and adaptable architectures with discussions of GPUs and FPGAs. These make tradeoffs in customization to maintain flexibility. Finally, we cover general-purpose CPUs which sacrifice optimizations for a particular workload in exchange for versatile programmability across applications.

By structuring the analysis along this spectrum, we aim to illustrate the fundamental tradeoffs in accelerator design between utilization, efficiency, programmability, and flexibility. The optimal balance point depends on the constraints and requirements of the target application. This spectrum perspective provides a framework for reasoning about hardware choices for machine learning and the capabilities required at each level of specialization.

@fig-design-tradeoffs illustrates the complex interplay between flexibility, performance, functional diversity, and area of architecture design. Notice how the ASIC is on the bottom-right corner, with minimal area, flexibility, and power consumption and maximal performance, due to its highly specialized application-specific nature. A key tradeoff is functinoal diversity vs performance: general purpose architechtures can serve diverse applications but their application performance is degraded as compared to more customized architectures.

The progression begins with the most specialized option, ASICs purpose-built for AI, to ground our understanding in the maximum possible optimizations before expanding to more generalizable architectures. This structured approach aims to elucidate the accelerator design space.

![Design tradeoffs. Credit: @rayis2014](images/png/tradeoffs.png){#fig-design-tradeoffs}

### Application-Specific Integrated Circuits (ASICs)

An Application-Specific Integrated Circuit (ASIC) is a type of [integrated circuit](https://en.wikipedia.org/wiki/Integrated_circuit) (IC) that is custom-designed for a specific application or workload, rather than for general-purpose use. Unlike CPUs and GPUs, ASICs do not support multiple applications or workloads. Rather, they are optimized to perform a single task extremely efficiently. The Google TPU is an example of an ASIC.

ASICs achieve this efficiency by tailoring every aspect of the chip design - the underlying logic gates, electronic components, architecture, memory, I/O, and manufacturing process - specifically for the target application. This level of customization allows removing any unnecessary logic or functionality required for general computation. The result is an IC that maximizes performance and power efficiency on the desired workload. The efficiency gains from application-specific hardware are so substantial that these software-centric firms are dedicating enormous engineering resources to designing customized ASICs.

The rise of more complex machine learning algorithms has made the performance advantages enabled by tailored hardware acceleration a key competitive differentiator, even for companies traditionally concentrated on software engineering. ASICs have become a high-priority investment for major cloud providers aiming to offer faster AI computation.

#### Advantages

ASICs provide significant benefits over general purpose processors like CPUs and GPUs due to their customized nature. The key advantages include the following.

##### Maximized Performance and Efficiency

The most fundamental advantage of ASICs is the ability to maximize performance and power efficiency by customizing the hardware architecture specifically for the target application. Every transistor and design aspect is optimized for the desired workload - no unnecessary logic or overhead is needed to support generic computation.

For example, [Google's Tensor Processing Units (TPUs)](https://cloud.google.com/tpu/docs/intro-to-tpu) contain architectures tailored exactly for the matrix multiplication operations used in neural networks. To design the TPU ASICs, Google's engineering teams need to clearly define the chip specifications, write the architecture description using Hardware Description Languages like [Verilog](https://www.verilog.com/), synthesize the design to map it to hardware components, and carefully place-and-route transistors and wires based on the fabrication process design rules. This complex design process, known as very-large-scale integration (VLSI), allows them to build an IC optimized just for machine learning workloads.

As a result, TPU ASICs achieve over an order of magnitude higher efficiency in operations per watt than general purpose GPUs on ML workloads by maximizing performance and minimizing power consumption through a full-stack custom hardware design.

##### Specialized On-Chip Memory

ASICs incorporate on-chip SRAM and caches specifically optimized to feed data to the computational units. For example, Apple's M1 system-on-a-chip contains special low-latency SRAM to accelerate the performance of its Neural Engine machine learning hardware. Large local memory with high bandwidth enables keeping data as close as possible to the processing elements. This provides tremendous speed advantages compared to off-chip DRAM access, which is up to 100x slower.

Data locality and optimizing memory hierarchy is crucial for both high throughput and low power.Below is a table "Numbers Everyone Should Know" from [Jeff Dean](https://research.google/people/jeff/).

| Operation | Latency | Notes |
|-|-|-|
| L1 cache reference | 0.5 ns | |
| Branch mispredict | 5 ns | |
| L2 cache reference | 7 ns | |
| Mutex lock/unlock | 25 ns | |
| Main memory reference | 100 ns | |
| Compress 1K bytes with Zippy | 3,000 ns | 3 μs |
| Send 1 KB bytes over 1 Gbps network | 10,000 ns | 10 μs |
| Read 4 KB randomly from SSD | 150,000 ns | 150 μs |
| Read 1 MB sequentially from memory | 250,000 ns | 250 μs |
| Round trip within same datacenter | 500,000 ns | 0.5 ms |
| Read 1 MB sequentially from SSD | 1,000,000 ns | 1 ms |
| Disk seek | 10,000,000 ns | 10 ms |
| Read 1 MB sequentially from disk | 20,000,000 ns | 20 ms |
| Send packet CA->Netherlands->CA | 150,000,000 ns | 150 ms |

##### Custom Datatypes and Operations

Unlike general purpose processors, ASICs can be designed to natively support custom datatypes like INT4 or bfloat16 that are widely used in ML models. For instance, Nvidia's Ampere GPU architecture has dedicated bfloat16 Tensor Cores to accelerate AI workloads. Low precision datatypes enable higher arithmetic density and performance. ASICs can also directly incorporate non-standard operations common in ML algorithms as primitive operations - for example, natively supporting activation functions like ReLU makes execution more efficient. We encourage you to refer to the Efficient Numeric Representations chapter for additional details.

##### High Parallelism

ASIC architectures can leverage much higher parallelism tuned for the target workload versus general purpose CPUs or GPUs. More computational units tailored for the application means more operations execute simultaneously. Highly parallel ASICs achieve tremendous throughput for data parallel workloads like neural network inference.

##### Advanced Process Nodes

Cutting edge manufacturing processes allow packing more transistors into smaller die areas, increasing density. ASICs designed specifically for high volume applications can better amortize the costs of bleeding edge process nodes.

#### Disadvantages

##### Long Design Timelines

The engineering process of designing and validating an ASIC can take 2-3 years. Synthesizing the architecture using hardware description languages, taping out the chip layout, and fabricating the silicon on advanced process nodes involves long development cycles. For example, to tape out a 7nm chip, teams need to carefully define specifications, write the architecture in HDL, synthesize the logic gates, place components, route all interconnections, and finalize the layout to send for fabrication. This very large scale integration (VLSI) flow means ASIC design and manufacturing can traditionally take 2-5 years.

There are a few key reasons why the long design timelines of ASICs, often 2-3 years, can be challenging for machine learning workloads:

* **ML algorithms evolve rapidly:** New model architectures, training techniques, and network optimizations are constantly emerging. For example, Transformers became hugely popular in NLP in just the last few years. By the time an ASIC finishes tapeout, the optimal architecture for a workload may have changed.
* **Datasets grow quickly:** ASICs designed for certain model sizes or datatypes can become undersized relative to demand. For instance, natural language models are scaling exponentially with more data and parameters. A chip designed for BERT might not accommodate GPT-3.
* **ML applications change frequently:** The industry focus shifts between computer vision, speech, NLP, recommender systems etc. An ASIC optimized for image classification may have less relevance in a few years.
* **Faster design cycles with GPUs/FPGAs:** Programmable accelerators like GPUs can adapt much quicker by upgrading software libraries and frameworks. New algorithms can be deployed without hardware changes.
* **Time-to-market needs:** Getting a competitive edge in ML requires rapidly experimenting with new ideas and deploying them. Waiting several years for an ASIC is not aligned with fast iteration.

The pace of innovation in ML is not well matched to the multi-year timescale for ASIC development. Significant engineering efforts are required to extend ASIC lifespan through modular architectures, process scaling, model compression, and other techniques. But the rapid evolution of ML makes fixed function hardware challenging.

##### High Non-Recurring Engineering Costs

The fixed costs of taking an ASIC from design to high volume manufacturing can be very capital intensive, often tens of millions of dollars. Photomask fabrication for taping out chips in advanced process nodes, packaging, and one-time engineering efforts are expensive. For instance, a 7nm chip tapeout alone could cost tens of millions of dollars. The high non-recurring engineering (NRE) investment narrows ASIC viability to high-volume production use cases where the upfront cost can be amortized.

##### Complex Integration and Programming

ASICs require extensive software integration work including drivers, compilers, OS support, and debugging tools. They also need expertise in electrical and thermal packaging. Additionally, programming ASIC architectures efficiently can involve challenges like workload partitioning and scheduling across many parallel units. The customized nature necessitates significant integration efforts to turn raw hardware into fully operational accelerators.

While ASICs provide massive efficiency gains on target applications by tailoring every aspect of the hardware design to one specific task, their fixed nature results in tradeoffs in flexibility and development costs compared to programmable accelerators, which must be weighed based on the application.

### Field-Programmable Gate Arrays (FPGAs)

FPGAs are programmable integrated circuits that can be reconfigured for different applications. Their customizable nature provides advantages for accelerating AI algorithms compared to fixed ASICs or inflexible GPUs. While Google, Meta, and NVIDIA which are looking at putting ASICs in data centers, Microsoft deployed FPGAs in their data centers [@putnam2014reconfigurable] in 2011 to efficiently serve diverse data center workloads.

#### Advantages

FPGAs provide several benefits over GPUs and ASICs for accelerating machine learning workloads.

##### Flexibility Through Reconfigurable Fabric

The key advantage of FPGAs is the ability to reconfigure the underlying fabric to implement custom architectures optimized for different models, unlike fixed-function ASICs. For example, quant trading firms use FPGAs to accelerate their algorithms because they change frequently, and the low NRE cost of FPGAs is more viable than taping out new ASICs. @fig-different-fpgas contains a table comparison of three different FPGAs.

<<<<<<< HEAD
![](images/png/fpga.png)
*Comparison of FPGAs on the market [@gwennapcertusnx]*
=======
![Comparison of FPGAs. Credit: @gwennap_certus-nx_nodate.](images/png/fpga.png){#different-fpgas}
>>>>>>> 170f2964

FPGAs are composed of basic building blocks - configurable logic blocks, RAM blocks, and interconnects. Vendors provide a base amount of these resources, and engineers program the chips by compiling HDL code into bitstreams that rearrange the fabric into different configurations. This makes FPGAs adaptable as algorithms evolve.

While FPGAs may not achieve the utmost performance and efficiency of workload-specific ASICs, their programmability provides more flexibility as algorithms change. This adaptability makes FPGAs a compelling choice for accelerating evolving machine learning applications. For machine learning workloads, Microsoft has deployed FPGAs in its Azure data centers to serve diverse applications, instead of using ASICs. The programmability enables optimization across changing ML models.

##### Customized Parallelism and Pipelining

FPGA architectures can leverage spatial parallelism and pipelining by tailoring the hardware design to mirror the parallelism in ML models. For example, Intel's HARPv2 FPGA platform splits the layers of an MNIST convolutional network across separate processing elements to maximize throughput. Unique parallel patterns like tree ensemble evaluations are also possible on FPGAs. Deep pipelines with optimized buffering and dataflow can be customized to each model's structure and datatypes. This level of tailored parallelism and pipelining is not feasible on GPUs.

##### Low Latency On-Chip Memory

Large amounts of high bandwidth on-chip memory enables localized storage for weights and activations. For instance, Xilinx Versal FPGAs contain 32MB of low latency RAM blocks along with dual-channel DDR4 interfaces for external memory. Bringing memory physically closer to the compute units reduces access latency. This provides significant speed advantages over GPUs that must traverse PCIe or other system buses to reach off-chip GDDR6 memory.

##### Native Support for Low Precision

A key advantage of FPGAs is the ability to natively implement any bit width for arithmetic units, such as INT4 or bfloat16 used in quantized ML models. For example, Intel's Stratix 10 NX FPGAs have dedicated INT8 cores that can achieve up to 143 INT8 TOPS at ~1 TOPS/W [Intel® Stratix® 10 NX FPGA
](https://www.intel.com/content/www/us/en/products/details/fpga/stratix/10/nx.html). Lower bit widths increase arithmetic density and performance. FPGAs can even support mixed precision or dynamic precision tuning at runtime.

#### Disadvatages

##### Lower Peak Throughput than ASICs

FPGAs cannot match the raw throughput numbers of ASICs customized for a specific model and precision. The overheads of the reconfigurable fabric compared to fixed function hardware result in lower peak performance. For example, the TPU v5e pods allow up to 256 chips to be connected with more than 100 petaOps of INT8 performance while FPGAs can offer up to 143 INT8 TOPS or 286 INT4 TOPS [Intel® Stratix® 10 NX FPGA
](https://www.intel.com/content/www/us/en/products/details/fpga/stratix/10/nx.html).

This is because FPGAs are composed of basic building blocks - configurable logic blocks, RAM blocks, and interconnects. Vendors provide a set amount of these resources. To program FPGAs, engineers write HDL code and compile into bitstreams that rearrange the fabric, which has inherent overheads versus an ASIC purpose-built for one computation.

##### Programming Complexity

To optimize FPGA performance, engineers must program the architectures in low-level hardware description languages like Verilog or VHDL. This requires hardware design expertise and longer development cycles versus higher level software frameworks like TensorFlow. Maximizing utilization can be challenging despite advances in high-level synthesis from C/C++.

##### Reconfiguration Overheads

To change FPGA configurations requires reloading a new bitstream, which has considerable latency and storage size costs. For example, partial reconfiguration on Xilinx FPGAs can take 100s of milliseconds. This makes dynamically swapping architectures in real-time infeasible. The bitstream storage also consumes on-chip memory.

##### Diminishing Gains on Advanced Nodes

While smaller process nodes benefit ASICs greatly, they provide less advantages for FPGAs. At 7nm and below, effects like process variation, thermal constraints, and aging disproportionately impact FPGA performance. The overheads of configurable fabric also diminish gains vs fixed function ASICs.

##### Case Study

FPGAs have found widespread application in various fields, including medical imaging, robotics, and finance, where they excel in handling computationally intensive machine learning tasks. In the context of medical imaging, an illustrative example is the application of FPGAs for brain tumor segmentation, a traditionally time-consuming and error-prone process. For instance, Xiong et al. developed a quantized segmentation accelerator, which they retrained using the BraTS19 and BraTS20 datasets. Their work yielded remarkable results, achieving over 5x and 44x performance improvements, as well as 11x and 82x energy efficiency gains compared to GPU and CPU implementations, respectively [@xiong2021mribased].

### Digital Signal Processors (DSPs)

The first digital signal processor core was built in 1948 by Texas Instruments ([“The Evolution of Audio DSPs
"](https://audioxpress.com/article/the-evolution-of-audio-dsps)). Traditionally, DSPs would have logic to allow them to directly access digital/audio data in memory, perform an arithmetic operation (multiply-add-accumulate–MAC–was one of the most common operations) and then write the result back to memory. The DSP would also include specialized analog components to retrieve said digital/audio data.

Once we entered the smartphone era, DSPs started encompassing more sophisticated tasks. They required Bluetooth, Wi-Fi, and cellular connectivity. Media also became much more complex. Today, it’s not common to have entire chips dedicated to just DSP, but a System on Chip would include DSPs in addition to general-purpose CPUs. For example, Qualcomm’s [Hexagon Digital Signal Processor](https://developer.qualcomm.com/software/hexagon-dsp-sdk/dsp-processor) claims to be a “world-class processor with both CPU and DSP functionality to support deeply embedded processing needs of the mobile platform for both multimedia and modem functions.” [Google Tensors](https://blog.google/products/pixel/google-tensor-g3-pixel-8/), the chip in the Google Pixel phones, also includes both CPUs and specialized DSP engines.

#### Advatages

DSPs architecturally provide advantages in vector math throughput, low latency memory access, power efficiency, and support for diverse datatypes - making them well-suited for embedded ML acceleration.

##### Optimized Architecture for Vector Math

DSPs contain specialized data paths, register files, and instructions optimized specifically for vector math operations commonly used in machine learning models. This includes dot product engines, MAC units, and SIMD capabilities tailored for vector/matrix calculations. For example, the CEVA-XM6 DSP (["Ceva SensPro Fuses AI and Vector DSP"](https://www.ceva-dsp.com/wp-content/uploads/2020/04/Ceva-SensPro-Fuses-AI-and-Vector-DSP.pdf)) has 512-bit vector units to accelerate convolutions. This efficiency on vector math workloads is far beyond general CPUs.

##### Low Latency On-Chip Memory

DSPs integrate large amounts of fast on-chip SRAM memory to hold data locally for processing. Bringing memory physically closer to the computation units reduces access latency. For example, Analog's SHARC+ DSP contains 10MB of on-chip SRAM. This high-bandwidth local memory provides speed advantages for real-time applications.

##### Power Efficiency

DSPs are engineered to provide high performance per watt on digital signal workloads. Efficient data paths, parallelism, and memory architectures enable trillions of math operations per second within tight mobile power budgets. For example, [Qualcomm's Hexagon DSP](https://developer.qualcomm.com/software/hexagon-dsp-sdk/dsp-processor) can deliver 4 trillion operations per second (TOPS) while consuming minimal watts.

##### Support for Integer and Floating Point Math

Unlike GPUs which excel at single or half precision, DSPs can natively support both 8/16-bit integer and 32-bit floating point datatypes used across ML models. Some DSPs even support dot product acceleration at INT8 precision for quantized neural networks.

#### Disadvatages

DSPs make architectural tradeoffs that limit peak throughput, precision, and model capacity compared to other AI accelerators. But their advantages in power efficiency and integer math make them a strong edge compute option. So while DSPs provide some benefits over CPUs, they also come with limitations for machine learning workloads:

##### Lower Peak Throughput than ASICs/GPUs

DSPs cannot match the raw computational throughput of GPUs or customized ASICs designed specifically for machine learning. For example, Qualcomm's Cloud AI 100 ASIC delivers 480 TOPS on INT8, while their Hexagon DSP provides 10 TOPS. DSPs lack the massive parallelism of GPU SM units.

##### Slower Double Precision Performance

Most DSPs are not optimized for higher precision floating point needed in some ML models. Their dot product engines focus on INT8/16 and FP32 which provides better power efficiency. But 64-bit floating point throughput is much lower. This can limit usage in models requiring high precision.

##### Constrained Model Capacity

The limited on-chip memory of DSPs constrains the model sizes that can be run. Large deep learning models with hundreds of megabytes of parameters would exceed on-chip SRAM capacity. DSPs are best suited for small to mid-sized models targeted for edge devices.

##### Programming Complexity

Efficiently programming DSP architectures requires expertise in parallel programming and optimizing data access patterns. Their specialized microarchitectures have more learning curve than high-level software frameworks. This makes development more complex.

### Graphics Processing Units (GPUs)

The term graphics processing unit existed since at least the 1980s. There had always been a demand for graphics hardware in both video game consoles (high demand, needed to be relatively lower cost) and scientific simulations (lower demand, but needed higher resolution, could be at a high price point).

The term was popularized, however, in 1999 when NVIDIA launched the GeForce 256 mainly targeting the PC games market sector [@lindholm2008nvidia]. As PC games became more sophisticated, NVIDIA GPUs became more programmable over time as well. Soon, users realized they could take advantage of this programmability and run a variety of non-graphics related workloads on GPUs and benefit from the underlying architecture. And so, starting in the late 2000s, GPUs became general-purpose graphics processing units or GP-GPUs.

[Intel Arc Graphics](https://www.intel.com/content/www/us/en/products/details/fpga/stratix/10/nx.html) and [AMD Radeon RX](https://www.amd.com/en/graphics/radeon-rx-graphics) have also developed their GPUs over time.

#### Advatages

##### High Computational Throughput

The key advantage of GPUs is their ability to perform massively parallel floating point calculations optimized for computer graphics and linear algebra [@rajat2009largescale]. Modern GPUs like Nvidia's A100 offers up to 19.5 teraflops of FP32 performance with 6912 CUDA cores and 40GB of graphics memory that is tightly coupled with 1.6TB/s of graphics memory bandwidth.

This raw throughput stems from the highly parallel streaming multiprocessor (SM) architecture tailored for data-parallel workloads [@jia2019beyond]. Each SM contains hundreds of scalar cores optimized for float32/64 math. With thousands of SMs on chip, GPUs are purpose-built for matrix multiplication and vector operations used throughout neural networks.

For example, Nvidia's latest [H100](https://www.nvidia.com/en-us/data-center/h100/) GPU provides 4000 TFLOPs of FP8, 2000 TFLOPs of FP16, 1000 TFLOPs of TF32, 67 TFLOPs of FP32 and 34 TFLOPs of FP64 Compute performance, which can dramatically accelerate large batch training on models like BERT, GPT-3, and other transformer architectures. The scalable parallelism of GPUs is key to speeding up computationally intensive deep learning.

##### Mature Software Ecosystem

Nvidia provides extensive runtime libraries like [cuDNN](https://developer.nvidia.com/cudnn) and [cuBLAS](https://developer.nvidia.com/cublas) that are highly optimized for deep learning primitives. Frameworks like TensorFlow and PyTorch integrate with these libraries to enable GPU acceleration with no direct programming. CUDA provides lower-level control for custom computations.

This ecosystem enables quickly leveraging GPUs via high-level Python without GPU programming expertise. Known workflows and abstractions provide a convenient on-ramp for scaling up deep learning experiments. The software maturity supplements the throughput advantages.

##### Broad Availability

The economies of scale of graphics processing make GPUs broadly accessible in data centers, cloud platforms like AWS and GCP, and desktop workstations. Their availability in research environments has provided a convenient platform for ML experimentation and innovation. For example, nearly every state-of-the-art deep learning result has involved GPU acceleration because of this ubiquity. The broad access supplements the software maturity to make GPUs the standard ML accelerator.

##### Programmable Architecture

While not fully flexible as FPGAs, GPUs do provide programmability via CUDA and shader languages to customize computations. Developers can optimize data access patterns, create new ops, and tune precisions for evolving models and algorithms.

#### Disadvatages

While GPUs have become the standard accelerator for deep learning, their architecture also comes with some key downsides.

##### Less Efficient than Custom ASICs

The statement "GPUs are less efficient than ASICs" could spark intense debate within the ML/AI field and cause this book to explode 🤯.

Typically, GPUs are perceived as less efficient than ASICs because the latter are custom-built for specific tasks and thus can operate more efficiently by design. GPUs, with their general-purpose architecture, are inherently more versatile and programmable, catering to a broad spectrum of computational tasks beyond ML/AI.

However, modern GPUs, however, have evolved to include specialized hardware support for essential AI operations, such as generalized matrix multiplication (GEMM) and other matrix operations, native support for quantization, native support for pruning which are critical for running ML models effectively. These enhancements have significantly improved the efficiency of GPUs for AI tasks, to the point where they can rival the performance of ASICs for certain applications.

Consequently, some might argue that contemporary GPUs represent a convergence of sorts, incorporating specialized, ASIC-like capabilities within a flexible, general-purpose processing framework. This adaptability has blurred the lines between the two types of hardware, with GPUs offering a strong balance of specialization and programmability that is well-suited to the dynamic needs of ML/AI research and development.

##### High Memory Bandwidth Needs

The massively parallel architecture requires tremendous memory bandwidth to supply thousands of cores as shown in Figure 1. For example, the Nvidia A100 GPU requires 1.6TB/sec to fully saturate its compute. GPUs rely on wide 384-bit memory buses to high bandwidth GDDR6 RAM, but even the fastest GDDR6 tops out around 1 TB/sec. This dependence on external DRAM incurs latency and power overheads.

##### Programming Complexity

While tools like CUDA help, optimally mapping and partitioning ML workloads across the massively parallel GPU architecture remains challenging. Achieving both high utilization and memory locality requires low-level tuning [@jia2018dissecting]. Abstractions like TensorFlow can leave performance on the table.

##### Limited On-Chip Memory

GPUs have relatively small on-chip memory caches compared to the large working set requirements of ML models during training. They are reliant on high bandwidth access to external DRAM, which ASICs minimize with large on-chip SRAM.

##### Fixed Architecture

Unlike FPGAs, the fundamental GPU architecture cannot be altered post-manufacture. This constraint limits adapting to novel ML workloads or layers. The CPU-GPU boundary also creates data movement overheads.

#### Case Study

The recent groundbreaking research conducted by OpenAI [@brown2020language] with their GPT-3 model. GPT-3, a language model consisting of 175 billion parameters, demonstrated unprecedented language understanding and generation capabilities. Its training, which would have taken months on conventional CPUs, was accomplished in a matter of days using powerful GPUs, thus pushing the boundaries of natural language processing (NLP) capabilities.

### Central Processing Units (CPUs)

The term CPUs has a long history that dates back to 1955 [@weik1955survey] while the first microprocessor CPU–the Intel 4004–was invented in 1971 ([Who Invented the Microprocessor?](https://computerhistory.org/blog/who-invented-the-microprocessor/)). Compilers compile high-level programming languages like Python, Java, or C to assembly instructions (x86, ARM, RISC-V, etc.) for CPUs to process. The set of instructions a CPU understands is called the “instruction set” and must be agreed upon by both the hardware and software running atop it (See section 5 for a more in-depth description on instruction set architectures–ISAs).

An overview of significant developments in CPUs:

* **Single-core Era (1950s- 2000):** This era is known for seeing aggressive microarchitectural improvements. Techniques like speculative execution (executing an instruction before the previous one was done), out-of-order execution (re-ordering instructions to be more effective), and wider issue widths (executing multiple instructions at once) were implemented to increase instruction throughput. The term “System on Chip” also originated in this era as different analog components (components designed with transistors) and digital components (components designed with hardware description languages that are mapped to transistors) were put on the same platform to achieve some task.
* **Multi-core Era (2000s):** Driven by the decrease of Moore’s Law, this era is marked by scaling the number of cores within a CPU. Now tasks can be split across many different cores each with its own datapath and control unit. Many of the issues arising in this era pertained to how to share certain resources, which resources to share, and how to maintain coherency and consistency across all the cores.
* **Sea of accelerators (2010s):** Again, driven by the decrease of Moore’s law, this era is marked by offloading more complicated tasks to accelerators (widgets) attached the the main datapath in CPUs. It’s common to see accelerators dedicated to various AI workloads, as well as image/digital processing, and cryptography. In these designs, CPUs are often described more as arbiters, deciding which tasks should be processed rather than doing the processing itself. Any task could still be run on the CPU rather than the accelerators, but the CPU would generally be slower. However, the cost of designing and especially programming the accelerator became be a non-trivial hurdle that led to a spike of interest in design-specific libraries (DSLs).
* **Presence in data centers:** Although we often hear that GPUs dominate the data center marker, CPUs are still well suited for tasks that don’t inherently possess a large amount of parallelism. CPUs often handle serial and small tasks and coordinate the data center as a whole.
* **On the edge:** Given the tighter resource constraints on the edge, edge CPUs often only implement a subset of the techniques developed in the sing-core era because these optimizations tend to be heavy on power and area consumption. Edge CPUs still maintain a relatively simple datapath with limited memory capacities.

Traditionally, CPUs have been synonymous with general-purpose computing–a term that has also changed as the “average” workload a consumer would run changes over time. For example, floating point components were once considered reserved for “scientific computing” so it was usually implemented as a co-processor (a modular component that worked in tandem with the datapath) and seldom deployed to average consumers. Compare this attitude to today, where FPUs are built into every datapath.

#### Advatages

While limited in raw throughput, general-purpose CPUs do provide some practical benefits for AI acceleration.

##### General Programmability

CPUs support diverse workloads beyond ML, providing flexible general-purpose programmability. This versatility comes from their standardized instruction sets and mature compiler ecosystems that allow running any application from databases and web servers to analytics pipelines [@hennessy2019golden].

This avoids the need for dedicated ML accelerators and enables leveraging existing CPU-based infrastructure for basic ML deployment. For example, X86 servers from vendors like Intel and AMD can run common ML frameworks using Python and TensorFlow packages alongside other enterprise workloads.

##### Mature Software Ecosystem

For decades, highly optimized math libraries like [BLAS](https://www.netlib.org/blas/), [LAPACK](https://hpc.llnl.gov/software/mathematical-software/lapack#:~:text=The%20Linear%20Algebra%20PACKage%20(LAPACK,problems%2C%20and%20singular%20value%20decomposition.)), and [FFTW](https://www.fftw.org/) have leveraged vectorized instructions and multithreading on CPUs [@dongarra2009evolution]. Major ML frameworks like PyTorch, TensorFlow, and SciKit-Learn are designed to integrate seamlessly with these CPU math kernels.

Hardware vendors like Intel and AMD also provide low-level libraries to fully optimize performance for deep learning primitives ([AI Inference Acceleration on CPUs](https://www.intel.com/content/www/us/en/developer/articles/technical/ai-inference-acceleration-on-intel-cpus.html#gs.0w9qn2)). This robust, mature software ecosystem allows quickly deploying ML on existing CPU infrastructure.

##### Wide Availability

The economies of scale of CPU manufacturing, driven by demand across many markets like PCs, servers, and mobile, make them ubiquitously available. Intel CPUs, for example, have powered most servers for decades [@ranganathan2011from]. This wide availability in data centers reduces hardware costs for basic ML deployment.

Even small embedded devices typically integrate some CPU, enabling edge inference. The ubiquity reduces need for purchasing specialized ML accelerators in many situations.

##### Low Power for Inference

Optimizations like vector extensions in ARM Neon and Intel AVX provide power efficient integer and floating point throughput optimized for "bursty" workloads like inference [@ignatov2018ai]. While slower than GPUs, CPU inference can be deployed in power-constrained environments. For example, ARM's Cortex-M CPUs now deliver over 1 TOPS of INT8 performance under 1W, enabling keyword spotting and vision applications on edge devices ([ARM](https://community.arm.com/arm-community-blogs/b/architectures-and-processors-blog/posts/armv8_2d00_m-based-processor-software-development-hints-and-tips)).

#### Disadvatages

While providing some advantages, general-purpose CPUs also come with limitations for AI workloads.

##### Lower Throughput than Accelerators

CPUs lack the specialized architectures for massively parallel processing that GPUs and other accelerators provide. Their general-purpose design results in lower computational throughput for the highly parallelizable math operations common in ML models [@jouppi2017datacenter].

##### Not Optimized for Data Parallelism

The architectures of CPUs are not specifically optimized for data parallel workloads inherent to AI [@sze2017efficient]. They allocate substantial silicon area to instruction decoding, speculative execution, caching, and flow control that provide little benefit for the array operations used in neural networks ([AI Inference Acceleration on CPUs](https://www.intel.com/content/www/us/en/developer/articles/technical/ai-inference-acceleration-on-intel-cpus.html#gs.0w9qn2)). However, modern CPUs are equipped with vector instructions like [AVX-512](https://www.intel.com/content/www/us/en/products/docs/accelerator-engines/what-is-intel-avx-512.html) specifically to accelerate certain key operations like matrix multiplication.

GPU streaming multiprocessors, for example, devote most transistors to floating point units instead of complex branch prediction logic. This specialization allows much higher utilization for ML math.

##### Higher Memory Latency

CPUs suffer from higher latency accessing main memory relative to GPUs and other accelerators ([DDR](https://www.integralmemory.com/articles/the-evolution-of-ddr-sdram/)). Techniques like tiling and caching can help, but the physical separation from off-chip RAM bottlenecks data-intensive ML workloads. This emphasizes the need for specialized memory architectures in ML hardware.

##### Power Inefficiency Under Heavy Workloads

While suitable for intermittent inference, sustaining near-peak throughput for training results in inefficient power consumption on CPUs, especially mobile CPUs [@ignatov2018ai]. Accelerators explicitly optimize the dataflow, memory, and computation for sustained ML workloads. For training large models, CPUs are energy-inefficient.

### Comparison

| Accelerator | Description | Key Advantages | Key Disadvantages |
|-|-|-|-|
| ASICs | Custom ICs designed for target workload like AI inference | Maximizes perf/watt. <br/> Optimized for tensor ops<br/> Low latency on-chip memory | Fixed architecture lacks flexibility<br/>  High NRE cost<br/>  Long design cycles |
| FPGAs | Reconfigurable fabric with programmable logic and routing | Flexible architecture<br/>  Low latency memory access | Lower perf/watt than ASICs<br/>  Complex programming |
| GPUs | Originally for graphics, now used for neural network acceleration | High throughput<br/>  Parallel scalability<br/>  Software ecosystem with CUDA | Not as power efficient as ASICs. <br/> Require high memory bandwidth |
| CPUs | General purpose processors | Programmability<br/>  Ubiquitous availability | Lower performance for AI workloads |

In general, CPUs provide a readily available baseline, GPUs deliver broadly accessible acceleration, FPGAs offer programmability, and ASICs maximize efficiency for fixed functions. The optimal choice depends on the scale, cost, flexibility and other requirements of the target application.

Although first developed for data center deployment, where [cite some benefit that google cites], Google has also put considerable effort into developing Edge TPUs. These Edge TPUs maintain the inspiration from systolic arrays but are tailored to the limited resources accessible at the edge.

## Hardware-Software Co-Design

Hardware-software co-design is based on the principle that AI systems achieve optimal performance and efficiency when the hardware and software components are designed in tight integration. This involves an iterative, collaborative design cycle where the hardware architecture and software algorithms are concurrently developed and refined with continuous feedback between teams.

For example, a new neural network model may be prototyped on an FPGA-based accelerator platform to obtain real performance data early in the design process. These results provide feedback to both the hardware designers on potential optimizations as well as the software developers on refinements to the model or framework to better leverage the hardware capabilities. This level of synergy is difficult to achieve with the common practice of software being developed independently to deploy on fixed commodity hardware.

Co-design is particularly critical for embedded AI systems which face significant resource constraints like low power budgets, limited memory and compute capacity, and real-time latency requirements. Tight integration between algorithm developers and hardware architects helps unlock optimizations across the stack to meet these restrictions. Enabling techniques include algorithmic improvements like neural architecture search and pruning along with hardware advances like specialized dataflows and memory hierarchies.

By bringing hardware and software design together, rather than developing them separately, holistic optimizations can be made that maximize performance and efficiency. The next sections provide more details on specific co-design approaches.

### The Need for Co-Design

There are several key factors that make a collaborative hardware-software co-design approach essential for building efficient AI systems.

#### Increasing Model Size and Complexity

State-of-the-art AI models have been rapidly growing in size, enabled by advances in neural architecture design and availability of large datasets. For example, the GPT-3 language model contains 175 billion parameters [@brown2020language], requiring huge computational resources for training. This explosion in model complexity necessitates co-design to develop efficient hardware and algorithms in tandem. Techniques like model compression [@cheng2017survey] and quantization must be co-optimized with the hardware architecture.

#### Constraints of Embedded Deployment

Deploying AI applications on edge devices like mobile phones or smart home appliances introduces significant constraints on resources such as energy, memory, and silicon area [@sze2017efficient]. To enable real-time inference under these restrictions requires co-exploring hardware optimizations like specialized dataflows and compression with efficient neural network design and pruning techniques. Co-design maximizes performance within the tight deployment constraints.

#### Rapid Evolution of AI Algorithms

The field of AI is evolving extremely rapidly, with new model architectures, training methodologies, and software frameworks constantly emerging. For example, Transformers have become hugely popular for NLP just in the last few years [@young2018recent]. Keeping pace with these algorithmic innovations requires hardware-software co-design to quickly adapt platforms and avoid accrued technical debt.

#### Complex Hardware-Software Interactions

There are many subtle interactions and tradeoffs between hardware architectural choices and software optimizations that have significant impacts on overall efficiency. For instance, techniques like tensor partitioning and batching affect parallelism. Data access patterns impact memory utilization. Co-design provides a cross-layer perspective to unravel these dependencies.

#### Need for Specialization

AI workloads benefit from specialized operations like low precision math and customized memory hierarchies. This motivates incorporating custom hardware tailored to neural network algorithms rather than relying solely on flexible software running on generic hardware [@sze2017efficient]. But to realize the benefits, the software stack must explicitly target the custom hardware operations.

#### Demand for Higher Efficiency

With growing model complexity, there are diminishing returns and overhead from optimizing only the hardware or software in isolation [@putnam2014reconfigurable]. Inevitable tradeoffs arise that require a global optimization across layers. Jointly co-designing hardware and software provides large compound efficiency gains.

### Principles of Hardware-Software Co-Design

To build high-performance and efficient AI systems, there must be tight integration and co-optimization between the underlying hardware architecture and software stack. Neither can be designed in isolation - maximizing their synergies requires a holistic approach known as hardware-software co-design.

The key goal is tailoring the hardware capabilities to match the algorithms and workloads run by the software. This requires a feedback loop between hardware architects and software developers to converge on optimized solutions. Several techniques enable effective co-design:

#### Hardware-Aware Software Optimization

The software stack can be optimized to better leverage the underlying hardware capabilities:

* **Parallelism:** Parallelize matrix computations like convolution or attention layers to maximize throughput on vector engines.
* **Memory Optimization:** Tune data layouts to improve cache locality based on hardware profiling. This maximizes reuse and minimizes expensive DRAM access.
* **Compression:** Lerverage sparsity in the models to reduce storage space as well as save on computation by zero-skipping operations.
* **Custom Operations:** Incorporate specialized ops like low precision INT4 or bfloat16 into models to capitalize on dedicated hardware support.
* **Dataflow Mapping:** Explicitly map model stages to computational units to optimize data movement on hardware.

#### Algorithm-Driven Hardware Specialization

Hardware can be tailored to better suit the characteristics of ML algorithms:

* **Custom Datatypes:** Support low precision INT8/4 or bfloat16 in hardware for higher arithmetic density.
* **On-Chip Memory:** Increase SRAM bandwidth and lower access latency to match model memory access patterns.
* **Domain-Specific Ops:** Add hardware units for key ML functions like FFTs or matrix multiplication to reduce latency and energy.
* **Model Profiling:** Use model simulation and profiling to identify computational hotspots and guide hardware optimization.

The key is collaborative feedback - insights from hardware profiling
guide software optimizations, while algorithmic advances inform hardware
specialization. This mutual enhancement provides multiplicative
efficiency gains compared to isolated efforts.

#### Algorithm-Hardware Co-exploration

Jointly exploring innovations in neural network architectures along with custom hardware design is a powerful co-design technique. This allows finding ideal pairings tailored to each other's strengths [@sze2017efficient].

For instance, the shift to mobile architectures like MobileNets [@howard2017mobilenets] was guided by edge device constraints like model size and latency. The quantization [@jacob2018quantization] and pruning techniques [@gale2019state] that unlocked these efficient models became possible thanks to hardware accelerators with native low-precision integer support and pruning support [@asit2021accelerating].

Attention-based models have thrived on massively parallel GPUs and ASICs where their computation maps well spatially, as opposed to RNN architectures reliant on sequential processing. Co-evolution of algorithms and hardware unlocked new capabilities.

Effective co-exploration requires close collaboration between algorithm researchers and hardware architects. Rapid prototyping on FPGAs [@zhang2015fpga] or specialized AI simulators allows quickly evaluating different pairings of model architectures and hardware designs pre-silicon.

For example, Google's TPU architecture evolved in conjunction with optimizations to TensorFlow models to maximize performance on image classification. This tight feedback loop yielded models tailored for the TPU that would have been unlikely in isolation.

Studies have shown 2-5x higher performance and efficiency gains with algorithm-hardware co-exploration compared to isolated algorithm or hardware optimization efforts [@suda2016throughput]. Parallelizing the joint development also reduces time-to-deployment.

Overall, exploring the tight interdependencies between model innovation and hardware advances unlocks opportunities not visible when tackled sequentially. This synergistic co-design yields solutions greater than the sum of their parts.

### Challenges

While collaborative co-design can improve efficiency, adaptability, and time-to-market, it also comes with engineering and organizational challenges.

#### Increased Prototyping Costs

More extensive prototyping is required to evaluate different hardware-software pairings. The need for rapid, iterative prototypes on FPGAs or emulators increases validation overhead. For example, Microsoft found more prototypes needed for co-design of an AI accelerator versus sequential design [@fowers2018configurable].

#### Team and Organizational Hurdles

Co-design requires close coordination between traditionally disconnected hardware and software groups. This could introduce communication issues or misaligned priorities and schedules. Navigating different engineering workflows is also challenging. Some organizational inertia to adopting integrated practices may exist.

#### Simulation and Modeling Complexity

Capturing subtle interactions between hardware and software layers for joint simulation and modeling adds significant complexity. Full cross-layer abstractions are difficult to construct quantitatively pre-implementation. This makes holistic optimizations harder to quantify ahead of time.

#### Over-Specialization Risks

Tight co-design bears the risk of overfitting optimizations to current algorithms, sacrificing generality. For example, hardware tuned exclusively for Transformer models could underperform on future techniques. Maintaining flexibility requires foresight.

#### Adoption Challenges

Engineers comfortable with established discrete hardware or software design practices may resist adopting unfamiliar collaborative workflows. Projects could face friction in transitioning to co-design, despite long-term benefits.

## Software for AI Hardware

At this time it should be obvious that specialized hardware accelerators like GPUs, TPUs, and FPGAs are essential to delivering high-performance artificial intelligence applications. But to leverage these hardware platforms effectively, an extensive software stack is required, spanning the entire development and deployment lifecycle. Frameworks and libraries form the backbone of AI hardware, offering sets of robust, pre-built code, algorithms, and functions specifically optimized to perform a wide array of AI tasks on the different hardware. They are designed to simplify the complexities involved in utilizing the hardware from scratch, which can be time-consuming and prone to error. Software plays an important role in the following:

* Providing programming abstractions and models like CUDA and OpenCL to map computations onto accelerators.
* Integrating accelerators into popular deep learning frameworks like TensorFlow and PyTorch.
* Compilers and tools to optimize across the hardware-software stack.
* Simulation platforms to model hardware and software together.
* Infrastructure to manage deployment on accelerators.


This expansive software ecosystem is as important as the hardware itself in delivering performant and efficient AI applications. This section provides an overview of the tools available at each layer of the stack shown in @fig-ai-stack to enable developers to build and run AI systems powered by hardware acceleration.

```{mermaid}
%%| label: fig-ai-stack
%%| fig-cap: AI software stack spanning development, optimization, simulation, and deployment.
%%| fig-align: center
%%| fig-alt: AI software stack spanning development, optimization, simulation, and deployment.
flowchart TD
  A(Model Development) --> B(Model Optimization)
  B --> C(Deployment onto Simulator) & D(Deployment onto Hardware)
```

### Programming Models {#sec-programming-models}

Programming models provide abstractions to map computations and data onto heterogeneous hardware accelerators:

* **[CUDA](https://developer.nvidia.com/cuda-toolkit):** Nvidia's parallel programming model to leverage GPUs using extensions to languages like C/C++. Allows launching kernels across GPU cores [@luebke2008cuda].
* **[OpenCL](https://www.khronos.org/opencl/):** Open standard for writing programs spanning CPUs, GPUs, FPGAs and other accelerators. Specifies a heterogeneous computing framework [@munshi2009opencl].
* **[OpenGL/WebGL](https://www.opengl.org):** 3D graphics programming interfaces that can map general-purpose code to GPU cores [@segal1999opengl].
* **[Verilog](https://www.verilog.com)/VHDL**: Hardware description languages (HDLs) used to configure FPGAs as AI accelerators by specifying digital circuits [@gannot1994verilog].
* **[TVM](https://tvm.apache.org):** Compiler framework providing Python frontend to optimize and map deep learning models onto diverse hardware back-ends [@chen2018tvm].

Key challenges include expressing parallelism, managing memory across devices, and matching algorithms to hardware capabilities. Abstractions must balance portability with allowing hardware customization. Programming models enable developers to harness accelerators without hardware expertise. More of these details are discussed in the [AI frameworks](../frameworks/frameworks.qmd) section.

### Libraries and Runtimes

Specialized libraries and runtimes provide software abstractions to access and maximize utilization of AI accelerators:

* **Math Libraries:** Highly optimized implementations of linear algebra primitives like GEMM, FFTs, convolutions etc. tailored to target hardware. [Nvidia cuBLAS](https://developer.nvidia.com/cublas), [Intel MKL](https://www.intel.com/content/www/us/en/developer/tools/oneapi/onemkl.html), and [Arm compute libraries](https://www.arm.com/technologies/compute-library) are examples.
* **Framework Integrations:** Libraries to accelerate deep learning frameworks like TensorFlow, PyTorch, and MXNet on supported hardware. For example, [cuDNN](https://developer.nvidia.com/cudnn) for accelerating CNNs on Nvidia GPUs.
* **Runtimes:** Software to handle execution on accelerators, including scheduling, synchronization, memory management and other tasks. [Nvidia TensorRT](https://developer.nvidia.com/tensorrt) is an inference optimizer and runtime.
* **Drivers and Firmware:** Low-level software to interface with hardware, initialize devices, and handle execution. Vendors like Xilinx provide drivers for their accelerator boards.

For instance, PyTorch integrators use cuDNN and cuBLAS libraries to accelerate training on Nvidia GPUs. The TensorFlow XLA runtime optimizes and compiles models for accelerators like TPUs. Drivers initialize devices and offload operations.

The challenges include efficiently partitioning and scheduling workloads across heterogeneous devices like multi-GPU nodes. Runtimes must also minimize overhead of data transfers and synchronization.

Libraries, runtimes and drivers provide optimized building blocks that deep learning developers can leverage to tap into accelerator performance without hardware programming expertise. Their optimization is essential for production deployments.

### Optimizing Compilers

Optimizing compilers play a key role in extracting maximum performance and efficiency from hardware accelerators for AI workloads. They apply optimizations spanning algorithmic changes, graph-level transformations, and low-level code generation.

* **Algorithm Optimization:** Techniques like quantization, pruning, and neural architecture search to enhance model efficiency and match hardware capabilities.
* **Graph Optimizations:** Graph-level optimizations like operator fusion, rewriting, and layout transformations to optimize performance on target hardware.
* **Code Generation:** Generating optimized low-level code for accelerators from high-level models and frameworks.

For example, the TVM open compiler stack applies quantization for a BERT model targeting Arm GPUs. It fuses pointwise convolution operations and transforms weight layout to optimize memory access. Finally it emits optimized OpenGL code to run the workload on the GPU.

Key compiler optimizations include maximizing parallelism, improving data locality and reuse, minimizing memory footprint, and exploiting custom hardware operations. Compilers build and optimize machine learning workloads holistically across hardware components like CPUs, GPUs, and other accelerators.

However, efficiently mapping complex models introduces challenges like efficiently partitioning workloads across heterogeneous devices. Production-level compilers also require extensive time tuning on representative workloads. Still, optimizing compilers are indispensable in unlocking the full capabilities of AI accelerators.

### Simulation and Modeling

Simulation software is important in hardware-software co-design. It enables joint modeling of proposed hardware architectures and software stacks:

* **Hardware Simulation:** Platforms like [Gem5](https://www.gem5.org) allow detailed simulation of hardware components like pipelines, caches, interconnects, and memory hierarchies. Engineers can model hardware changes without physical prototyping [@binkert2011gem5].
* **Software Simulation:** Compiler stacks like [TVM](https://tvm.apache.org) support simulation of machine learning workloads to estimate performance on target hardware architectures. This assists with software optimizations.
* **Co-simulation:** Unified platforms like the SCALE-Sim [@samajdar2018scale] integrate hardware and software simulation into a single tool. This enables what-if analysis to quantify the system-level impacts of cross-layer optimizations early in the design cycle.

For example, an FPGA-based AI accelerator design could be simulated using Verilog hardware description language and synthesized into a Gem5 model. Verilog is well-suited for describing the digital logic and interconnects that make up the accelerator architecture. Using Verilog allows the designer to specify the datapaths, control logic, on-chip memories, and other components that will be implemented in the FPGA fabric. Once the Verilog design is complete, it can be synthesized into a model that simulates the behavior of the hardware, such as using the Gem5 simulator. Gem5 is useful for this task because it allows modeling of full systems including processors, caches, buses, and custom accelerators. Gem5 supports interfacing Verilog models of hardware to the simulation, enabling unified system modeling.

The synthesized FPGA accelerator model could then have ML workloads simulated using TVM compiled onto it within the Gem5 environment for unified modeling. TVM allows optimized compilation of ML models onto heterogeneous hardware like FPGAs. Running TVM-compiled workloads on the accelerator within the Gem5 simulation provides an integrated way to validate and refine the hardware design, software stack, and system integration before ever needing to physically realize the accelerator on a real FPGA.

This type of co-simulation provides estimations of overall metrics like throughput, latency, and power to guide co-design before expensive physical prototyping. They also assist with partitioning optimizations between hardware and software to guide design tradeoffs.

However, limitations exist in accurately modeling subtle low-level interactions between components. Quantified simulations are an estimate but cannot wholly replace physical prototypes and testing. Still, unified simulation and modeling provides invaluable early insights into system-level optimization opportunities during the co-deign process.

## Benchmarking AI Hardware

Benchmarking is a critical process that quantifies and compares the performance of various hardware platforms designed to speed up artificial intelligence applications. It guides purchasing decisions, development focus, and performance optimization efforts for both hardware manufacturers and software developers.

The [benchmarking chapter](../benchmarking/benchmarking.qmd) explores this topic in great detail and why it has become an indispensable part of the AI hardware development cycle and how it impacts the broader technology landscape. Here, we will briefly review the main concepts but refer you to the chapter for more details.

Benchmarking suites such as MLPerf, Fathom, and AI Benchmark offer a set of standardized tests that can be used across different hardware platforms. These suites measure AI accelerator performance across various neural networks and machine learning tasks, from basic image classification to complex language processing. By providing a common ground for comparison, they help ensure that performance claims are consistent and verifiable. These "tools" are applied not only to guide the development of hardware but also to ensure that the software stack leverages the full potential of the underlying architecture.

* **MLPerf**: Includes a broad set of benchmarks covering both training [@mattson2020mlperf] and inference [@reddi2020mlperf] for a range of machine learning tasks.
* **Fathom**: Focuses on core operations found in deep learning models, emphasizing their execution on different architectures [@adolf2016fathom].
* **AI Benchmark**: Targets mobile and consumer devices, assessing AI performance in end-user applications [@ignatov2018ai].

Benchmarks also have performance metrics that are the quantifiable measures used to evaluate the effectiveness of AI accelerators. These metrics provide a comprehensive view of an accelerator's capabilities and are used to guide the design and selection process for AI systems. Common metrics include:

* **Throughput**: Usually measured in operations per second, this metric indicates the volume of computations an accelerator can handle.
* **Latency**: The time delay from input to output in a system, vital for real-time processing tasks.
* **Energy Efficiency**: Calculated as computations per watt, representing the trade-off between performance and power consumption.
* **Cost Efficiency**: This evaluates the cost of operation relative to performance, an essential metric for budget-conscious deployments.
* **Accuracy**: Particularly in inference tasks, the precision of computations is critical and sometimes balanced against speed.
* **Scalability**: The ability of the system to maintain performance gains as the computational load scales up.

Benchmark results give insights beyond just numbers - they can reveal bottlenecks in the software and hardware stack. For example, benchmarks may show how increased batch size improves GPU utilization by providing more parallelism. Or how compiler optimizations boost TPU performance. These learnings enable continuous optimization [@jia2019beyond].

Standardized benchmarking provides quantified, comparable evaluation of AI accelerators to inform design, purchasing, and optimization. But real-world performance validation remains essential as well [@zhu2018benchmarking].

## Challenges and Solutions

AI accelerators offer impressive performance improvements, but their integration into the broader AI landscape is often hindered by significant portability and compatibility challenges. The crux of the issue lies in the diversity of the AI ecosystem — a vast array of machine learning accelerators, frameworks and programming languages exists, each with its unique features and requirements.

### Portability/Compatibility Issues

Developers frequently encounter difficulties when attempting to transfer their AI models from one hardware environment to another. For example, a machine learning model developed for a desktop environment in Python using the PyTorch framework, optimized for an Nvidia GPU, may not easily transition to a more constrained device such as the Arduino Nano 33 BLE. This complexity stems from stark differences in programming requirements — Python and PyTorch on the desktop versus a C++ environment on an Arduino, not to mention the shift from x86 architecture to ARM ISA.

These divergences highlight the intricacy of portability within AI systems. Moreover, the rapid advancement in AI algorithms and models means that hardware accelerators must continually adapt, creating a moving target for compatibility. The absence of universal standards and interfaces compounds the issue, making it challenging to deploy AI solutions consistently across various devices and platforms.

#### Solutions and Strategies

To address these hurdles, the AI industry is moving towards several solutions:

##### Standardization Initiatives

The [Open Neural Network Exchange (ONNX)](https://onnx.ai/) is at the forefront of this pursuit, proposing an open and shared ecosystem that promotes model interchangeability. ONNX facilitates the use of AI models across various frameworks, allowing for models trained in one environment to be efficiently deployed in another, which significantly reduces the need for time-consuming rewrites or adjustments.

##### Cross-Platform Frameworks

Complementing the standardization efforts, cross-platform frameworks such as TensorFlow Lite and PyTorch Mobile have been developed specifically to create cohesion between diverse computational environments ranging from desktops to mobile and embedded devices. These frameworks offer streamlined, lightweight versions of their parent frameworks, ensuring compatibility and functional integrity across different hardware types without sacrificing performance. This ensures that developers can create applications with the confidence that they will work on a multitude of devices, bridging a gap that has traditionally posed a considerable challenge in AI development.

##### Hardware-agnostic Platforms

The rise of hardware-agnostic platforms has also played an important role in democratizing the use of AI. By creating environments where AI applications can be executed on various accelerators, these platforms remove the burden of hardware-specific coding from developers. This abstraction not only simplifies the development process but also opens up new possibilities for innovation and application deployment, free from the constraints of hardware specifications.

##### Advanced Compilation Tools

In addition, the advent of advanced compilation tools like TVM—an end-to-end tensor compiler—offers an optimized path through the jungle of diverse hardware architectures. TVM equips developers with the means to fine-tune machine learning models for a broad spectrum of computational substrates, ensuring optimal performance and avoiding the need for manual model adjustment each time there is a shift in the underlying hardware.

##### Community and Industry Collaboration

The collaboration between open-source communities and industry consortia cannot be understated. These collective bodies are instrumental in forming shared standards and best practices that all developers and manufacturers can adhere to. Such collaboration fosters a more unified and synergistic AI ecosystem, significantly diminishing the prevalence of portability issues and smoothing the path toward global AI integration and advancement. Through these combined efforts, the field of AI is steadily moving toward a future where seamless model deployment across various platforms becomes a standard, rather than an exception.

Solving the portability challenges is crucial for the AI field to realize the full potential of hardware accelerators in a dynamic and diverse technological landscape. It requires a concerted effort from hardware manufacturers, software developers, and standard bodies to create a more interoperable and flexible environment. With continued innovation and collaboration, the AI community can pave the way for seamless integration and deployment of AI models across a multitude of platforms.

### Power Consumption Concerns

Power consumption is a crucial issue in the development and operation of data center AI accelerators, like Graphics Processing Units (GPUs) and Tensor Processing Units (TPUs) [@jouppi2017indatacenter] [@norrie2021design] [@jouppi2023tpu]. These powerful components are the backbone of contemporary AI infrastructure, but their high energy demands contribute to the environmental impact of technology and drive up operational costs significantly. As data processing needs become more complex, with the popularity of AI and deep learning increasing, there's a pressing demand for GPUs and TPUs that can deliver the necessary computational power more efficiently. The impact of such advancements is two-fold: they can lower the environmental footprint of these technologies and also reduce the cost of running AI applications.

Emerging hardware technologies are at the cusp of revolutionizing power efficiency in this sector. Photonic computing, for instance, uses light rather than electricity to carry information, offering a promise of high-speed processing with a fraction of the power usage. We delve deeper into this and other innovative technologies in the "Emerging Hardware Technologies" section, exploring their potential to address current power consumption challenges.

At the edge of the network, AI accelerators are engineered to process data on devices like smartphones, IoT sensors, and smart wearables. These devices often work under severe power limitations, necessitating a careful balancing act between performance and power usage. A high-performance AI model may provide quick results but at the cost of depleting battery life swiftly and increasing thermal output, which may affect the device's functionality and durability. The stakes are higher for devices deployed in remote or hard-to-reach areas, where consistent power supply cannot be guaranteed, underscoring the need for low-power consuming solutions.

The challenge of power efficiency at the edge is further compounded by latency issues. Edge AI applications in fields such as autonomous driving and healthcare monitoring require not just speed but also precision and reliability, as delays in processing can lead to serious safety risks. For these applications, developers are compelled to optimize both the AI algorithms and the hardware design to strike an optimal balance between power consumption and latency.

This optimization effort is not just about making incremental improvements to existing technologies; it’s about rethinking how and where we process AI tasks. By designing AI accelerators that are both power-efficient and capable of quick processing, we can ensure these devices serve their intended purposes without unnecessary energy use or compromised performance. Such developments could propel the widespread adoption of AI across various sectors, enabling smarter, safer, and more sustainable use of technology.

### Overcoming Resource Constraints

Resource constraints also pose a significant challenge for Edge AI accelerators, as these specialized hardware and software solutions must deliver robust performance within the limitations of edge devices. Due to power and size limitations, edge AI accelerators often have restricted computation, memory, and storage capacity [@lin2022ondevice]. This scarcity of resources necessitates a careful allocation of processing capabilities to execute machine learning models efficiently.

Moreover, managing constrained resources demands innovative approaches, including model quantization [@lin2023awq] [@Li2020Additive], pruning [@wang2020apq], and optimizing inference pipelines. Edge AI accelerators must strike a delicate balance between providing meaningful AI functionality and not exhausting the available resources, all while maintaining low power consumption. Overcoming these resource constraints is crucial to ensure the successful deployment of AI at the edge, where many applications, from IoT to mobile devices, rely on the efficient use of limited hardware resources to deliver real-time and intelligent decision-making.

## Emerging Technologies

Thus far we have discussed AI hardware technology in the context of conventional von Neumann architecture design and CMOS-based implementation. These specialized AI chips offer benefits like higher throughput and power efficiency but rely on traditional computing principles. The relentless growth in demand for AI compute power is driving innovations in integration methods for AI hardware.

Two leading approaches have emerged for maximizing compute density - wafer-scale integration and chiplet-based architectures, which we will discuss in this section. Looking much further ahead, we will look into emerging technologies that diverge from conventional architectures and adopt fundamentally different approaches for AI-specialized computing.

Some of these unconventional paradigms include neuromorphic computing which mimics biological neural networks, quantum computing that leverages quantum mechanical effects, and optical computing utilizing photons instead of electrons. Beyond novel computing substrates, new device technologies are enabling additional gains through better memory and interconnect.

Examples include memristors for in-memory computing and nanophotonics for integrated photonic communication. Together, these technologies offer the potential for orders of magnitude improvements in speed, efficiency, and scalability compared to current AI hardware. We will examine these in this section.

### Integration Methods

Integration methods refer to the approaches used to combine and interconnect the various computational and memory components in an AI chip or system. The goal of integration is to maximize performance, power efficiency, and density by closely linking the key processing elements.

In the past, AI compute was primarily performed on CPUs and GPUs built using conventional integration methods. These discrete components were manufactured separately then connected together on a board. However, this loose integration creates bottlenecks like data transfer overheads.

As AI workloads have grown, there is increasing demand for tighter integration between compute, memory, and communication elements. Some key drivers of integration include:

* **Minimizing data movement:** Tight integration reduces latency and power for moving data between components. This improves efficiency.
* **Customization:** Tailoring all components of a system to AI workloads allows optimizations throughout the hardware stack.
* **Parallelism:** Integrating a large number of processing elements enables massively parallel computation.
* **Density:** Tighter integration allows packing more transistors and memory into a given area.
* **Cost:** Economies of scale from large integrated systems can reduce costs.

In response, new manufacturing techniques like wafer-scale fabrication and advanced packaging now allow much higher levels of integration. The goal is to create unified, specialized AI compute complexes tailored for deep learning and other AI algorithms. Tighter integration is key to delivering the performance and efficiency needed for the next generation of AI.

#### Wafer-scale AI

Wafer-scale AI takes an extremely integrated approach, manufacturing an entire silicon wafer as one gigantic chip. This differs drastically from conventional CPUs and GPUs which cut each wafer into many smaller individual chips. @fig-wafer-scale shows a comparison between Cerebras Wafer Scale Engine 2, which's the largest chip ever built, and the largest GPU. While some GPUs may contain billions of transistors, they still pale in comparison to the scale of a wafer-size chip with over a trillion transistors.

The wafer-scale approach also diverges from more modular system-on-chip designs that still have discrete components communicating by bus. Instead, wafer-scale AI enables full customization and tight integration of computation, memory, and interconnects across the entire die.

![Wafer-scale vs. GPU. Credit: [Cerebras](https://www.cerebras.net/product-chip/).](images/png/aimage1.png){#fig-wafer-scale}

By designing the wafer as one integrated logic unit, data transfer between elements is minimized. This provides lower latency and power consumption compared to discrete system-on-chip or chiplet designs. While chiplets can offer flexibility by mixing and matching components, communication between chiplets is a challenge. The monolithic nature of wafer-scale integration eliminates these inter-chip communication bottlenecks.

However, the ultra-large scale also poses difficulties for manufacturability and yield with wafer-scale designs. Defects in any region of the wafer can make (certian parts of) the chip unusable. And specialized lithography techniques are required to produce such large dies. So wafer-scale integration pursues the maximum performance gains from integration but requires overcoming substantial fabrication challenges. The following video will provide additional context.

{{< video <https://www.youtube.com/watch?v=Fcob512SJz0> >}}

#### Chiplets for AI

Chiplet design refers to a semiconductor architecture in which a single integrated circuit (IC) is constructed from multiple smaller, individual components known as chiplets. Each chiplet is a self-contained functional block, typically specialized for a specific task or functionality. These chiplets are then interconnected on a larger substrate or package to create a complete, cohesive system. @fig-chiplet illustrates this concept. For AI hardware, chiplets enable mixing different types of chips optimized for tasks like matrix multiplication, data movement, analog I/O, and specialized memories. This heterogeneous integration differs greatly from wafer-scale integration where all logic is manufactured as one monolithic chip. Companies like Intel and AMD have adopted chiplet design for their CPUs.

Chiplets are interconnected using advanced packaging techniques like high-density substrate interposers, 2.5D/3D stacking, and wafer-level packaging. This allows combining chiplets fabricated with different process nodes, specialized memories, and various optimized AI engines.

<<<<<<< HEAD
![Figure 1: Chiplet partitioning concept. Figure taken from [@vivet2021intact] [Cerebras](https://www.cerebras.net/product-chip/) ](images/png/aimage2.png)
=======
![Chiplet partitioning. Credit: @Vivet2021.](images/png/aimage2.png){#fig-chiplet}
>>>>>>> 170f2964

Some key advantages of using chiplets for AI include:

* **Flexibility:** Flexibility: Chiplets allow combining different chip types, process nodes, and memories tailored for each function. This is more modular versus a fixed wafer-scale design.
* **Yield:** Smaller chiplets have higher yield than a gigantic wafer-scale chip. Defects are contained to individual chiplets.
* **Cost:** Leverages existing manufacturing capabilities versus requiring specialized new processes. Reduces costs by reusing mature fabrication.
* **Compatibility:** Can integrate with more conventional system architectures like PCIe and standard DDR memory interfaces.

However, chiplets also face integration and performance challenges:

* Lower density compared to wafer-scale, as chiplets are limited in size.
* Added latency when communicating between chiplets versus monolithic integration. Requires optimization for low-latency interconnect.
* Advanced packaging adds complexity versus wafer-scale integration, though this is arguable.

The key objective of chiplets is finding the right balance between modular flexibility and integration density for optimal AI performance. Chiplets aim for efficient AI acceleration while working within the constraints of conventional manufacturing techniques. Overall, chiplets take a middle path between the extremes of wafer-scale integration and fully discrete components. This provides practical benefits but may sacrifice some computational density and efficiency versus a theoretical wafer-size system.

### Neuromorphic Computing {#sec-neuromorphic}

<<<<<<< HEAD
Neuromorphic computing is an emerging field aiming to emulate the efficiency and robustness of biological neural systems for machine learning applications. A key difference from classical Von Neumann architectures is the merging of memory and processing in the same circuit [@schuman2022opportunities; @markovic2020physics; @furber2016large], as illustrated in Figure below. This integrated approach is inspired by the structure of the brain. A key advantage is the potential for orders of magnitude improvement in energy efficient computation compared to conventional AI hardware. For example, some estimates project 100x-1000x gains in energy efficiency versus current GPU-based systems for equivalent workloads.

![Comparison of the von Neumann architecture with the neuromorphic architecture. These two architectures have some fundamental differences when it comes to operation, organization, programming, communication, and timing. Figure taken from [@schuman2022opportunities]](images/png/aimage3.png)
=======
Neuromorphic computing is an emerging field aiming to emulate the efficiency and robustness of biological neural systems for machine learning applications. A key difference from classical Von Neumann architectures is the merging of memory and processing in the same circuit [@schuman2022; @markovic2020; @furber2016large], as illustrated in @fig-neuromorphic. This integrated approach is inspired by the structure of the brain. A key advantage is the potential for orders of magnitude improvement in energy efficient computation compared to conventional AI hardware. For example, some estimates project 100x-1000x gains in energy efficiency versus current GPU-based systems for equivalent workloads.

![Comparison of the von Neumann architecture with the neuromorphic architecture. Credit: @schuman2022.](images/png/aimage3.png){#fig-neuromorphic}
>>>>>>> 170f2964

Intel and IBM are leading commercial efforts in neuromorphic hardware. Intel's Loihi and Loihi 2 chips [@davies2018loihi; @davies2021advancing] offer programmable neuromorphic cores with on-chip learning. IBM's Northpole [@modha2023neural] device comprises more than 100 million magnetic tunnel junction synapses and 68 billion transistors. These specialized chips deliver benefits like low power consumption for edge inference.

Spiking neural networks (SNNs) [@maass1997networks] are computational models suited for neuromorphic hardware. Unlike deep neural networks that communicate via continuous values, SNNs use discrete spikes more akin to biological neurons. This allows efficient event-based computation rather than constant processing. Additionally, SNNs take into account temporal characteristics of input data in addition to spatial characteristics. This better mimics biological neural networks, where timing of neuronal spikes plays an important role. However, training SNNs remains challenging due to the added temporal complexity. @fig-spiking provides an overview of the spiking methodlogy: (a) Diagram of a neuron; (b) Measuring an action potential propagated along the axon of a neuron. Only the action potential is detectable along the axon; (c) The neuron's spike is approximated with a binary representation; (d) Event-Driven Processing; (e) Active Pixel Sensor and Dynamic Vision Sensor. You can also watch the video linked below for a more detailed explanation.

<<<<<<< HEAD
![Neurons communicate via spikes. (a) Diagram of a neuron. (b) Measuring an action potential propagated along the axon of a neuron. Only the action potential is detectable along the axon. (c) The neuron's spike is approximated with a binary representation. (d) Event-Driven Processing (e) Active Pixel Sensor and Dynamic Vision Sensor. Figure taken from [@eshraghian2023training]](images/png/aimage4.png)
=======
![Neuromoprhic spiking. Credit: @10242251.](images/png/aimage4.png){#fig-spiking}
>>>>>>> 170f2964

{{< video <https://www.youtube.com/watch?v=yihk_8XnCzg> >}}

Specialized nanoelectronic devices called memristors [@chua1971memristor] serve as the synaptic components in neuromorphic systems. Memristors act as non-volatile memory with adjustable conductance, emulating the plasticity of real synapses. By combining memory and processing functions, memristors enable in-situ learning without separate data transfers. However, memristor technology has not yet reached maturity and scalability for commercial hardware.

Recently, the integration of photonics with neuromorphic computing [@shastri2021photonics] has emerged as an active research area. Using light for computation and communication allows high speeds and reduced energy consumption. However, fully realizing photonic neuromorphic systems requires overcoming design and integration challenges.

Neuromorphic computing offers promising capabilities for efficient edge inference but still faces obstacles around training algorithms, nanodevice integration, and system design. Ongoing multidisciplinary research across computer science, engineering, materials science, and physics will be key to unlocking the full potential of this technology for AI use cases.

### Analog Computing

Analog computing is an emerging approach that uses analog signals and components like capacitors, inductors, and amplifiers rather than digital logic for computing. It represents information as continuous electrical signals instead of discrete 0s and 1s. This allows the computation to directly reflect the analog nature of real-world data, avoiding digitization errors and overhead.

Analog computing has generated renewed interest for efficient AI hardware, particularly for inference directly on low-power edge devices. Operations like multiplication and summation at the core of neural networks can be performed with very low energy consumption using analog circuits. This makes analog well-suited for deploying ML models on energy-constrained end nodes. Startups like Mythic are developing analog AI accelerators.

While analog computing was popular in early computers, the boom of digital logic led to its decline. However, analog is compelling for niche applications requiring extreme efficiency [@haensch2018next]. It contrasts with digital neuromorphic approaches that still use digital spikes for computation. Analog may allow lower precision computation but requires expertise in analog circuit design. Tradeoffs around precision, programming complexity, and fabrication costs remain active areas of research.

Neuromorphic computing, which aims to emulate biological neural systems for efficient ML inference, can for instance use analog circuits to implement the key components and behaviors of brains. For example, researchers have designed analog circuits to model neurons and synapses using capacitors, transistors, and operational amplifiers [@hazan2021neuromorphic]. The capacitors can exhibit the spiking dynamics of biological neurons, while the amplifiers and transistors provide weighted summation of inputs to mimic dendrites. Variable resistor technologies like memristors can realize analog synapses with spike-timing dependent plasticity - the ability to strengthen or weaken connections based on spiking activity.

Startups like SynSense have developed analog neuromorphic chips containing these biomimetic components [@bains2020business]. This analog approach results in very low power consumption and high scalability for edge devices versus complex digital SNN implementations.

However, training analog SNNs on chip remains an open challenge. Overall, analog realization is a promising technique for delivering the efficiency, scalability, and biological plausibility envisioned with neuromorphic computing. The physics of analog components combined with neural architecture design could enable large improvements in inference efficiency over conventional digital neural networks.

### Flexible Electronics

While much of the new hardware technology in the ML workspace has been focused on optimizing and making systems more efficient, there's a parallel trajectory aiming to adapt hardware for specific applications [@gates2009flexible; @musk2019integrated; @tang2023flexible; @tang2022soft; @kwon2022flexible]. One such avenue is the development of flexible electronics for AI use cases.

Flexible electronics refer to electronic circuits and devices fabricated on flexible plastic or polymer substrates rather than rigid silicon. This allows the electronics to bend, twist, and conform to irregular shapes, unlike conventional rigid boards and chips. @fig-flexible-device shows an example of a flexible device prototype that wirelessly measures body temperature, which can be seamlessly integrated into clothing or skin patches. The flexibility and bendability of emerging electronic materials allows them to be integrated into thin, lightweight form factors well-suited for embedded AI and TinyML applications.

Flexible AI hardware can conform to curvy surfaces and operate efficiently with microwatt power budgets. Flexibility also enables rollable or foldable form factors to minimize device footprint and weight, which is ideal for small, portable smart devices and wearables incorporating TinyML. Another key advantage of flexible electronics compared to conventional technologies is lower manufacturing costs and simpler fabrication processes, which could democratize access to these technologies. While silicon masks and fabrication costs typically cost millions of dollars, flexible hardware typically costs only tens of cents to manufacture [@huang2010pseudo; @biggs2021natively]. The potential to fabricate flexible electronics directly onto plastic films using high-throughput printing and coating processes can reduce costs and improve manufacturability at scale versus rigid AI chips [@musk2019integrated].

![Flexible device prototype. Credit: Jabil Circuit.](images/jpg/flexible-circuit.jpeg){#fig-flexible-device}

The field is enabled by advances in organic semiconductors and nanomaterials that can be deposited on thin, flexible films. However, fabrication remains challenging compared to mature silicon processes. Flexible circuits typically exhibit lower performance than rigid equivalents right now. Still, they promise to transform electronics into lightweight, bendable materials.

Flexible electronics use cases are well-suited for intimate integration with the human body. Potential medical AI applications include biointegrated sensors, soft assistive robots, and implants to monitor or stimulate the nervous system intelligently. Specifically, flexible electrode arrays could enable higher density, less invasive neural interfaces compared to rigid equivalents.

Therefore, flexible electronics are ushering in a new era of wearables and body sensors, largely due to innovations in organic transistors. These components allow for more lightweight and bendable electronics, which are ideal for wearables, electronic skin, and body-conforming medical devices.

In terms of biocompatibility, they are well-suited for bioelectronic devices, opening avenues for applications in both brain and cardiac interfaces. For example, research in flexible brain--computer interfaces and soft bioelectronics for cardiac applications demonstrates the potential for wide-ranging medical applications.

Companies and research institutions are not only developing and investing great amounts of resources in flexible electrodes, as showcased in Neuralink's work [@musk2019integrated], but are also pushing the boundaries to integrate machine learning models within the systems [@kwon2022flexible]. These smart sensors aim for a seamless, long-lasting symbiosis with the human body.

Ethically, the incorporation of smart, machine-learning-driven sensors within the body raises important questions . Issues surrounding data privacy, informed consent, and the long-term societal implications of such technologies are the focus of ongoing work in neuroethics and bioethics [@segura2018ethical; @goodyear2017social; @farah2005neuroethics; @roskies2002neuroethics]. The field is progressing at a pace that necessitates parallel advancements in ethical frameworks to guide the responsible development and deployment of these technologies. Overall, while there are limitations and ethical hurdles to overcome, the prospects for flexible electronics are expansive and hold immense promise for future research and applications.

### Memory Technologies

Memory technologies are critical to AI hardware, but conventional DDR DRAM and SRAM create bottlenecks. AI workloads require high bandwidth (>1 TB/s) and extreme scientific applications of AI require extremely low latency (<50 ns) to feed data to compute units [@duarte2022fastml], high density (>128Gb) to store large model parameters and data sets, and excellent energy efficiency (<100 fJ/b) for embedded use [@verma2019memory]. New memories are needed to meet these demands. Emerging options include several new technologies:

* Resistive RAM (ReRAM) can improve density with simple, passive arrays. However, challenges around variability remain [@chi2016prime].
* Phase change memory (PCM) exploits the unique properties of chalcogenide glass. Crystalline and amorphous phases have different resistances. Intel's Optane DCPMM provides fast (100ns), high endurance PCM. But challenges include limited write cycles and high reset current [@burr2016recent].
* 3D stacking can also boost memory density and bandwidth by vertically integrating memory layers with TSV interconnects [@loh20083dstacked]. For example, HBM provides 1024-bit wide interfaces.

New memory technologies are critical to unlock the next level of AI hardware performance and efficiency through their innovative cell architectures and materials. Realizing their benefits in commercial systems remains an ongoing challenge.

In-Memory Computing is gaining traction as a promising avenue for optimizing machine learning and high-performance computing workloads. At its core, the technology co-locates data storage and computation to improve energy efficiency and reduce latency [@verma2019memory; @mittal2021survey,@wong2012metal]. Two key technologies under this umbrella are Resistive RAM (ReRAM) and Processing-In-Memory (PIM).

ReRAM [@wong2012metal] and PIM [@chi2016prime] serve as the backbone for in-memory computing by storing and computing data in the same location. ReRAM focuses on issues of uniformity, endurance, retention, multibit operation, and scalability. On the other hand, PIM involves CPU units integrated directly into memory arrays, specialized for tasks like matrix multiplication which are central in AI computations.

These technologies find applications in AI workloads and high-performance computing, where the synergy of storage and computation can lead to significant performance gains. The architecture is particularly useful for compute-intensive tasks common in machine learning models.

While in-memory computing technologies like ReRAM and PIM offer exciting prospects for efficiency and performance, they come with their own set of challenges such as issues with data uniformity and scalability in ReRAM [@imani2016resistive]. Nonetheless, the field is ripe for innovation, and addressing these limitations can potentially open new frontiers in both AI and high-performance computing.

### Optical Computing

In AI acceleration, a burgeoning area of interest lies in novel technologies that deviate from traditional paradigms. Some emerging technologies mentioned above such as flexible electronics, in-memory computing or even neuromorphics computing are close to becoming a reality, given their ground-breaking innovations and applications. One of the promising and leading the next-gen frontiers are optical computing technologies [@miller2000optical,@zhou2022photonic ]. Companies like [[LightMatter]](https://lightmatter.co/) are pioneering the use of light photonics for calculations, thereby utilizing photons instead of electrons for data transmission and computation.

Optical computing utilizes photons and photonic devices rather than traditional electronic circuits for computing and data processing. It takes inspiration from fiber optic communication links that already rely on light for fast, efficient data transfer [@shastri2021photonics]. Light can propagate with much less loss compared to electrons in semiconductors, enabling inherent speed and efficiency benefits.

Some specific advantages of optical computing include:

* **High throughput:** Photons can transmit with bandwidths >100 Tb/s using wavelength division multiplexing.
* **Low latency:** Photons interact on femtosecond timescales, millions of times faster than silicon transistors.
* **Parallelism:** Multiple data signals can propagate through the same optical medium simultaneously.
* **Low power:** Photonic circuits utilizing waveguides and resonators can achieve complex logic and memory with only microwatts of power.

However, optical computing currently faces significant challenges:

* Lack of optical memory equivalent to electronic RAM
* Requires conversion between optical and electrical domains.
* Limited set of available optical components compared to rich electronics ecosystem.
* Immature integration methods to combine photonics with traditional CMOS chips.
* Complex programming models required to handle parallelism.

As a result, optical computing is still in the very early research stage despite its promising potential. But technical breakthroughs could enable it to complement electronics and unlock performance gains for AI workloads. Companies like Lightmatter are pioneering early optical AI accelerators. Long term, it could represent a revolutionary computing substrate if key challenges are overcome.

### Quantum Computing

Quantum computers leverage unique phenomena of quantum physics like superposition and entanglement to represent and process information in ways not possible classically. Instead of binary bits, the fundamental unit is the quantum bit or qubit. Unlike classical bits limited to 0 or 1, qubits can exist in a superposition of both states simultaneously due to quantum effects.

Multiple qubits can also be entangled, leading to exponential information density but introducing probabilistic results. Superposition enables parallel computation on all possible states, while entanglement allows nonlocal correlations between qubits.

Quantum algorithms carefully manipulate these inherently quantum mechanical effects to solve problems like optimization or search more efficiently than their classical counterparts in theory.

* Faster training of deep neural networks by exploiting quantum parallelism for linear algebra operations.
* Efficient quantum ML algorithms making use of the unique capabilities of qubits.
* Quantum neural networks with inherent quantum effects baked into the model architecture.
* Quantum optimizers leveraging quantum annealing or adiabatic algorithms for combinatorial optimization problems.

However, quantum states are fragile and prone to errors that require error-correcting protocols. The non-intuitive nature of quantum programming also introduces challenges not present in classical computing.

* Noisy and fragile quantum bits difficult to scale up. The largest quantum computer today has less than 100 qubits.
* Restricted set of available quantum gates and circuits relative to classical programming.
* Lack of datasets and benchmarks to evaluate quantum ML in practical domains.

While meaningful quantum advantage for ML remains far off, active research at companies like [D-Wave](https://www.dwavesys.com/company/about-d-wave/), [Rigetti](https://www.rigetti.com/), and [IonQ](https://ionq.com/) is advancing quantum computer engineering and quantum algorithms. Major technology companies like Google, [IBM](https://www.ibm.com/quantum?utm_content=SRCWW&p1=Search&p4C700050385964705&p5=e&gclid=Cj0KCQjw-pyqBhDmARIsAKd9XIPD9U1Sjez_S0z5jeDDE4nRyd6X_gtVDUKJ-HIolx2vOc599KgW8gAaAv8gEALw_wcB&gclsrc=aw.ds), and Microsoft are actively exploring quantum computing. Google recently announced a 72-qubit quantum processor called [Bristlecone](https://blog.research.google/2018/03/a-preview-of-bristlecone-googles-new.html) and plans to build a 49-qubit commercial quantum system. Microsoft also has an active research program in topological quantum computing and collaborates with quantum startup [IonQ](https://ionq.com/)

Quantum techniques may first make inroads for optimization before more generalized ML adoption. Realizing the full potential of quantum ML awaits major milestones in quantum hardware development and ecosystem maturity.

## Future Trends

In this chapter, the primary focus has been on the design of specialized hardware optimized for machine learning workloads and algorithms. This discussion encompassed the tailored architectures of GPUs and TPUs for neural network training and inference. However, an emerging research direction is the leveraging machine learning in facilitating the hardware design process itself.

The hardware design process involves many complex stages, including specification, high-level modeling, simulation, synthesis, verification, prototyping, and fabrication. Traditionally, much of this process requires extensive human expertise, effort, and time. However, recent advances in machine learning are enabling parts of the hardware design workflow to be automated and enhanced using ML techniques.

Some examples of how ML is transforming hardware design include:

* **Automated circuit synthesis using reinforcement learning:** Rather than hand-crafting transistor-level designs, ML agents such as reinforcement learning can learn to connect logic gates and generate circuit layouts automatically. This can accelerate the time-consuming synthesis process.
* **ML-based hardware simulation and emulation:** Deep neural network models can be trained to predict how a hardware design will perform under different conditions. For instance, deep learning models can be trained to predict cycle count for given workloads. This allows fast and accurate simulation compared to traditional RTL simulations.
* **Automated chip floorplanning using ML algorithms:** Chip floorplanning, which involves optimally placing different components on a die. Evolutionary algorithms like genetic algorithms and other ML algorithms like reinforcement leanring are used explore floorplan options. This can significantly improve manual floorplanning placements in terms of faster turnaround time and also quality of placements.
* **ML-driven architecture optimization:** Novel hardware architectures, like those for efficient ML accelerators, can be automatically generated and optimized by searching the architectural design space. Machine leanring algorithms can be used for effectively searching large architectural design space.

Applying ML to hardware design automation holds enormous promise to make the process faster, cheaper, and more efficient. It opens up design possibilities that would be extremely difficult through manual design. The use of ML in hardware design is an area of active research and early deployment, and we will study the techniques involved and their transformative potential.

### ML for Hardware Design Automation

A major opportunity for machine learning in hardware design is automating parts of the complex and tedious design workflow. Hardware design automation (HDA) broadly refers to using ML techniques like reinforcement learning, genetic algorithms, and neural networks to automate tasks like synthesis, verification, floorplanning, and more. A few examples of where ML for HDA shows real promise:

* **Automated circuit synthesis:** Circuit synthesis involves converting a high-level description of desired logic into an optimized gate-level netlist implementation. This complex process has many design considerations and tradeoffs. ML agents can be trained through reinforcement learning (@yu2023rl,@zhou2023area) to explore the design space and output optimized syntheses automatically. Startups like [Symbiotic EDA](https://www.symbioticeda.com/) are bringing this technology to market.
* **Automated chip floorplanning:** Floorplanning refers to strategically placing different components on a chip die area. Search algorithms like genetic algorithms (@valenzuela2000genetic), reinforcement learning (@mirhoseini2021graph, @agnesina2023autodmp) can be used to automate floorplan optimization to minimize wire length, power consumption, and other objectives. These automated ML-assisted floorplanners are extremely valuable as chip complexity increases.
* **ML hardware simulators:** Training deep neural network models to predict how hardware designs will perform as simulators can accelerate the simulation process by over 100x compared to traditional architectural and RTL simulations.
* **Automated code translation:** Converting hardware description languages like Verilog to optimized RTL implementations is critical but time-consuming. ML models can be trained to act as translator agents and automate parts of this process.

The benefits of HDA using ML are reduced design time, superior optimizations, and exploration of design spaces too complex for manual approaches. This can accelerate hardware development and lead to better designs.

Challenges include limits of ML generalization, the black-box nature of some techniques, and accuracy tradeoffs. But research is rapidly advancing to address these issues and make HDA ML solutions robust and reliable for production use. HDA provides a major avenue for ML to transform hardware design.

### ML-Based Hardware Simulation and Verification

Simulating and verifying hardware designs is critical before manufacturing to ensure the design behaves as intended. Traditional approaches like register-transfer level (RTL) simulation are complex and time-consuming. ML introduces new opportunities to enhance hardware simulation and verification. Some examples include:

* **Surrogate modeling for simulation:** Highly accurate surrogate models of a design can be built using neural networks. These models predict outputs from inputs much faster than RTL simulation, enabling fast design space exploration. Companies like Ansys use this technique.
* **ML simulators:** Large neural network models can be trained on RTL simulations to learn to mimic the functionality of a hardware design. Once trained, the NN model can act as a highly efficient simulator to use for regression testing and other tasks. [Graphcore](https://www.graphcore.ai/posts/ai-for-simulation-how-graphcore-is-helping-transform-traditional-hpc) has demonstrated over 100x speedup with this approach.
* **Formal verification using ML:** Formal verification mathematically proves properties about a design. ML techniques can help generate verification properties and can learn to solve the complex formal proofs needed. This automates parts of this challenging process. Startups like Cortical.io are bringing ML formal verification solutions to market.
* **Bug detection:** ML models can be trained to process hardware designs and identify potential issues. This assists human designers in inspecting complex designs and finding bugs. Facebook has shown bug detection models for their server hardware.

The key benefits of applying ML to simulation and verification are faster design validation turnaround times, more rigorous testing, and reduced human effort. Challenges include verifying ML model correctness and handling corner cases. ML promises to significantly accelerate testing workflows.

### ML for Efficient Hardware Architectures

Designing hardware architectures optimized for performance, power, and efficiency is a key goal. ML introduces new techniques to automate and enhance architecture design space exploration for both general-purpose and specialized hardware like ML accelerators. Some promising examples include:

* **Architecture search for hardware:** Search techniques like evolutionary algorithms (@kao2020gamma), Bayesian optimization (@reagen2017case, @bhardwaj2020comprehensive), reinforcement learning (@kao2020confuciux, @krishnan2022multiagent) can automatically generate novel hardware architectures by mutating and mixing design attributes like cache size, number of parallel units, memory bandwidth, and so on. This allows for efficient navigation of large design spaces.
* **Predictive modeling for optimization:** - ML models can be trained to predict hardware performance, power, and efficiency metrics for a given architecture. These become "surrogate models" (@krishnan2023archgym) for fast optimization and space exploration by substituting lengthy simulations.
* **Specialized accelerator optimization:** - For specialized chips like tensor processing units for AI, automated architecture search techniques based on ML algorithms (@zhang2022fullstack) show promise for finding fast, efficient designs.

The benefits of using ML include superior design space exploration, automated optimization, and reduced manual effort. Challenges include long training times for some techniques and local optima limitations. But ML for hardware architecture holds great potential for unlocking performance and efficiency gains.

### ML to Optimize Manufacturing and Reduce Defects

Once a hardware design is complete, it moves to manufacturing. But variability and defects during manufacturing can impact yields and quality. ML techniques are now being applied to improve fabrication processes and reduce defects. Some examples include:

* **Predictive maintenance:** ML models can analyze equipment sensor data over time and identify signals that predict maintenance needs before failure. This enables proactive upkeep that can come in very handy in the costly fabrication process.
* **Process optimization:** Supervised learning models can be trained on process data to identify factors that lead to low yields. The models can then optimize parameters to improve yields, throughput, or consistency.
* **Yield prediction:** By analyzing test data from fabricated designs using techniques like regression trees, ML models can predict yields early in production. This allows process adjustments.
* **Defect detection:** Computer vision ML techniques can be applied to images of designs to identify defects invisible to the human eye. This enables precision quality control and root cause analysis.
* **Proactive failure analysis:** - By analyzing structured and unstructured process data, ML models can help predict, diagnose, and prevent issues that lead to downstream defects and failures.

Applying ML to manufacturing enables process optimization, real-time quality control, predictive maintenance, and ultimately higher yields. Challenges include managing complex manufacturing data and variations. But ML is poised to transform semiconductor manufacturing.

### Toward Foundation Models for Hardware Design

As we have seen, machine learning is opening up new possibilities across the hardware design workflow, from specification to manufacturing. However, current ML techniques are still narrow in scope and require extensive domain-specific engineering. The long-term vision is the development of general artificial intelligence systems that can be applied with versatility across hardware design tasks.

To fully realize this vision, investment and research are needed to develop foundation models for hardware design. These are unified, general-purpose ML models and architectures that can learn complex hardware design skills with the right training data and objectives.

Realizing foundation models for end-to-end hardware design will require:

* Accumulation of large, high-quality, labeled datasets across hardware design stages to train foundation models.
* Advances in multi-modal, multi-task ML techniques to handle the diversity of hardware design data and tasks.
* Interfaces and abstraction layers to connect foundation models to existing design flows and tools.
* Development of simulation environments and benchmarks to train and test foundation models on hardware design capabilities.
* Methods to explain and interpret the design decisions and optimizations made by ML models for trust and verification.
* Compilation techniques to optimize foundation models for efficient deployment across hardware platforms.

While significant research remains, foundation models represent the most transformative long-term goal for imbuing AI into the hardware design process. Democratizing hardware design via versatile, automated ML systems promises to unlock a new era of optimized, efficient, and innovative chip design. The journey ahead is filled with open challenges and opportunities.

We encourage you to read [Architecture 2.0](https://www.sigarch.org/architecture-2-0-why-computer-architects-need-a-data-centric-ai-gymnasium/) if ML-aided computer architecture design [@krishnan2023archgym] interests you. Alternatively, you can watch the below video.

{{< video <https://www.youtube.com/watch?v=F5Eieaz7u1I&ab_channel=OpenComputeProject> >}}

## Conclusion

Specialized hardware acceleration has become indispensable for enabling performant and efficient artificial intelligence applications as models and datasets explode in complexity. In this chapter, we examined the limitations of general-purpose processors like CPUs for AI workloads. Their lack of parallelism and computational throughput cannot train or run state-of-the-art deep neural networks quickly. These motivations have driven innovations in customized accelerators.

We surveyed GPUs, TPUs, FPGAs and ASICs specifically designed for the math-intensive operations inherent to neural networks. By covering this spectrum of options, we aimed to provide a framework for reasoning through accelerator selection based on constraints around flexibility, performance, power, cost, and other factors.

We also explored the role of software in actively enabling and optimizing AI acceleration. This spans programming abstractions, frameworks, compilers and simulators. We discussed hardware-software co-design as a proactive methodology for building more holistic AI systems by closely integrating algorithm innovation and hardware advances.

But there is so much more to come! Exciting frontiers like analog computing, optical neural networks, and quantum machine learning represent active research directions that could unlock orders of magnitude improvements in efficiency, speed, and scale compared to present paradigms.

In the end, specialized hardware acceleration remains indispensable for unlocking the performance and efficiency necessary to fulfill the promise of artificial intelligence from cloud to edge. We hope this chapter actively provided useful background and insights into the rapid innovation occurring in this domain.<|MERGE_RESOLUTION|>--- conflicted
+++ resolved
@@ -227,12 +227,7 @@
 
 The key advantage of FPGAs is the ability to reconfigure the underlying fabric to implement custom architectures optimized for different models, unlike fixed-function ASICs. For example, quant trading firms use FPGAs to accelerate their algorithms because they change frequently, and the low NRE cost of FPGAs is more viable than taping out new ASICs. @fig-different-fpgas contains a table comparison of three different FPGAs.
 
-<<<<<<< HEAD
-![](images/png/fpga.png)
-*Comparison of FPGAs on the market [@gwennapcertusnx]*
-=======
 ![Comparison of FPGAs. Credit: @gwennap_certus-nx_nodate.](images/png/fpga.png){#different-fpgas}
->>>>>>> 170f2964
 
 FPGAs are composed of basic building blocks - configurable logic blocks, RAM blocks, and interconnects. Vendors provide a base amount of these resources, and engineers program the chips by compiling HDL code into bitstreams that rearrange the fabric into different configurations. This makes FPGAs adaptable as algorithms evolve.
 
@@ -777,11 +772,7 @@
 
 Chiplets are interconnected using advanced packaging techniques like high-density substrate interposers, 2.5D/3D stacking, and wafer-level packaging. This allows combining chiplets fabricated with different process nodes, specialized memories, and various optimized AI engines.
 
-<<<<<<< HEAD
-![Figure 1: Chiplet partitioning concept. Figure taken from [@vivet2021intact] [Cerebras](https://www.cerebras.net/product-chip/) ](images/png/aimage2.png)
-=======
 ![Chiplet partitioning. Credit: @Vivet2021.](images/png/aimage2.png){#fig-chiplet}
->>>>>>> 170f2964
 
 Some key advantages of using chiplets for AI include:
 
@@ -800,25 +791,15 @@
 
 ### Neuromorphic Computing {#sec-neuromorphic}
 
-<<<<<<< HEAD
-Neuromorphic computing is an emerging field aiming to emulate the efficiency and robustness of biological neural systems for machine learning applications. A key difference from classical Von Neumann architectures is the merging of memory and processing in the same circuit [@schuman2022opportunities; @markovic2020physics; @furber2016large], as illustrated in Figure below. This integrated approach is inspired by the structure of the brain. A key advantage is the potential for orders of magnitude improvement in energy efficient computation compared to conventional AI hardware. For example, some estimates project 100x-1000x gains in energy efficiency versus current GPU-based systems for equivalent workloads.
-
-![Comparison of the von Neumann architecture with the neuromorphic architecture. These two architectures have some fundamental differences when it comes to operation, organization, programming, communication, and timing. Figure taken from [@schuman2022opportunities]](images/png/aimage3.png)
-=======
-Neuromorphic computing is an emerging field aiming to emulate the efficiency and robustness of biological neural systems for machine learning applications. A key difference from classical Von Neumann architectures is the merging of memory and processing in the same circuit [@schuman2022; @markovic2020; @furber2016large], as illustrated in @fig-neuromorphic. This integrated approach is inspired by the structure of the brain. A key advantage is the potential for orders of magnitude improvement in energy efficient computation compared to conventional AI hardware. For example, some estimates project 100x-1000x gains in energy efficiency versus current GPU-based systems for equivalent workloads.
+Neuromorphic computing is an emerging field aiming to emulate the efficiency and robustness of biological neural systems for machine learning applications. A key difference from classical Von Neumann architectures is the merging of memory and processing in the same circuit [@schuman2022opportunities; @markovic2020physics; @furber2016large], as illustrated in @fig-neuromorphic. This integrated approach is inspired by the structure of the brain. A key advantage is the potential for orders of magnitude improvement in energy efficient computation compared to conventional AI hardware. For example, some estimates project 100x-1000x gains in energy efficiency versus current GPU-based systems for equivalent workloads.
 
 ![Comparison of the von Neumann architecture with the neuromorphic architecture. Credit: @schuman2022.](images/png/aimage3.png){#fig-neuromorphic}
->>>>>>> 170f2964
 
 Intel and IBM are leading commercial efforts in neuromorphic hardware. Intel's Loihi and Loihi 2 chips [@davies2018loihi; @davies2021advancing] offer programmable neuromorphic cores with on-chip learning. IBM's Northpole [@modha2023neural] device comprises more than 100 million magnetic tunnel junction synapses and 68 billion transistors. These specialized chips deliver benefits like low power consumption for edge inference.
 
 Spiking neural networks (SNNs) [@maass1997networks] are computational models suited for neuromorphic hardware. Unlike deep neural networks that communicate via continuous values, SNNs use discrete spikes more akin to biological neurons. This allows efficient event-based computation rather than constant processing. Additionally, SNNs take into account temporal characteristics of input data in addition to spatial characteristics. This better mimics biological neural networks, where timing of neuronal spikes plays an important role. However, training SNNs remains challenging due to the added temporal complexity. @fig-spiking provides an overview of the spiking methodlogy: (a) Diagram of a neuron; (b) Measuring an action potential propagated along the axon of a neuron. Only the action potential is detectable along the axon; (c) The neuron's spike is approximated with a binary representation; (d) Event-Driven Processing; (e) Active Pixel Sensor and Dynamic Vision Sensor. You can also watch the video linked below for a more detailed explanation.
 
-<<<<<<< HEAD
-![Neurons communicate via spikes. (a) Diagram of a neuron. (b) Measuring an action potential propagated along the axon of a neuron. Only the action potential is detectable along the axon. (c) The neuron's spike is approximated with a binary representation. (d) Event-Driven Processing (e) Active Pixel Sensor and Dynamic Vision Sensor. Figure taken from [@eshraghian2023training]](images/png/aimage4.png)
-=======
 ![Neuromoprhic spiking. Credit: @10242251.](images/png/aimage4.png){#fig-spiking}
->>>>>>> 170f2964
 
 {{< video <https://www.youtube.com/watch?v=yihk_8XnCzg> >}}
 
