<<<<<<< HEAD
@inproceedings{adolf2016fathom,
 author = {Adolf, Robert and Rama, Saketh and Reagen, Brandon and Wei, Gu-yeon and Brooks, David},
 booktitle = {2016 IEEE International Symposium on Workload Characterization (IISWC)},
 doi = {10.1109/iiswc.2016.7581275},
 organization = {IEEE},
 pages = {1--10},
 publisher = {IEEE},
 source = {Crossref},
 title = {Fathom: {Reference} workloads for modern deep learning methods},
 url = {https://doi.org/10.1109/iiswc.2016.7581275},
 year = {2016}
=======
@techreport{gwennap_certus-nx_nodate,
  author        = {Gwennap, Linley},
  title         = {White paper: Certus-NX Innovates General-Purpose FPGAs.},
  year          = {2020},
  institution   = {The Linely Group, sponsored by Lattice}
>>>>>>> 283d781a
}

@inproceedings{agnesina2023autodmp,
 author = {Agnesina, Anthony and Rajvanshi, Puranjay and Yang, Tian and Pradipta, Geraldo and Jiao, Austin and Keller, Ben and Khailany, Brucek and Ren, Haoxing},
 booktitle = {Proceedings of the 2023 International Symposium on Physical Design},
 pages = {149--157},
 title = {AutoDMP: Automated dreamplace-based macro placement},
 year = {2023}
}

@article{asit2021accelerating,
 author = {Asit K. Mishra and Jorge Albericio Latorre and Jeff Pool and Darko Stosic and Dusan Stosic and Ganesh Venkatesh and Chong Yu and Paulius Micikevicius},
 bibsource = {dblp computer science bibliography, https://dblp.org},
 biburl = {https://dblp.org/rec/journals/corr/abs-2104-08378.bib},
 eprint = {2104.08378},
 eprinttype = {arXiv},
 journal = {CoRR},
 timestamp = {Mon, 26 Apr 2021 17:25:10 +0200},
 title = {Accelerating Sparse Deep Neural Networks},
 url = {https://arxiv.org/abs/2104.08378},
 volume = {abs/2104.08378},
 year = {2021}
}

@article{bains2020business,
 author = {Bains, Sunny},
 doi = {10.1038/s41928-020-0449-1},
 issn = {2520-1131},
 journal = {Nature Electronics},
 number = {7},
 pages = {348--351},
 publisher = {Springer Science and Business Media LLC},
 source = {Crossref},
 title = {The business of building brains},
 url = {https://doi.org/10.1038/s41928-020-0449-1},
 volume = {3},
 year = {2020}
}

@inproceedings{bhardwaj2020comprehensive,
 author = {Bhardwaj, Kshitij and Havasi, Marton and Yao, Yuan and Brooks, David M and Hern{\'a}ndez-Lobato, Jos{\'e} Miguel and Wei, Gu-Yeon},
 booktitle = {Proceedings of the ACM/IEEE International Symposium on Low Power Electronics and Design},
 pages = {145--150},
 title = {A comprehensive methodology to determine optimal coherence interfaces for many-accelerator SoCs},
 year = {2020}
}

@article{biggs2021natively,
 author = {Biggs, John and Myers, James and Kufel, Jedrzej and Ozer, Emre and Craske, Simon and Sou, Antony and Ramsdale, Catherine and Williamson, Ken and Price, Richard and White, Scott},
 doi = {10.1038/s41586-021-03625-w},
 issn = {0028-0836, 1476-4687},
 journal = {Nature},
 number = {7868},
 pages = {532--536},
 publisher = {Springer Science and Business Media LLC},
 source = {Crossref},
 title = {A natively flexible 32-bit Arm microprocessor},
 url = {https://doi.org/10.1038/s41586-021-03625-w},
 volume = {595},
 year = {2021}
}

@article{binkert2011gem5,
 author = {Binkert, Nathan and Beckmann, Bradford and Black, Gabriel and Reinhardt, Steven K. and Saidi, Ali and Basu, Arkaprava and Hestness, Joel and Hower, Derek R. and Krishna, Tushar and Sardashti, Somayeh and Sen, Rathijit and Sewell, Korey and Shoaib, Muhammad and Vaish, Nilay and Hill, Mark D. and Wood, David A.},
 doi = {10.1145/2024716.2024718},
 issn = {0163-5964},
 journal = {ACM SIGARCH Computer Architecture News},
 number = {2},
 pages = {1--7},
 publisher = {Association for Computing Machinery (ACM)},
 source = {Crossref},
 title = {The gem5 simulator},
 url = {https://doi.org/10.1145/2024716.2024718},
 volume = {39},
 year = {2011}
}

@inproceedings{brown2020language,
 author = {Tom B. Brown and Benjamin Mann and Nick Ryder and Melanie Subbiah and Jared Kaplan and Prafulla Dhariwal and Arvind Neelakantan and Pranav Shyam and Girish Sastry and Amanda Askell and Sandhini Agarwal and Ariel Herbert{-}Voss and Gretchen Krueger and Tom Henighan and Rewon Child and Aditya Ramesh and Daniel M. Ziegler and Jeffrey Wu and Clemens Winter and Christopher Hesse and Mark Chen and Eric Sigler and Mateusz Litwin and Scott Gray and Benjamin Chess and Jack Clark and Christopher Berner and Sam McCandlish and Alec Radford and Ilya Sutskever and Dario Amodei},
 bibsource = {dblp computer science bibliography, https://dblp.org},
 biburl = {https://dblp.org/rec/conf/nips/BrownMRSKDNSSAA20.bib},
 booktitle = {Advances in Neural Information Processing Systems 33: Annual Conference on Neural Information Processing Systems 2020, NeurIPS 2020, December 6-12, 2020, virtual},
 editor = {Hugo Larochelle and Marc'Aurelio Ranzato and Raia Hadsell and Maria{-}Florina Balcan and Hsuan{-}Tien Lin},
 timestamp = {Tue, 19 Jan 2021 00:00:00 +0100},
 title = {Language Models are Few-Shot Learners},
 url = {https://proceedings.neurips.cc/paper/2020/hash/1457c0d6bfcb4967418bfb8ac142f64a-Abstract.html},
 year = {2020}
}

@article{burr2016recent,
 author = {Burr, Geoffrey W. and BrightSky, Matthew J. and Sebastian, Abu and Cheng, Huai-Yu and Wu, Jau-Yi and Kim, Sangbum and Sosa, Norma E. and Papandreou, Nikolaos and Lung, Hsiang-Lan and Pozidis, Haralampos and Eleftheriou, Evangelos and Lam, Chung H.},
 doi = {10.1109/jetcas.2016.2547718},
 issn = {2156-3357, 2156-3365},
 journal = {IEEE Journal on Emerging and Selected Topics in Circuits and Systems},
 number = {2},
 pages = {146--162},
 publisher = {Institute of Electrical and Electronics Engineers (IEEE)},
 source = {Crossref},
 title = {Recent Progress in Phase-{Change\ensuremath{<}?Pub} \_newline {?\ensuremath{>}Memory} Technology},
 url = {https://doi.org/10.1109/jetcas.2016.2547718},
 volume = {6},
 year = {2016}
}

@inproceedings{chen2018tvm,
 author = {Chen, Tianqi and Moreau, Thierry and Jiang, Ziheng and Zheng, Lianmin and Yan, Eddie and Shen, Haichen and Cowan, Meghan and Wang, Leyuan and Hu, Yuwei and Ceze, Luis and others},
 booktitle = {13th USENIX Symposium on Operating Systems Design and Implementation (OSDI 18)},
 pages = {578--594},
 title = {{TVM:} {An} automated End-to-End optimizing compiler for deep learning},
 year = {2018}
}

@article{cheng2017survey,
 author = {Cheng, Yu and Wang, Duo and Zhou, Pan and Zhang, Tao},
 doi = {10.1109/msp.2017.2765695},
 issn = {1053-5888},
 journal = {IEEE Signal Process Mag.},
 number = {1},
 pages = {126--136},
 publisher = {Institute of Electrical and Electronics Engineers (IEEE)},
 source = {Crossref},
 title = {Model Compression and Acceleration for Deep Neural Networks: {The} Principles, Progress, and Challenges},
 url = {https://doi.org/10.1109/msp.2017.2765695},
 volume = {35},
 year = {2018}
}

@article{chi2016prime,
 author = {Chi, Ping and Li, Shuangchen and Xu, Cong and Zhang, Tao and Zhao, Jishen and Liu, Yongpan and Wang, Yu and Xie, Yuan},
 doi = {10.1145/3007787.3001140},
 issn = {0163-5964},
 journal = {ACM SIGARCH Computer Architecture News},
 number = {3},
 pages = {27--39},
 publisher = {Association for Computing Machinery (ACM)},
 source = {Crossref},
 subtitle = {a novel processing-in-memory architecture for neural network computation in ReRAM-based main memory},
 title = {Prime},
 url = {https://doi.org/10.1145/3007787.3001140},
 volume = {44},
 year = {2016}
}

@article{chua1971memristor,
 author = {Chua, L.},
 doi = {10.1109/tct.1971.1083337},
 issn = {0018-9324},
 journal = {\#IEEE\_J\_CT\#},
 number = {5},
 pages = {507--519},
 publisher = {Institute of Electrical and Electronics Engineers (IEEE)},
 source = {Crossref},
 title = {Memristor-The missing circuit element},
 url = {https://doi.org/10.1109/tct.1971.1083337},
 volume = {18},
 year = {1971}
}

@article{davies2018loihi,
 author = {Davies, Mike and Srinivasa, Narayan and Lin, Tsung-Han and Chinya, Gautham and Cao, Yongqiang and Choday, Sri Harsha and Dimou, Georgios and Joshi, Prasad and Imam, Nabil and Jain, Shweta and Liao, Yuyun and Lin, Chit-Kwan and Lines, Andrew and Liu, Ruokun and Mathaikutty, Deepak and McCoy, Steven and Paul, Arnab and Tse, Jonathan and Venkataramanan, Guruguhanathan and Weng, Yi-Hsin and Wild, Andreas and Yang, Yoonseok and Wang, Hong},
 doi = {10.1109/mm.2018.112130359},
 issn = {0272-1732, 1937-4143},
 journal = {IEEE Micro},
 number = {1},
 pages = {82--99},
 publisher = {Institute of Electrical and Electronics Engineers (IEEE)},
 source = {Crossref},
 title = {Loihi: {A} Neuromorphic Manycore Processor with On-Chip Learning},
 url = {https://doi.org/10.1109/mm.2018.112130359},
 volume = {38},
 year = {2018}
}

@article{davies2021advancing,
 author = {Davies, Mike and Wild, Andreas and Orchard, Garrick and Sandamirskaya, Yulia and Guerra, Gabriel A. Fonseca and Joshi, Prasad and Plank, Philipp and Risbud, Sumedh R.},
 doi = {10.1109/jproc.2021.3067593},
 issn = {0018-9219, 1558-2256},
 journal = {Proc. IEEE},
 number = {5},
 pages = {911--934},
 publisher = {Institute of Electrical and Electronics Engineers (IEEE)},
 source = {Crossref},
 title = {Advancing Neuromorphic Computing With Loihi: {A} Survey of Results and Outlook},
 url = {https://doi.org/10.1109/jproc.2021.3067593},
 volume = {109},
 year = {2021}
}

@article{dongarra2009evolution,
 author = {Dongarra, Jack J},
 journal = {IBM J. Res. Dev.},
 pages = {3--4},
 title = {The evolution of high performance computing on system z},
 volume = {53},
 year = {2009}
}

@article{duarte2022fastml,
 author = {Duarte, Javier and Tran, Nhan and Hawks, Ben and Herwig, Christian and Muhizi, Jules and Prakash, Shvetank and Reddi, Vijay Janapa},
 journal = {ArXiv preprint},
 title = {{FastML} Science Benchmarks: {Accelerating} Real-Time Scientific Edge Machine Learning},
 url = {https://arxiv.org/abs/2207.07958},
 volume = {abs/2207.07958},
 year = {2022}
}

@article{eshraghian2023training,
 author = {Eshraghian, Jason K. and Ward, Max and Neftci, Emre O. and Wang, Xinxin and Lenz, Gregor and Dwivedi, Girish and Bennamoun, Mohammed and Jeong, Doo Seok and Lu, Wei D.},
 bdsk-url-1 = {https://doi.org/10.1109/JPROC.2023.3308088},
 doi = {10.1109/jproc.2023.3308088},
 issn = {0018-9219, 1558-2256},
 journal = {Proc. IEEE},
 number = {9},
 pages = {1016--1054},
 publisher = {Institute of Electrical and Electronics Engineers (IEEE)},
 source = {Crossref},
 title = {Training Spiking Neural Networks Using Lessons From Deep Learning},
 url = {https://doi.org/10.1109/jproc.2023.3308088},
 volume = {111},
 year = {2023}
}

@article{farah2005neuroethics,
 author = {Farah, Martha J.},
 doi = {10.1016/j.tics.2004.12.001},
 issn = {1364-6613},
 journal = {Trends Cogn. Sci.},
 number = {1},
 pages = {34--40},
 publisher = {Elsevier BV},
 source = {Crossref},
 title = {Neuroethics: {The} practical and the philosophical},
 url = {https://doi.org/10.1016/j.tics.2004.12.001},
 volume = {9},
 year = {2005}
}

@inproceedings{fowers2018configurable,
 author = {Fowers, Jeremy and Ovtcharov, Kalin and Papamichael, Michael and Massengill, Todd and Liu, Ming and Lo, Daniel and Alkalay, Shlomi and Haselman, Michael and Adams, Logan and Ghandi, Mahdi and Heil, Stephen and Patel, Prerak and Sapek, Adam and Weisz, Gabriel and Woods, Lisa and Lanka, Sitaram and Reinhardt, Steven K. and Caulfield, Adrian M. and Chung, Eric S. and Burger, Doug},
 booktitle = {2018 ACM/IEEE 45th Annual International Symposium on Computer Architecture (ISCA)},
 doi = {10.1109/isca.2018.00012},
 organization = {IEEE},
 pages = {1--14},
 publisher = {IEEE},
 source = {Crossref},
 title = {A Configurable Cloud-Scale {DNN} Processor for Real-Time {AI}},
 url = {https://doi.org/10.1109/isca.2018.00012},
 year = {2018}
}

@article{furber2016large,
 author = {Furber, Steve},
 doi = {10.1088/1741-2560/13/5/051001},
 issn = {1741-2560, 1741-2552},
 journal = {J. Neural Eng.},
 number = {5},
 pages = {051001},
 publisher = {IOP Publishing},
 source = {Crossref},
 title = {Large-scale neuromorphic computing systems},
 url = {https://doi.org/10.1088/1741-2560/13/5/051001},
 volume = {13},
 year = {2016}
}

@article{gale2019state,
 author = {Gale, Trevor and Elsen, Erich and Hooker, Sara},
 journal = {ArXiv preprint},
 title = {The state of sparsity in deep neural networks},
 url = {https://arxiv.org/abs/1902.09574},
 volume = {abs/1902.09574},
 year = {2019}
}

@inproceedings{gannot1994verilog,
 author = {Gannot, G. and Ligthart, M.},
 bdsk-url-1 = {https://doi.org/10.1109/IVC.1994.323743},
 booktitle = {International Verilog HDL Conference},
 doi = {10.1109/ivc.1994.323743},
 number = {},
 pages = {86--92},
 publisher = {IEEE},
 source = {Crossref},
 title = {Verilog {HDL} based {FPGA} design},
 url = {https://doi.org/10.1109/ivc.1994.323743},
 volume = {},
 year = {1994}
}

@article{gates2009flexible,
 author = {Gates, Byron D.},
 doi = {10.1126/science.1171230},
 issn = {0036-8075, 1095-9203},
 journal = {Science},
 number = {5921},
 pages = {1566--1567},
 publisher = {American Association for the Advancement of Science (AAAS)},
 source = {Crossref},
 title = {Flexible Electronics},
 url = {https://doi.org/10.1126/science.1171230},
 volume = {323},
 year = {2009}
}

@article{goodyear2017social,
 author = {Goodyear, Victoria A.},
 doi = {10.1080/2159676x.2017.1303790},
 issn = {2159-676X, 2159-6778},
 journal = {Qualitative Research in Sport, Exercise and Health},
 number = {3},
 pages = {285--302},
 publisher = {Informa UK Limited},
 source = {Crossref},
 title = {Social media, apps and wearable technologies: {Navigating} ethical dilemmas and procedures},
 url = {https://doi.org/10.1080/2159676x.2017.1303790},
 volume = {9},
 year = {2017}
}

@article{gwennapcertusnx,
 author = {Gwennap, Linley},
 language = {en},
 title = {Certus-{NX} Innovates General-Purpose {FPGAs}}
}

@article{haensch2018next,
 author = {Haensch, Wilfried and Gokmen, Tayfun and Puri, Ruchir},
 doi = {10.1109/jproc.2018.2871057},
 issn = {0018-9219, 1558-2256},
 journal = {Proc. IEEE},
 number = {1},
 pages = {108--122},
 publisher = {Institute of Electrical and Electronics Engineers (IEEE)},
 source = {Crossref},
 title = {The Next Generation of Deep Learning Hardware: {Analog} Computing},
 url = {https://doi.org/10.1109/jproc.2018.2871057},
 volume = {107},
 year = {2019}
}

@article{hazan2021neuromorphic,
 author = {Hazan, Avi and Ezra Tsur, Elishai},
 doi = {10.3389/fnins.2021.627221},
 issn = {1662-453X},
 journal = {Front. Neurosci.},
 pages = {627221},
 publisher = {Frontiers Media SA},
 source = {Crossref},
 title = {Neuromorphic Analog Implementation of Neural Engineering Framework-Inspired Spiking Neuron for High-Dimensional Representation},
 url = {https://doi.org/10.3389/fnins.2021.627221},
 volume = {15},
 year = {2021}
}

@article{hennessy2019golden,
 abstract = {Innovations like domain-specific hardware, enhanced security, open instruction sets, and agile chip development will lead the way.},
 author = {Hennessy, John L. and Patterson, David A.},
 copyright = {http://www.acm.org/publications/policies/copyright\_policy\#Background},
 doi = {10.1145/3282307},
 issn = {0001-0782, 1557-7317},
 journal = {Commun. ACM},
 language = {en},
 number = {2},
 pages = {48--60},
 publisher = {Association for Computing Machinery (ACM)},
 source = {Crossref},
 title = {A new golden age for computer architecture},
 url = {https://doi.org/10.1145/3282307},
 volume = {62},
 year = {2019}
}

@misc{howard2017mobilenets,
 author = {Howard, Andrew G. and Zhu, Menglong and Chen, Bo and Kalenichenko, Dmitry and Wang, Weijun and Weyand, Tobias and Andreetto, Marco and Adam, Hartwig},
 journal = {ArXiv preprint},
 title = {{MobileNets:} {Efficient} Convolutional Neural Networks for Mobile Vision Applications},
 url = {https://arxiv.org/abs/1704.04861},
 volume = {abs/1704.04861},
 year = {2017}
}

@article{huang2010pseudo,
 author = {Huang, Tsung-Ching and Fukuda, Kenjiro and Lo, Chun-Ming and Yeh, Yung-Hui and Sekitani, Tsuyoshi and Someya, Takao and Cheng, Kwang-Ting},
 doi = {10.1109/ted.2010.2088127},
 issn = {0018-9383, 1557-9646},
 journal = {IEEE Trans. Electron Devices},
 number = {1},
 pages = {141--150},
 publisher = {Institute of Electrical and Electronics Engineers (IEEE)},
 source = {Crossref},
 title = {Pseudo-{CMOS:} {A} Design Style for Low-Cost and Robust Flexible Electronics},
 url = {https://doi.org/10.1109/ted.2010.2088127},
 volume = {58},
 year = {2011}
}

@inproceedings{ignatov2018ai,
 author = {Ignatov, Andrey and Timofte, Radu and Kulik, Andrei and Yang, Seungsoo and Wang, Ke and Baum, Felix and Wu, Max and Xu, Lirong and Van Gool, Luc},
 booktitle = {2019 IEEE/CVF International Conference on Computer Vision Workshop (ICCVW)},
 doi = {10.1109/iccvw.2019.00447},
 pages = {0--0},
 publisher = {IEEE},
 source = {Crossref},
 title = {{AI} Benchmark: {All} About Deep Learning on Smartphones in 2019},
 url = {https://doi.org/10.1109/iccvw.2019.00447},
 year = {2019}
}

@article{ignatov2018ai,
 abstract = {Over the last years, the computational power of mobile devices such as smartphones and tablets has grown dramatically, reaching the level of desktop computers available not long ago. While standard smartphone apps are no longer a problem for them, there is still a group of tasks that can easily challenge even high-end devices, namely running artificial intelligence algorithms. In this paper, we present a study of the current state of deep learning in the Android ecosystem and describe available frameworks, programming models and the limitations of running AI on smartphones. We give an overview of the hardware acceleration resources available on four main mobile chipset platforms: Qualcomm, HiSilicon, MediaTek and Samsung. Additionally, we present the real-world performance results of different mobile SoCs collected with AI Benchmark that are covering all main existing hardware configurations.},
 author = {Ignatov, Andrey and Timofte, Radu and Chou, William and Wang, Ke and Wu, Max and Hartley, Tim and Van Gool, Luc},
 booktitle = {Proceedings of the European Conference on Computer Vision (ECCV) Workshops},
 pages = {0--0},
 publisher = {arXiv},
 title = {{AI} Benchmark: {Running} deep neural networks on Android smartphones},
 year = {2018}
}

@inproceedings{imani2016resistive,
 author = {Imani, Mohsen and Rahimi, Abbas and S. Rosing, Tajana},
 booktitle = {Proceedings of the 2016 Design, Automation \&amp; Test in Europe Conference \&amp; Exhibition (DATE)},
 doi = {10.3850/9783981537079\_0454},
 organization = {IEEE},
 pages = {1327--1332},
 publisher = {Research Publishing Services},
 source = {Crossref},
 title = {Resistive Configurable Associative Memory for Approximate Computing},
 url = {https://doi.org/10.3850/9783981537079\_0454},
 year = {2016}
}

@inproceedings{jacob2018quantization,
 author = {Benoit Jacob and Skirmantas Kligys and Bo Chen and Menglong Zhu and Matthew Tang and Andrew G. Howard and Hartwig Adam and Dmitry Kalenichenko},
 bibsource = {dblp computer science bibliography, https://dblp.org},
 biburl = {https://dblp.org/rec/conf/cvpr/JacobKCZTHAK18.bib},
 booktitle = {2018 {IEEE} Conference on Computer Vision and Pattern Recognition, {CVPR} 2018, Salt Lake City, UT, USA, June 18-22, 2018},
 doi = {10.1109/CVPR.2018.00286},
 pages = {2704--2713},
 publisher = {{IEEE} Computer Society},
 timestamp = {Wed, 06 Feb 2019 00:00:00 +0100},
 title = {Quantization and Training of Neural Networks for Efficient Integer-Arithmetic-Only Inference},
 url = {http://openaccess.thecvf.com/content\_cvpr\_2018/html/Jacob\_Quantization\_and\_Training\_CVPR\_2018\_paper.html},
 year = {2018}
}

@misc{jia2018dissecting,
 author = {Jia, Zhe and Maggioni, Marco and Staiger, Benjamin and Scarpazza, Daniele P.},
 journal = {ArXiv preprint},
 title = {Dissecting the {NVIDIA} {Volta} {GPU} Architecture via Microbenchmarking},
 url = {https://arxiv.org/abs/1804.06826},
 volume = {abs/1804.06826},
 year = {2018}
}

@inproceedings{jia2019beyond,
 author = {Zhihao Jia and Matei Zaharia and Alex Aiken},
 bibsource = {dblp computer science bibliography, https://dblp.org},
 biburl = {https://dblp.org/rec/conf/mlsys/JiaZA19.bib},
 booktitle = {Proceedings of Machine Learning and Systems 2019, MLSys 2019, Stanford, CA, USA, March 31 - April 2, 2019},
 editor = {Ameet Talwalkar and Virginia Smith and Matei Zaharia},
 publisher = {mlsys.org},
 timestamp = {Thu, 18 Jun 2020 01:00:00 +0200},
 title = {Beyond Data and Model Parallelism for Deep Neural Networks},
 url = {https://proceedings.mlsys.org/book/265.pdf},
 year = {2019}
}

@inproceedings{jouppi2017datacenter,
 abstract = {Many architects believe that major improvements in cost-energy-performance must now come from domain-specific hardware. This paper evaluates a custom ASIC{\textemdash}called a Tensor Processing Unit (TPU) {\textemdash} deployed in datacenters since 2015 that accelerates the inference phase of neural networks (NN). The heart of the TPU is a 65,536 8-bit MAC matrix multiply unit that offers a peak throughput of 92 TeraOps/second (TOPS) and a large (28 MiB) software-managed on-chip memory. The TPU's deterministic execution model is a better match to the 99th-percentile response-time requirement of our NN applications than are the time-varying optimizations of CPUs and GPUs that help average throughput more than guaranteed latency. The lack of such features helps explain why, despite having myriad MACs and a big memory, the TPU is relatively small and low power. We compare the TPU to a server-class Intel Haswell CPU and an Nvidia K80 GPU, which are contemporaries deployed in the same datacenters. Our workload, written in the high-level TensorFlow framework, uses production NN applications (MLPs, CNNs, and LSTMs) that represent 95\% of our datacenters' NN inference demand. Despite low utilization for some applications, the TPU is on average about 15X {\textendash} 30X faster than its contemporary GPU or CPU, with TOPS/Watt about 30X {\textendash} 80X higher. Moreover, using the CPU's GDDR5 memory in the TPU would triple achieved TOPS and raise TOPS/Watt to nearly 70X the GPU and 200X the CPU.},
 address = {New York, NY, USA},
 author = {Jouppi, Norman P. and Young, Cliff and Patil, Nishant and Patterson, David and Agrawal, Gaurav and Bajwa, Raminder and Bates, Sarah and Bhatia, Suresh and Boden, Nan and Borchers, Al and Boyle, Rick and Cantin, Pierre-luc and Chao, Clifford and Clark, Chris and Coriell, Jeremy and Daley, Mike and Dau, Matt and Dean, Jeffrey and Gelb, Ben and Ghaemmaghami, Tara Vazir and Gottipati, Rajendra and Gulland, William and Hagmann, Robert and Ho, C. Richard and Hogberg, Doug and Hu, John and Hundt, Robert and Hurt, Dan and Ibarz, Julian and Jaffey, Aaron and Jaworski, Alek and Kaplan, Alexander and Khaitan, Harshit and Killebrew, Daniel and Koch, Andy and Kumar, Naveen and Lacy, Steve and Laudon, James and Law, James and Le, Diemthu and Leary, Chris and Liu, Zhuyuan and Lucke, Kyle and Lundin, Alan and MacKean, Gordon and Maggiore, Adriana and Mahony, Maire and Miller, Kieran and Nagarajan, Rahul and Narayanaswami, Ravi and Ni, Ray and Nix, Kathy and Norrie, Thomas and Omernick, Mark and Penukonda, Narayana and Phelps, Andy and Ross, Jonathan and Ross, Matt and Salek, Amir and Samadiani, Emad and Severn, Chris and Sizikov, Gregory and Snelham, Matthew and Souter, Jed and Steinberg, Dan and Swing, Andy and Tan, Mercedes and Thorson, Gregory and Tian, Bo and Toma, Horia and Tuttle, Erick and Vasudevan, Vijay and Walter, Richard and Wang, Walter and Wilcox, Eric and Yoon, Doe Hyun},
 bdsk-url-1 = {https://doi.org/10.1145/3079856.3080246},
 booktitle = {Proceedings of the 44th Annual International Symposium on Computer Architecture},
 doi = {10.1145/3079856.3080246},
 isbn = {9781450348928},
 keywords = {accelerator, neural network, MLP, TPU, CNN, deep learning, domain-specific architecture, GPU, TensorFlow, DNN, RNN, LSTM},
 location = {Toronto, ON, Canada},
 numpages = {12},
 pages = {1--12},
 publisher = {ACM},
 series = {ISCA '17},
 source = {Crossref},
 title = {In-Datacenter Performance Analysis of a Tensor Processing Unit},
 url = {https://doi.org/10.1145/3079856.3080246},
 year = {2017}
}

@inproceedings{jouppi2017indatacenter,
 abstract = {Many architects believe that major improvements in cost-energy-performance must now come from domain-specific hardware. This paper evaluates a custom ASIC{\textemdash}called a Tensor Processing Unit (TPU) {\textemdash} deployed in datacenters since 2015 that accelerates the inference phase of neural networks (NN). The heart of the TPU is a 65,536 8-bit MAC matrix multiply unit that offers a peak throughput of 92 TeraOps/second (TOPS) and a large (28 MiB) software-managed on-chip memory. The TPU's deterministic execution model is a better match to the 99th-percentile response-time requirement of our NN applications than are the time-varying optimizations of CPUs and GPUs that help average throughput more than guaranteed latency. The lack of such features helps explain why, despite having myriad MACs and a big memory, the TPU is relatively small and low power. We compare the TPU to a server-class Intel Haswell CPU and an Nvidia K80 GPU, which are contemporaries deployed in the same datacenters. Our workload, written in the high-level TensorFlow framework, uses production NN applications (MLPs, CNNs, and LSTMs) that represent 95\% of our datacenters' NN inference demand. Despite low utilization for some applications, the TPU is on average about 15X {\textendash} 30X faster than its contemporary GPU or CPU, with TOPS/Watt about 30X {\textendash} 80X higher. Moreover, using the CPU's GDDR5 memory in the TPU would triple achieved TOPS and raise TOPS/Watt to nearly 70X the GPU and 200X the CPU.},
 address = {New York, NY, USA},
 author = {Jouppi, Norman P. and Young, Cliff and Patil, Nishant and Patterson, David and Agrawal, Gaurav and Bajwa, Raminder and Bates, Sarah and Bhatia, Suresh and Boden, Nan and Borchers, Al and Boyle, Rick and Cantin, Pierre-luc and Chao, Clifford and Clark, Chris and Coriell, Jeremy and Daley, Mike and Dau, Matt and Dean, Jeffrey and Gelb, Ben and Ghaemmaghami, Tara Vazir and Gottipati, Rajendra and Gulland, William and Hagmann, Robert and Ho, C. Richard and Hogberg, Doug and Hu, John and Hundt, Robert and Hurt, Dan and Ibarz, Julian and Jaffey, Aaron and Jaworski, Alek and Kaplan, Alexander and Khaitan, Harshit and Killebrew, Daniel and Koch, Andy and Kumar, Naveen and Lacy, Steve and Laudon, James and Law, James and Le, Diemthu and Leary, Chris and Liu, Zhuyuan and Lucke, Kyle and Lundin, Alan and MacKean, Gordon and Maggiore, Adriana and Mahony, Maire and Miller, Kieran and Nagarajan, Rahul and Narayanaswami, Ravi and Ni, Ray and Nix, Kathy and Norrie, Thomas and Omernick, Mark and Penukonda, Narayana and Phelps, Andy and Ross, Jonathan and Ross, Matt and Salek, Amir and Samadiani, Emad and Severn, Chris and Sizikov, Gregory and Snelham, Matthew and Souter, Jed and Steinberg, Dan and Swing, Andy and Tan, Mercedes and Thorson, Gregory and Tian, Bo and Toma, Horia and Tuttle, Erick and Vasudevan, Vijay and Walter, Richard and Wang, Walter and Wilcox, Eric and Yoon, Doe Hyun},
 bdsk-url-1 = {https://doi.org/10.1145/3079856.3080246},
 booktitle = {Proceedings of the 44th Annual International Symposium on Computer Architecture},
 doi = {10.1145/3079856.3080246},
 isbn = {9781450348928},
 keywords = {accelerator, neural network, MLP, TPU, CNN, deep learning, domain-specific architecture, GPU, TensorFlow, DNN, RNN, LSTM},
 location = {Toronto, ON, Canada},
 numpages = {12},
 pages = {1--12},
 publisher = {ACM},
 series = {ISCA '17},
 source = {Crossref},
 title = {In-Datacenter Performance Analysis of a Tensor Processing Unit},
 url = {https://doi.org/10.1145/3079856.3080246},
 year = {2017}
}

@inproceedings{jouppi2023tpu,
 abstract = {In response to innovations in machine learning (ML) models, production workloads changed radically and rapidly. TPU v4 is the fifth Google domain specific architecture (DSA) and its third supercomputer for such ML models. Optical circuit switches (OCSes) dynamically reconfigure its interconnect topology to improve scale, availability, utilization, modularity, deployment, security, power, and performance; users can pick a twisted 3D torus topology if desired. Much cheaper, lower power, and faster than Infiniband, OCSes and underlying optical components are lt;5\% of system cost and lt;3\% of system power. Each TPU v4 includes SparseCores, dataflow processors that accelerate models that rely on embeddings by 5x{\textendash}7x yet use only 5\% of die area and power. Deployed since 2020, TPU v4 outperforms TPU v3 by 2.1x and improves performance/Watt by 2.7x. The TPU v4 supercomputer is 4x larger at 4096 chips and thus nearly 10x faster overall, which along with OCS flexibility and availability allows a large language model to train at an average of ~60\% of peak FLOPS/second. For similar sized systems, it is ~4.3x{\textendash}4.5x faster than the Graphcore IPU Bow and is 1.2x{\textendash}1.7x faster and uses 1.3x{\textendash}1.9x less power than the Nvidia A100. TPU v4s inside the energy-optimized warehouse scale computers of Google Cloud use ~2{\textendash}6x less energy and produce ~20x less CO2e than contemporary DSAs in typical on-premise data centers.},
 address = {New York, NY, USA},
 articleno = {82},
 author = {Jouppi, Norm and Kurian, George and Li, Sheng and Ma, Peter and Nagarajan, Rahul and Nai, Lifeng and Patil, Nishant and Subramanian, Suvinay and Swing, Andy and Towles, Brian and Young, Clifford and Zhou, Xiang and Zhou, Zongwei and Patterson, David A},
 bdsk-url-1 = {https://doi.org/10.1145/3579371.3589350},
 booktitle = {Proceedings of the 50th Annual International Symposium on Computer Architecture},
 doi = {10.1145/3579371.3589350},
 isbn = {9798400700958},
 keywords = {warehouse scale computer, embeddings, supercomputer, domain specific architecture, reconfigurable, TPU, large language model, power usage effectiveness, CO2 equivalent emissions, energy, optical interconnect, IPU, machine learning, GPU, carbon emissions},
 location = {Orlando, FL, USA},
 numpages = {14},
 publisher = {ACM},
 series = {ISCA '23},
 source = {Crossref},
 title = {{TPU} v4: {An} Optically Reconfigurable Supercomputer for Machine Learning with Hardware Support for Embeddings},
 url = {https://doi.org/10.1145/3579371.3589350},
 year = {2023}
}

@inproceedings{kao2020confuciux,
 author = {Kao, Sheng-Chun and Jeong, Geonhwa and Krishna, Tushar},
 booktitle = {2020 53rd Annual IEEE/ACM International Symposium on Microarchitecture (MICRO)},
 organization = {IEEE},
 pages = {622--636},
 title = {Confuciux: Autonomous hardware resource assignment for dnn accelerators using reinforcement learning},
 year = {2020}
}

@inproceedings{kao2020gamma,
 author = {Kao, Sheng-Chun and Krishna, Tushar},
 booktitle = {Proceedings of the 39th International Conference on Computer-Aided Design},
 pages = {1--9},
 title = {Gamma: Automating the hw mapping of dnn models on accelerators via genetic algorithm},
 year = {2020}
}

@misc{krishnan2022multiagent,
 archiveprefix = {arXiv},
 author = {Srivatsan Krishnan and Natasha Jaques and Shayegan Omidshafiei and Dan Zhang and Izzeddin Gur and Vijay Janapa Reddi and Aleksandra Faust},
 eprint = {2211.16385},
 primaryclass = {cs.AR},
 title = {Multi-Agent Reinforcement Learning for Microprocessor Design Space Exploration},
 year = {2022}
}

@inproceedings{krishnan2023archgym,
 author = {Krishnan, Srivatsan and Yazdanbakhsh, Amir and Prakash, Shvetank and Jabbour, Jason and Uchendu, Ikechukwu and Ghosh, Susobhan and Boroujerdian, Behzad and Richins, Daniel and Tripathy, Devashree and Faust, Aleksandra and Janapa Reddi, Vijay},
 booktitle = {Proceedings of the 50th Annual International Symposium on Computer Architecture},
 doi = {10.1145/3579371.3589049},
 pages = {1--16},
 publisher = {ACM},
 source = {Crossref},
 title = {{ArchGym:} {An} Open-Source Gymnasium for Machine Learning Assisted Architecture Design},
 url = {https://doi.org/10.1145/3579371.3589049},
 year = {2023}
}

@article{kwon2022flexible,
 author = {Kwon, Sun Hwa and Dong, Lin},
 doi = {10.1016/j.nanoen.2022.107632},
 issn = {2211-2855},
 journal = {Nano Energy},
 pages = {107632},
 publisher = {Elsevier BV},
 source = {Crossref},
 title = {Flexible sensors and machine learning for heart monitoring},
 url = {https://doi.org/10.1016/j.nanoen.2022.107632},
 volume = {102},
 year = {2022}
}

@inproceedings{Li2020Additive,
 author = {Yuhang Li and Xin Dong and Wei Wang},
 bibsource = {dblp computer science bibliography, https://dblp.org},
 biburl = {https://dblp.org/rec/conf/iclr/LiDW20.bib},
 booktitle = {8th International Conference on Learning Representations, {ICLR} 2020, Addis Ababa, Ethiopia, April 26-30, 2020},
 publisher = {OpenReview.net},
 timestamp = {Tue, 18 Aug 2020 01:00:00 +0200},
 title = {Additive Powers-of-Two Quantization: An Efficient Non-uniform Discretization for Neural Networks},
 url = {https://openreview.net/forum?id=BkgXT24tDS},
 year = {2020}
}

@inproceedings{lin2022ondevice,
 author = {Zhu, Ligeng and Hu, Lanxiang and Lin, Ji and Chen, Wei-Ming and Wang, Wei-Chen and Gan, Chuang and Han, Song},
 booktitle = {56th Annual IEEE/ACM International Symposium on Microarchitecture},
 doi = {10.1145/3613424.3614307},
 publisher = {ACM},
 source = {Crossref},
 title = {{PockEngine:} {Sparse} and Efficient Fine-tuning in a Pocket},
 url = {https://doi.org/10.1145/3613424.3614307},
 year = {2023}
}

@article{lin2023awq,
 author = {Lin, Ji and Tang, Jiaming and Tang, Haotian and Yang, Shang and Dang, Xingyu and Han, Song},
 journal = {arXiv},
 title = {{AWQ:} {Activation-aware} Weight Quantization for {LLM} Compression and Acceleration},
 year = {2023}
}

@article{lindholm2008nvidia,
 abstract = {To enable flexible, programmable graphics and high-performance computing, NVIDIA has developed the Tesla scalable unified graphics and parallel computing architecture. Its scalable parallel array of processors is massively multithreaded and programmable in C or via graphics APIs.},
 author = {Lindholm, Erik and Nickolls, John and Oberman, Stuart and Montrym, John},
 bdsk-url-1 = {https://ieeexplore.ieee.org/document/4523358},
 bdsk-url-2 = {https://doi.org/10.1109/MM.2008.31},
 doi = {10.1109/mm.2008.31},
 issn = {0272-1732},
 journal = {IEEE Micro},
 note = {Conference Name: IEEE Micro},
 number = {2},
 pages = {39--55},
 publisher = {Institute of Electrical and Electronics Engineers (IEEE)},
 shorttitle = {NVIDIA Tesla},
 source = {Crossref},
 title = {{NVIDIA} Tesla: {A} Unified Graphics and Computing Architecture},
 url = {https://doi.org/10.1109/mm.2008.31},
 urldate = {2023-11-07},
 volume = {28},
 year = {2008}
}

@article{loh20083dstacked,
 author = {Loh, Gabriel H.},
 doi = {10.1145/1394608.1382159},
 issn = {0163-5964},
 journal = {ACM SIGARCH Computer Architecture News},
 number = {3},
 pages = {453--464},
 publisher = {Association for Computing Machinery (ACM)},
 source = {Crossref},
 title = {{3D}-Stacked Memory Architectures for Multi-core Processors},
 url = {https://doi.org/10.1145/1394608.1382159},
 volume = {36},
 year = {2008}
}

@inproceedings{luebke2008cuda,
 author = {Luebke, David},
 bdsk-url-1 = {https://doi.org/10.1109/ISBI.2008.4541126},
 booktitle = {2008 5th IEEE International Symposium on Biomedical Imaging: From Nano to Macro},
 doi = {10.1109/isbi.2008.4541126},
 number = {},
 pages = {836--838},
 publisher = {IEEE},
 source = {Crossref},
 title = {{CUDA:} {Scalable} parallel programming for high-performance scientific computing},
 url = {https://doi.org/10.1109/isbi.2008.4541126},
 volume = {},
 year = {2008}
}

@article{maass1997networks,
 author = {Maass, Wolfgang},
 doi = {10.1016/s0893-6080(97)00011-7},
 issn = {0893-6080},
 journal = {Neural Networks},
 number = {9},
 pages = {1659--1671},
 publisher = {Elsevier BV},
 source = {Crossref},
 title = {Networks of spiking neurons: {The} third generation of neural network models},
 url = {https://doi.org/10.1016/s0893-6080(97)00011-7},
 volume = {10},
 year = {1997}
}

@article{markovic2020physics,
 author = {Markovi\'c, Danijela and Mizrahi, Alice and Querlioz, Damien and Grollier, Julie},
 doi = {10.1038/s42254-020-0208-2},
 issn = {2522-5820},
 journal = {Nature Reviews Physics},
 number = {9},
 pages = {499--510},
 publisher = {Springer Science and Business Media LLC},
 source = {Crossref},
 title = {Physics for neuromorphic computing},
 url = {https://doi.org/10.1038/s42254-020-0208-2},
 volume = {2},
 year = {2020}
}

@article{mattson2020mlperf,
 author = {Mattson, Peter and Reddi, Vijay Janapa and Cheng, Christine and Coleman, Cody and Diamos, Greg and Kanter, David and Micikevicius, Paulius and Patterson, David and Schmuelling, Guenther and Tang, Hanlin and Wei, Gu-Yeon and Wu, Carole-Jean},
 doi = {10.1109/mm.2020.2974843},
 issn = {0272-1732, 1937-4143},
 journal = {IEEE Micro},
 number = {2},
 pages = {8--16},
 publisher = {Institute of Electrical and Electronics Engineers (IEEE)},
 source = {Crossref},
 title = {{MLPerf:} {An} Industry Standard Benchmark Suite for Machine Learning Performance},
 url = {https://doi.org/10.1109/mm.2020.2974843},
 volume = {40},
 year = {2020}
}

@article{miller2000optical,
 author = {Miller, D.A.B.},
 doi = {10.1109/2944.902184},
 issn = {1077-260X, 1558-4542},
 journal = {\#IEEE\_J\_JSTQE\#},
 number = {6},
 pages = {1312--1317},
 publisher = {Institute of Electrical and Electronics Engineers (IEEE)},
 source = {Crossref},
 title = {Optical interconnects to silicon},
 url = {https://doi.org/10.1109/2944.902184},
 volume = {6},
 year = {2000}
}

@article{mirhoseini2021graph,
 author = {Mirhoseini, Azalia and Goldie, Anna and Yazgan, Mustafa and Jiang, Joe Wenjie and Songhori, Ebrahim and Wang, Shen and Lee, Young-Joon and Johnson, Eric and Pathak, Omkar and Nazi, Azade and others},
 journal = {Nature},
 number = {7862},
 pages = {207--212},
 publisher = {Nature Publishing Group},
 title = {A graph placement methodology for fast chip design},
 volume = {594},
 year = {2021}
}

@article{mittal2021survey,
 author = {Mittal, Sparsh and Verma, Gaurav and Kaushik, Brajesh and Khanday, Farooq A.},
 doi = {10.1016/j.sysarc.2021.102276},
 issn = {1383-7621},
 journal = {J. Syst. Architect.},
 pages = {102276},
 publisher = {Elsevier BV},
 source = {Crossref},
 title = {A survey of {SRAM}-based in-memory computing techniques and applications},
 url = {https://doi.org/10.1016/j.sysarc.2021.102276},
 volume = {119},
 year = {2021}
}

@article{modha2023neural,
 author = {Modha, Dharmendra S. and Akopyan, Filipp and Andreopoulos, Alexander and Appuswamy, Rathinakumar and Arthur, John V. and Cassidy, Andrew S. and Datta, Pallab and DeBole, Michael V. and Esser, Steven K. and Otero, Carlos Ortega and Sawada, Jun and Taba, Brian and Amir, Arnon and Bablani, Deepika and Carlson, Peter J. and Flickner, Myron D. and Gandhasri, Rajamohan and Garreau, Guillaume J. and Ito, Megumi and Klamo, Jennifer L. and Kusnitz, Jeffrey A. and McClatchey, Nathaniel J. and McKinstry, Jeffrey L. and Nakamura, Yutaka and Nayak, Tapan K. and Risk, William P. and Schleupen, Kai and Shaw, Ben and Sivagnaname, Jay and Smith, Daniel F. and Terrizzano, Ignacio and Ueda, Takanori},
 doi = {10.1126/science.adh1174},
 issn = {0036-8075, 1095-9203},
 journal = {Science},
 number = {6668},
 pages = {329--335},
 publisher = {American Association for the Advancement of Science (AAAS)},
 source = {Crossref},
 title = {Neural inference at the frontier of energy, space, and time},
 url = {https://doi.org/10.1126/science.adh1174},
 volume = {382},
 year = {2023}
}

@inproceedings{munshi2009opencl,
 author = {Munshi, Aaftab},
 bdsk-url-1 = {https://doi.org/10.1109/HOTCHIPS.2009.7478342},
 booktitle = {2009 IEEE Hot Chips 21 Symposium (HCS)},
 doi = {10.1109/hotchips.2009.7478342},
 number = {},
 pages = {1--314},
 publisher = {IEEE},
 source = {Crossref},
 title = {The {OpenCL} specification},
 url = {https://doi.org/10.1109/hotchips.2009.7478342},
 volume = {},
 year = {2009}
}

@article{musk2019integrated,
 author = {Musk, Elon and others},
 doi = {10.2196/16194},
 issn = {1438-8871},
 journal = {J. Med. Internet Res.},
 number = {10},
 pages = {e16194},
 publisher = {JMIR Publications Inc.},
 source = {Crossref},
 title = {An Integrated Brain-Machine Interface Platform With Thousands of Channels},
 url = {https://doi.org/10.2196/16194},
 volume = {21},
 year = {2019}
}

@article{norrie2021design,
 author = {Norrie, Thomas and Patil, Nishant and Yoon, Doe Hyun and Kurian, George and Li, Sheng and Laudon, James and Young, Cliff and Jouppi, Norman and Patterson, David},
 bdsk-url-1 = {https://doi.org/10.1109/MM.2021.3058217},
 doi = {10.1109/mm.2021.3058217},
 issn = {0272-1732, 1937-4143},
 journal = {IEEE Micro},
 number = {2},
 pages = {56--63},
 publisher = {Institute of Electrical and Electronics Engineers (IEEE)},
 source = {Crossref},
 title = {The Design Process for Google's Training Chips: {Tpuv2} and {TPUv3}},
 url = {https://doi.org/10.1109/mm.2021.3058217},
 volume = {41},
 year = {2021}
}

@book{patterson2016computer,
 author = {Patterson, David A and Hennessy, John L},
 publisher = {Morgan kaufmann},
 title = {Computer organization and design {ARM} edition: {The} hardware software interface},
 year = {2016}
}

@article{putnam2014reconfigurable,
 abstract = {Datacenter workloads demand high computational capabilities, flexibility, power efficiency, and low cost. It is challenging to improve all of these factors simultaneously. To advance datacenter capabilities beyond what commodity server designs can provide, we have designed and built a composable, reconfigurablefabric to accelerate portions of large-scale software services. Each instantiation of the fabric consists of a 6x8 2-D torus of high-end Stratix V FPGAs embedded into a half-rack of 48 machines. One FPGA is placed into each server, accessible through PCIe, and wired directly to other FPGAs with pairs of 10 Gb SAS cables In this paper, we describe a medium-scale deployment of this fabric on a bed of 1,632 servers, and measure its efficacy in accelerating the Bing web search engine. We describe the requirements and architecture of the system, detail the critical engineering challenges and solutions needed to make the system robust in the presence of failures, and measure the performance, power, and resilience of the system when ranking candidate documents. Under high load, the largescale reconfigurable fabric improves the ranking throughput of each server by a factor of 95\% for a fixed latency distribution{\textemdash} or, while maintaining equivalent throughput, reduces the tail latency by 29\%},
 author = {Putnam, Andrew and Caulfield, Adrian M. and Chung, Eric S. and Chiou, Derek and Constantinides, Kypros and Demme, John and Esmaeilzadeh, Hadi and Fowers, Jeremy and Gopal, Gopi Prashanth and Gray, Jan and Haselman, Michael and Hauck, Scott and Heil, Stephen and Hormati, Amir and Kim, Joo-Young and Lanka, Sitaram and Larus, James and Peterson, Eric and Pope, Simon and Smith, Aaron and Thong, Jason and Xiao, Phillip Yi and Burger, Doug},
 bdsk-url-1 = {https://dl.acm.org/doi/10.1145/2678373.2665678},
 bdsk-url-2 = {https://doi.org/10.1145/2678373.2665678},
 doi = {10.1145/2678373.2665678},
 issn = {0163-5964},
 journal = {ACM SIGARCH Computer Architecture News},
 language = {en},
 number = {3},
 pages = {13--24},
 publisher = {Association for Computing Machinery (ACM)},
 source = {Crossref},
 title = {A reconfigurable fabric for accelerating large-scale datacenter services},
 url = {https://doi.org/10.1145/2678373.2665678},
 urldate = {2023-11-07},
 volume = {42},
 year = {2014}
}

@inproceedings{rajat2009largescale,
 author = {Rajat Raina and Anand Madhavan and Andrew Y. Ng},
 bibsource = {dblp computer science bibliography, https://dblp.org},
 biburl = {https://dblp.org/rec/conf/icml/RainaMN09.bib},
 booktitle = {Proceedings of the 26th Annual International Conference on Machine Learning, {ICML} 2009, Montreal, Quebec, Canada, June 14-18, 2009},
 doi = {10.1145/1553374.1553486},
 editor = {Andrea Pohoreckyj Danyluk and L{\'{e}}on Bottou and Michael L. Littman},
 pages = {873--880},
 publisher = {{ACM}},
 series = {{ACM} International Conference Proceeding Series},
 timestamp = {Wed, 14 Nov 2018 00:00:00 +0100},
 title = {Large-scale deep unsupervised learning using graphics processors},
 url = {https://doi.org/10.1145/1553374.1553486},
 volume = {382},
 year = {2009}
}

@article{ranganathan2011from,
 author = {Ranganathan, Parthasarathy},
 doi = {10.1109/mc.2011.18},
 issn = {0018-9162},
 journal = {Computer},
 number = {1},
 pages = {39--48},
 publisher = {Institute of Electrical and Electronics Engineers (IEEE)},
 source = {Crossref},
 title = {From Microprocessors to Nanostores: {Rethinking} Data-Centric Systems},
 url = {https://doi.org/10.1109/mc.2011.18},
 volume = {44},
 year = {2011}
}

@inproceedings{reagen2017case,
 author = {Reagen, Brandon and Hern{\'a}ndez-Lobato, Jos{\'e} Miguel and Adolf, Robert and Gelbart, Michael and Whatmough, Paul and Wei, Gu-Yeon and Brooks, David},
 booktitle = {2017 IEEE/ACM International Symposium on Low Power Electronics and Design (ISLPED)},
 organization = {IEEE},
 pages = {1--6},
 title = {A case for efficient accelerator design space exploration via bayesian optimization},
 year = {2017}
}

@inproceedings{reddi2020mlperf,
 author = {Reddi, Vijay Janapa and Cheng, Christine and Kanter, David and Mattson, Peter and Schmuelling, Guenther and Wu, Carole-Jean and Anderson, Brian and Breughe, Maximilien and Charlebois, Mark and Chou, William and Chukka, Ramesh and Coleman, Cody and Davis, Sam and Deng, Pan and Diamos, Greg and Duke, Jared and Fick, Dave and Gardner, J. Scott and Hubara, Itay and Idgunji, Sachin and Jablin, Thomas B. and Jiao, Jeff and John, Tom St. and Kanwar, Pankaj and Lee, David and Liao, Jeffery and Lokhmotov, Anton and Massa, Francisco and Meng, Peng and Micikevicius, Paulius and Osborne, Colin and Pekhimenko, Gennady and Rajan, Arun Tejusve Raghunath and Sequeira, Dilip and Sirasao, Ashish and Sun, Fei and Tang, Hanlin and Thomson, Michael and Wei, Frank and Wu, Ephrem and Xu, Lingjie and Yamada, Koichi and Yu, Bing and Yuan, George and Zhong, Aaron and Zhang, Peizhao and Zhou, Yuchen},
 booktitle = {2020 ACM/IEEE 47th Annual International Symposium on Computer Architecture (ISCA)},
 doi = {10.1109/isca45697.2020.00045},
 organization = {IEEE},
 pages = {446--459},
 publisher = {IEEE},
 source = {Crossref},
 title = {{MLPerf} Inference Benchmark},
 url = {https://doi.org/10.1109/isca45697.2020.00045},
 year = {2020}
}

@article{roskies2002neuroethics,
 author = {Roskies, Adina},
 doi = {10.1016/s0896-6273(02)00763-8},
 issn = {0896-6273},
 journal = {Neuron},
 number = {1},
 pages = {21--23},
 publisher = {Elsevier BV},
 source = {Crossref},
 title = {Neuroethics for the New Millenium},
 url = {https://doi.org/10.1016/s0896-6273(02)00763-8},
 volume = {35},
 year = {2002}
}

@article{samajdar2018scale,
 author = {Samajdar, Ananda and Zhu, Yuhao and Whatmough, Paul and Mattina, Matthew and Krishna, Tushar},
 journal = {ArXiv preprint},
 title = {Scale-sim: {Systolic} cnn accelerator simulator},
 url = {https://arxiv.org/abs/1811.02883},
 volume = {abs/1811.02883},
 year = {2018}
}

@article{schuman2022opportunities,
 author = {Schuman, Catherine D. and Kulkarni, Shruti R. and Parsa, Maryam and Mitchell, J. Parker and Date, Prasanna and Kay, Bill},
 doi = {10.1038/s43588-021-00184-y},
 issn = {2662-8457},
 journal = {Nature Computational Science},
 number = {1},
 pages = {10--19},
 publisher = {Springer Science and Business Media LLC},
 source = {Crossref},
 title = {Opportunities for neuromorphic computing algorithms and applications},
 url = {https://doi.org/10.1038/s43588-021-00184-y},
 volume = {2},
 year = {2022}
}

@misc{segal1999opengl,
 author = {Segal, Mark and Akeley, Kurt},
 title = {The {OpenGL} graphics system: {A} specification (version 1.1)},
 year = {1999}
}

@article{segura2018ethical,
 author = {Segura Anaya, L. H. and Alsadoon, Abeer and Costadopoulos, N. and Prasad, P. W. C.},
 doi = {10.1007/s11948-017-9872-8},
 issn = {1353-3452, 1471-5546},
 journal = {Sci. Eng. Ethics},
 number = {1},
 pages = {1--28},
 publisher = {Springer Science and Business Media LLC},
 source = {Crossref},
 title = {Ethical Implications of User Perceptions of Wearable Devices},
 url = {https://doi.org/10.1007/s11948-017-9872-8},
 volume = {24},
 year = {2017}
}

@article{shastri2021photonics,
 author = {Shastri, Bhavin J. and Tait, Alexander N. and Ferreira de Lima, T. and Pernice, Wolfram H. P. and Bhaskaran, Harish and Wright, C. D. and Prucnal, Paul R.},
 doi = {10.1038/s41566-020-00754-y},
 issn = {1749-4885, 1749-4893},
 journal = {Nat. Photonics},
 number = {2},
 pages = {102--114},
 publisher = {Springer Science and Business Media LLC},
 source = {Crossref},
 title = {Photonics for artificial intelligence and neuromorphic computing},
 url = {https://doi.org/10.1038/s41566-020-00754-y},
 volume = {15},
 year = {2021}
}

@inproceedings{suda2016throughput,
 author = {Suda, Naveen and Chandra, Vikas and Dasika, Ganesh and Mohanty, Abinash and Ma, Yufei and Vrudhula, Sarma and Seo, Jae-sun and Cao, Yu},
 booktitle = {Proceedings of the 2016 ACM/SIGDA International Symposium on Field-Programmable Gate Arrays},
 doi = {10.1145/2847263.2847276},
 pages = {16--25},
 publisher = {ACM},
 source = {Crossref},
 title = {Throughput-Optimized {OpenCL}-based {FPGA} Accelerator for Large-Scale Convolutional Neural Networks},
 url = {https://doi.org/10.1145/2847263.2847276},
 year = {2016}
}

@article{sze2017efficient,
 author = {Sze, Vivienne and Chen, Yu-Hsin and Yang, Tien-Ju and Emer, Joel S.},
 doi = {10.1109/jproc.2017.2761740},
 issn = {0018-9219, 1558-2256},
 journal = {Proc. IEEE},
 number = {12},
 pages = {2295--2329},
 publisher = {Institute of Electrical and Electronics Engineers (IEEE)},
 source = {Crossref},
 title = {Efficient Processing of Deep Neural Networks: {A} Tutorial and Survey},
 url = {https://doi.org/10.1109/jproc.2017.2761740},
 volume = {105},
 year = {2017}
}

@article{sze2017efficient,
 abstract = {Deep neural networks (DNNs) are currently widely used for many artificial intelligence (AI) applications including computer vision, speech recognition, and robotics. While DNNs deliver state-of-the-art accuracy on many AI tasks, it comes at the cost of high computational complexity. Accordingly, techniques that enable efficient processing of DNNs to improve energy efficiency and throughput without sacrificing application accuracy or increasing hardware cost are critical to the wide deployment of DNNs in AI systems. This article aims to provide a comprehensive tutorial and survey about the recent advances towards the goal of enabling efficient processing of DNNs. Specifically, it will provide an overview of DNNs, discuss various hardware platforms and architectures that support DNNs, and highlight key trends in reducing the computation cost of DNNs either solely via hardware design changes or via joint hardware design and DNN algorithm changes. It will also summarize various development resources that enable researchers and practitioners to quickly get started in this field, and highlight important benchmarking metrics and design considerations that should be used for evaluating the rapidly growing number of DNN hardware designs, optionally including algorithmic co-designs, being proposed in academia and industry. The reader will take away the following concepts from this article: understand the key design considerations for DNNs; be able to evaluate different DNN hardware implementations with benchmarks and comparison metrics; understand the trade-offs between various hardware architectures and platforms; be able to evaluate the utility of various DNN design techniques for efficient processing; and understand recent implementation trends and opportunities.},
 archiveprefix = {arXiv},
 author = {Sze, Vivienne and Chen, Yu-Hsin and Yang, Tien-Ju and Emer, Joel S.},
 copyright = {http://arxiv.org/licenses/nonexclusive-distrib/1.0/},
 doi = {10.1109/jproc.2017.2761740},
 eprint = {1703.09039},
 issn = {0018-9219, 1558-2256},
 journal = {Proc. IEEE},
 number = {12},
 pages = {2295--2329},
 primaryclass = {cs.CV},
 publisher = {Institute of Electrical and Electronics Engineers (IEEE)},
 source = {Crossref},
 title = {Efficient Processing of Deep Neural Networks: {A} Tutorial and Survey},
 url = {https://doi.org/10.1109/jproc.2017.2761740},
 volume = {105},
 year = {2017}
}

@article{tang2022soft,
 author = {Tang, Xin and He, Yichun and Liu, Jia},
 doi = {10.1063/5.0069516},
 issn = {2688-4089},
 journal = {Biophysics Reviews},
 number = {1},
 publisher = {AIP Publishing},
 source = {Crossref},
 title = {Soft bioelectronics for cardiac interfaces},
 url = {https://doi.org/10.1063/5.0069516},
 volume = {3},
 year = {2022}
}

@article{tang2023flexible,
 author = {Tang, Xin and Shen, Hao and Zhao, Siyuan and Li, Na and Liu, Jia},
 doi = {10.1038/s41928-022-00913-9},
 issn = {2520-1131},
 journal = {Nature Electronics},
 number = {2},
 pages = {109--118},
 publisher = {Springer Science and Business Media LLC},
 source = {Crossref},
 title = {Flexible brain{\textendash}computer interfaces},
 url = {https://doi.org/10.1038/s41928-022-00913-9},
 volume = {6},
 year = {2023}
}

@inproceedings{valenzuela2000genetic,
 author = {Valenzuela, Christine L and Wang, Pearl Y},
 booktitle = {Parallel Problem Solving from Nature PPSN VI: 6th International Conference Paris, France, September 18--20, 2000 Proceedings 6},
 organization = {Springer},
 pages = {671--680},
 title = {A genetic algorithm for VLSI floorplanning},
 year = {2000}
}

@article{verma2019memory,
 author = {Verma, Naveen and Jia, Hongyang and Valavi, Hossein and Tang, Yinqi and Ozatay, Murat and Chen, Lung-Yen and Zhang, Bonan and Deaville, Peter},
 doi = {10.1109/mssc.2019.2922889},
 issn = {1943-0582, 1943-0590},
 journal = {IEEE Solid-State Circuits Mag.},
 number = {3},
 pages = {43--55},
 publisher = {Institute of Electrical and Electronics Engineers (IEEE)},
 source = {Crossref},
 title = {In-Memory Computing: {Advances} and Prospects},
 url = {https://doi.org/10.1109/mssc.2019.2922889},
 volume = {11},
 year = {2019}
}

@article{vivet2021intact,
 author = {Vivet, Pascal and Guthmuller, Eric and Thonnart, Yvain and Pillonnet, Gael and Fuguet, Cesar and Miro-Panades, Ivan and Moritz, Guillaume and Durupt, Jean and Bernard, Christian and Varreau, Didier and Pontes, Julian and Thuries, Sebastien and Coriat, David and Harrand, Michel and Dutoit, Denis and Lattard, Didier and Arnaud, Lucile and Charbonnier, Jean and Coudrain, Perceval and Garnier, Arnaud and Berger, Frederic and Gueugnot, Alain and Greiner, Alain and Meunier, Quentin L. and Farcy, Alexis and Arriordaz, Alexandre and Cheramy, Severine and Clermidy, Fabien},
 bdsk-url-1 = {https://doi.org/10.1109/JSSC.2020.3036341},
 doi = {10.1109/jssc.2020.3036341},
 issn = {0018-9200, 1558-173X},
 journal = {IEEE J. Solid-State Circuits},
 number = {1},
 pages = {79--97},
 publisher = {Institute of Electrical and Electronics Engineers (IEEE)},
 source = {Crossref},
 title = {{IntAct:} {A} 96-Core Processor With Six Chiplets {3D}-Stacked on an Active Interposer With Distributed Interconnects and Integrated Power Management},
 url = {https://doi.org/10.1109/jssc.2020.3036341},
 volume = {56},
 year = {2021}
}

@inproceedings{wang2020apq,
 author = {Tianzhe Wang and Kuan Wang and Han Cai and Ji Lin and Zhijian Liu and Hanrui Wang and Yujun Lin and Song Han},
 bibsource = {dblp computer science bibliography, https://dblp.org},
 biburl = {https://dblp.org/rec/conf/cvpr/WangWCLL0LH20.bib},
 booktitle = {2020 {IEEE/CVF} Conference on Computer Vision and Pattern Recognition, {CVPR} 2020, Seattle, WA, USA, June 13-19, 2020},
 doi = {10.1109/CVPR42600.2020.00215},
 pages = {2075--2084},
 publisher = {{IEEE}},
 timestamp = {Tue, 22 Dec 2020 00:00:00 +0100},
 title = {{APQ:} Joint Search for Network Architecture, Pruning and Quantization Policy},
 url = {https://doi.org/10.1109/CVPR42600.2020.00215},
 year = {2020}
}

@book{weik1955survey,
 author = {Weik, Martin H.},
 language = {en},
 publisher = {Ballistic Research Laboratories},
 title = {A Survey of Domestic Electronic Digital Computing Systems},
 year = {1955}
}

@article{wong2012metal,
 author = {Wong, H.-S. Philip and Lee, Heng-Yuan and Yu, Shimeng and Chen, Yu-Sheng and Wu, Yi and Chen, Pang-Shiu and Lee, Byoungil and Chen, Frederick T. and Tsai, Ming-Jinn},
 doi = {10.1109/jproc.2012.2190369},
 issn = {0018-9219, 1558-2256},
 journal = {Proc. IEEE},
 number = {6},
 pages = {1951--1970},
 publisher = {Institute of Electrical and Electronics Engineers (IEEE)},
 source = {Crossref},
 title = {{Metal{\textendash}Oxide} {RRAM}},
 url = {https://doi.org/10.1109/jproc.2012.2190369},
 volume = {100},
 year = {2012}
}

@article{xiong2021mribased,
 abstract = {Brain tumor segmentation is a challenging problem in medical image processing and analysis. It is a very time-consuming and error-prone task. In order to reduce the burden on physicians and improve the segmentation accuracy, the computer-aided detection (CAD) systems need to be developed. Due to the powerful feature learning ability of the deep learning technology, many deep learning-based methods have been applied to the brain tumor segmentation CAD systems and achieved satisfactory accuracy. However, deep learning neural networks have high computational complexity, and the brain tumor segmentation process consumes significant time. Therefore, in order to achieve the high segmentation accuracy of brain tumors and obtain the segmentation results efficiently, it is very demanding to speed up the segmentation process of brain tumors.},
 author = {Xiong, Siyu and Wu, Guoqing and Fan, Xitian and Feng, Xuan and Huang, Zhongcheng and Cao, Wei and Zhou, Xuegong and Ding, Shijin and Yu, Jinhua and Wang, Lingli and Shi, Zhifeng},
 bdsk-url-1 = {https://doi.org/10.1186/s12859-021-04347-6},
 doi = {10.1186/s12859-021-04347-6},
 issn = {1471-2105},
 journal = {BMC Bioinf.},
 keywords = {Brain tumor segmatation, FPGA acceleration, Neural network},
 number = {1},
 pages = {421},
 publisher = {Springer Science and Business Media LLC},
 source = {Crossref},
 title = {{MRI}-based brain tumor segmentation using {FPGA}-accelerated neural network},
 url = {https://doi.org/10.1186/s12859-021-04347-6},
 urldate = {2023-11-07},
 volume = {22},
 year = {2021}
}

@article{xiu2019time,
 author = {Xiu, Liming},
 doi = {10.1109/mssc.2018.2882285},
 issn = {1943-0582, 1943-0590},
 journal = {IEEE Solid-State Circuits Mag.},
 number = {1},
 pages = {39--55},
 publisher = {Institute of Electrical and Electronics Engineers (IEEE)},
 source = {Crossref},
 title = {Time Moore: {Exploiting} {Moore's} Law From The Perspective of Time},
 url = {https://doi.org/10.1109/mssc.2018.2882285},
 volume = {11},
 year = {2019}
}

@article{young2018recent,
 author = {Young, Tom and Hazarika, Devamanyu and Poria, Soujanya and Cambria, Erik},
 doi = {10.1109/mci.2018.2840738},
 issn = {1556-603X, 1556-6048},
 journal = {IEEE Comput. Intell. Mag.},
 number = {3},
 pages = {55--75},
 publisher = {Institute of Electrical and Electronics Engineers (IEEE)},
 source = {Crossref},
 title = {Recent Trends in Deep Learning Based Natural Language Processing {[Review} Article]},
 url = {https://doi.org/10.1109/mci.2018.2840738},
 volume = {13},
 year = {2018}
}

@article{yu2023rl,
 abstract = {Logic synthesis is a crucial step in electronic design automation tools. The rapid developments of reinforcement learning (RL) have enabled the automated exploration of logic synthesis. Existing RL based methods may lead to data inefficiency, and the exploration approaches for FPGA and ASIC technology mapping in recent works lack the flexibility of the learning process. This work proposes ESE, a reinforcement learning based framework to efficiently learn the logic synthesis process. The framework supports the modeling of logic optimization and technology mapping for FPGA and ASIC. The optimization for the execution time of the synthesis script is also considered. For the modeling of FPGA mapping, the logic optimization and technology mapping are combined to be learned in a flexible way. For the modeling of ASIC mapping, the standard cell based optimization and LUT optimization operations are incorporated into the ASIC synthesis flow. To improve the utilization of samples, the Proximal Policy Optimization model is adopted. Furthermore, the framework is enhanced by supporting MIG based synthesis exploration. Experiments show that for FPGA technology mapping on the VTR benchmark, the average LUT-Level-Product and script runtime are improved by more than 18.3\% and 12.4\% respectively than previous works. For ASIC mapping on the EPFL benchmark, the average Area-Delay-Product is improved by 14.5\%.},
 address = {New York, NY, USA},
 author = {Qian, Yu and Zhou, Xuegong and Zhou, Hao and Wang, Lingli},
 doi = {10.1145/3632174},
 issn = {1084-4309},
 journal = {ACM Trans. Des. Autom. Electron. Syst.},
 keywords = {technology mapping, Majority-Inverter Graph, And-Inverter Graph, Reinforcement learning, logic optimization},
 month = {nov},
 note = {Just Accepted},
 publisher = {Association for Computing Machinery},
 title = {An Efficient Reinforcement Learning Based Framework for Exploring Logic Synthesis},
 url = {https://doi.org/10.1145/3632174},
 year = {2023}
}

@inproceedings{zhang2015fpga,
 author = {Zhang, Chen and Li, Peng and Sun, Guangyu and Guan, Yijin and Xiao, Bingjun and Cong, Jason Optimizing},
 booktitle = {SIGDA International Symposium on Field-Programmable Gate Arrays-FPGA},
 pages = {161--170},
 title = {{FPGA}-based Accelerator Design for Deep Convolutional Neural Networks Proceedings of the 2015 {ACM}},
 volume = {15},
 year = {2015}
}

@inproceedings{zhang2022fullstack,
 abstract = {The rapidly-changing deep learning landscape presents a unique opportunity for building inference accelerators optimized for specific datacenter-scale workloads. We propose Full-stack Accelerator Search Technique (FAST), a hardware accelerator search framework that defines a broad optimization environment covering key design decisions within the hardware-software stack, including hardware datapath, software scheduling, and compiler passes such as operation fusion and tensor padding. In this paper, we analyze bottlenecks in state-of-the-art vision and natural language processing (NLP) models, including EfficientNet and BERT, and use FAST to design accelerators capable of addressing these bottlenecks. FAST-generated accelerators optimized for single workloads improve Perf/TDP by 3.7\texttimes{} on average across all benchmarks compared to TPU-v3. A FAST-generated accelerator optimized for serving a suite of workloads improves Perf/TDP by 2.4\texttimes{} on average compared to TPU-v3. Our return on investment analysis shows that FAST-generated accelerators can potentially be practical for moderate-sized datacenter deployments.},
 address = {New York, NY, USA},
 author = {Zhang, Dan and Huda, Safeen and Songhori, Ebrahim and Prabhu, Kartik and Le, Quoc and Goldie, Anna and Mirhoseini, Azalia},
 booktitle = {Proceedings of the 27th ACM International Conference on Architectural Support for Programming Languages and Operating Systems},
 doi = {10.1145/3503222.3507767},
 isbn = {9781450392051},
 keywords = {design space exploration, hardware-software codesign, tensor processing unit, machine learning, operation fusion},
 location = {Lausanne, Switzerland},
 numpages = {16},
 pages = {27–42},
 publisher = {Association for Computing Machinery},
 series = {ASPLOS '22},
 title = {A Full-Stack Search Technique for Domain Optimized Deep Learning Accelerators},
 url = {https://doi.org/10.1145/3503222.3507767},
 year = {2022}
}

@article{zhou2022photonic,
 author = {Zhou, Hailong and Dong, Jianji and Cheng, Junwei and Dong, Wenchan and Huang, Chaoran and Shen, Yichen and Zhang, Qiming and Gu, Min and Qian, Chao and Chen, Hongsheng and Ruan, Zhichao and Zhang, Xinliang},
 doi = {10.1038/s41377-022-00717-8},
 issn = {2047-7538},
 journal = {Light: Science \&amp; Applications},
 number = {1},
 pages = {30},
 publisher = {Springer Science and Business Media LLC},
 source = {Crossref},
 title = {Photonic matrix multiplication lights up photonic accelerator and beyond},
 url = {https://doi.org/10.1038/s41377-022-00717-8},
 volume = {11},
 year = {2022}
}

@inproceedings{zhou2023area,
 author = {Zhou, Guanglei and Anderson, Jason H},
 booktitle = {Proceedings of the 28th Asia and South Pacific Design Automation Conference},
 pages = {159--165},
 title = {Area-Driven FPGA Logic Synthesis Using Reinforcement Learning},
 year = {2023}
}

<<<<<<< HEAD
@inproceedings{zhu2018benchmarking,
 author = {Zhu, Hongyu and Akrout, Mohamed and Zheng, Bojian and Pelegris, Andrew and Jayarajan, Anand and Phanishayee, Amar and Schroeder, Bianca and Pekhimenko, Gennady},
 booktitle = {2018 IEEE International Symposium on Workload Characterization (IISWC)},
 doi = {10.1109/iiswc.2018.8573476},
 organization = {IEEE},
 pages = {88--100},
 publisher = {IEEE},
 source = {Crossref},
 title = {Benchmarking and Analyzing Deep Neural Network Training},
 url = {https://doi.org/10.1109/iiswc.2018.8573476},
 year = {2018}
=======
@misc{krishnan2022multiagent,
      title={Multi-Agent Reinforcement Learning for Microprocessor Design Space Exploration}, 
      author={Srivatsan Krishnan and Natasha Jaques and Shayegan Omidshafiei and Dan Zhang and Izzeddin Gur and Vijay Janapa Reddi and Aleksandra Faust},
      year={2022},
      eprint={2211.16385},
      archivePrefix={arXiv},
      primaryClass={cs.AR}
}

@inproceedings{zhangfast,
author = {Zhang, Dan and Huda, Safeen and Songhori, Ebrahim and Prabhu, Kartik and Le, Quoc and Goldie, Anna and Mirhoseini, Azalia},
title = {A Full-Stack Search Technique for Domain Optimized Deep Learning Accelerators},
year = {2022},
isbn = {9781450392051},
publisher = {Association for Computing Machinery},
address = {New York, NY, USA},
url = {https://doi.org/10.1145/3503222.3507767},
doi = {10.1145/3503222.3507767},
abstract = {The rapidly-changing deep learning landscape presents a unique opportunity for building inference accelerators optimized for specific datacenter-scale workloads. We propose Full-stack Accelerator Search Technique (FAST), a hardware accelerator search framework that defines a broad optimization environment covering key design decisions within the hardware-software stack, including hardware datapath, software scheduling, and compiler passes such as operation fusion and tensor padding. In this paper, we analyze bottlenecks in state-of-the-art vision and natural language processing (NLP) models, including EfficientNet and BERT, and use FAST to design accelerators capable of addressing these bottlenecks. FAST-generated accelerators optimized for single workloads improve Perf/TDP by 3.7\texttimes{} on average across all benchmarks compared to TPU-v3. A FAST-generated accelerator optimized for serving a suite of workloads improves Perf/TDP by 2.4\texttimes{} on average compared to TPU-v3. Our return on investment analysis shows that FAST-generated accelerators can potentially be practical for moderate-sized datacenter deployments.},
booktitle = {Proceedings of the 27th ACM International Conference on Architectural Support for Programming Languages and Operating Systems},
pages = {27–42},
numpages = {16},
keywords = {design space exploration, hardware-software codesign, tensor processing unit, machine learning, operation fusion},
location = {Lausanne, Switzerland},
series = {ASPLOS '22}
}

@article{rayis2014,
author = {El-Rayis, A.O.},
title = {Reconfigurable architectures for the next generation of mobile device telecommunications systems},
year = {2014},
url = {: https://www.researchgate.net/publication/292608967}
>>>>>>> 283d781a
}<|MERGE_RESOLUTION|>--- conflicted
+++ resolved
@@ -1,4 +1,9 @@
-<<<<<<< HEAD
+@article{gwennap_certus-nx_nodate,
+  author        = {Gwennap, Linley},
+  language      = {en},
+  title         = {Certus-{NX} Innovates General-Purpose {FPGAs}}
+}
+
 @inproceedings{adolf2016fathom,
  author = {Adolf, Robert and Rama, Saketh and Reagen, Brandon and Wei, Gu-yeon and Brooks, David},
  booktitle = {2016 IEEE International Symposium on Workload Characterization (IISWC)},
@@ -10,13 +15,6 @@
  title = {Fathom: {Reference} workloads for modern deep learning methods},
  url = {https://doi.org/10.1109/iiswc.2016.7581275},
  year = {2016}
-=======
-@techreport{gwennap_certus-nx_nodate,
-  author        = {Gwennap, Linley},
-  title         = {White paper: Certus-NX Innovates General-Purpose FPGAs.},
-  year          = {2020},
-  institution   = {The Linely Group, sponsored by Lattice}
->>>>>>> 283d781a
 }
 
 @inproceedings{agnesina2023autodmp,
@@ -1247,7 +1245,6 @@
  year = {2023}
 }
 
-<<<<<<< HEAD
 @inproceedings{zhu2018benchmarking,
  author = {Zhu, Hongyu and Akrout, Mohamed and Zheng, Bojian and Pelegris, Andrew and Jayarajan, Anand and Phanishayee, Amar and Schroeder, Bianca and Pekhimenko, Gennady},
  booktitle = {2018 IEEE International Symposium on Workload Characterization (IISWC)},
@@ -1259,14 +1256,6 @@
  title = {Benchmarking and Analyzing Deep Neural Network Training},
  url = {https://doi.org/10.1109/iiswc.2018.8573476},
  year = {2018}
-=======
-@misc{krishnan2022multiagent,
-      title={Multi-Agent Reinforcement Learning for Microprocessor Design Space Exploration}, 
-      author={Srivatsan Krishnan and Natasha Jaques and Shayegan Omidshafiei and Dan Zhang and Izzeddin Gur and Vijay Janapa Reddi and Aleksandra Faust},
-      year={2022},
-      eprint={2211.16385},
-      archivePrefix={arXiv},
-      primaryClass={cs.AR}
 }
 
 @inproceedings{zhangfast,
@@ -1285,12 +1274,4 @@
 keywords = {design space exploration, hardware-software codesign, tensor processing unit, machine learning, operation fusion},
 location = {Lausanne, Switzerland},
 series = {ASPLOS '22}
-}
-
-@article{rayis2014,
-author = {El-Rayis, A.O.},
-title = {Reconfigurable architectures for the next generation of mobile device telecommunications systems},
-year = {2014},
-url = {: https://www.researchgate.net/publication/292608967}
->>>>>>> 283d781a
 }