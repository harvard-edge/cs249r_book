--- conflicted
+++ resolved
@@ -1,38 +1,14 @@
-<<<<<<< HEAD
-_Last Updated: May 30, 2025_
+_Last Updated: Jun 04, 2025_
 
 ## 2025 Changes
 
-### 📅 Published on May 30, 2025
-
-128 files updated (70112 lines added, 40860 lines removed)
-=======
-_Last Updated: Jun 04, 2025_
-
-## 2025 Changes
-
 ### 📅 Published on Jun 04, 2025
 
 15 files updated (8567 lines added, 3232 lines removed)
->>>>>>> 65d3a6de
 
 <details open>
   <summary>**Major Updates**</summary>
 
-<<<<<<< HEAD
-- **AI Acceleration**: <span style="color:green">+++</span><span style="color:red">--</span> (270 lines added, 216 lines removed)
-- **AI Acceleration**: <span style="color:green">+++</span><span style="color:red">--</span> (5988 lines added, 4203 lines removed)
-- **AI Frameworks**: <span style="color:green">+++</span><span style="color:red">--</span> (330 lines added, 193 lines removed)
-- **AI Frameworks**: <span style="color:green">+++</span><span style="color:red">--</span> (3315 lines added, 1766 lines removed)
-- **AI Training**: <span style="color:green">+++</span><span style="color:red">--</span> (279 lines added, 207 lines removed)
-- **AI Training**: <span style="color:green">+++</span><span style="color:red">--</span> (3865 lines added, 2158 lines removed)
-- **AI Workflow**: <span style="color:green">+++</span><span style="color:red">--</span> (1413 lines added, 922 lines removed)
-- **AI for Good**: <span style="color:green">+++</span><span style="color:red">--</span> (1186 lines added, 619 lines removed)
-- **About the Book**: <span style="color:green">+++</span><span style="color:red">---</span> (397 lines added, 397 lines removed)
-- **Acknowledgements**: <span style="color:green">+++</span><span style="color:red">--</span> (1284 lines added, 1269 lines removed)
-- **Acknowledgements**: <span style="color:green">+++</span><span style="color:red">--</span> (625 lines added, 420 lines removed)
-- **Benchmarking AI**: <span style="color:green">+++</span><span style="color:red">--</span> (1984 lines added, 1536 lines removed)
-=======
 - **AI Acceleration**: <span style="color:green">+++++</span><span style="color:red"></span> (757 lines added, 130 lines removed)
 - **AI Frameworks**: <span style="color:green">+++++</span><span style="color:red"></span> (1206 lines added, 118 lines removed)
 - **AI Training**: <span style="color:green">++++</span><span style="color:red">-</span> (173 lines added, 46 lines removed)
@@ -272,7 +248,6 @@
 - **AI for Good**: <span style="color:green">+++</span><span style="color:red">--</span> (373 lines added, 188 lines removed)
 - **Acknowledgements**: <span style="color:green">++</span><span style="color:red">---</span> (334 lines added, 336 lines removed)
 - **Benchmarking AI**: <span style="color:green">+++</span><span style="color:red">--</span> (576 lines added, 384 lines removed)
->>>>>>> 65d3a6de
 - **Book Changelog**: <span style="color:green">+++</span><span style="color:red">--</span> (1708 lines added, 1697 lines removed)
 - **Contributors**: <span style="color:green">+++</span><span style="color:red">---</span> (202 lines added, 202 lines removed)
 - **DL Primer**: <span style="color:green">+++</span><span style="color:red">--</span> (1223 lines added, 1033 lines removed)
