--- conflicted
+++ resolved
@@ -1,10 +1,3 @@
-<<<<<<< HEAD
-_Last Updated: Mar 26, 2025_
-
-## 2025 Changes
-
-### 📅 Published on Mar 26, 2025
-=======
 _Last Updated: May 03, 2025_
 
 ## 2025 Changes
@@ -29,17 +22,12 @@
 - **On-Device Learning**: <span style="color:green">+++</span><span style="color:red">--</span> (1029 lines added, 927 lines removed)
 - **Small Language Models (SLM)**: <span style="color:green">+++</span><span style="color:red">--</span> (314 lines added, 162 lines removed)
 - **Vision-Language Models (VLM)**: <span style="color:green">++++</span><span style="color:red">-</span> (409 lines added, 177 lines removed)
->>>>>>> dedd19ae
 
 </details>
 
 <details open>
   <summary>**Minor Updates**</summary>
 
-<<<<<<< HEAD
-- **Ops**: <span style="color:green">+++</span><span style="color:red">---</span> (1 lines added, 1 lines removed)
-- **Robust Ai**: <span style="color:green">++++++</span><span style="color:red"></span> (3 lines added, 0 lines removed)
-=======
 - **AI Acceleration**: <span style="color:green">+</span><span style="color:red">----</span> (27 lines added, 104 lines removed)
 - **AI Frameworks**: <span style="color:green">++</span><span style="color:red">---</span> (64 lines added, 96 lines removed)
 - **AI Workflow**: <span style="color:green">+++</span><span style="color:red">--</span> (109 lines added, 63 lines removed)
@@ -76,7 +64,6 @@
 
 - **ML Operations**: <span style="color:green">+++</span><span style="color:red">---</span> (1 lines added, 1 lines removed)
 - **Robust AI**: <span style="color:green">++++++</span><span style="color:red"></span> (3 lines added, 0 lines removed)
->>>>>>> dedd19ae
 
 </details>
 
