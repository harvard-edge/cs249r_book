--- conflicted
+++ resolved
@@ -657,12 +657,7 @@
 
 * neural architecture search (NAS) to automatically search for optimal network architectures
 
-<<<<<<< HEAD
--   AutoML, which as described in @sec-ai_frameworks-advanced,
-    automates the ML pipeline.
-=======
-* AutoML, which as described in the [Advanced Features][@sec-ai_frameworks-advanced] section, automates the ML pipeline.
->>>>>>> ccb55c85
+* AutoML, which as described in @sec-ai_frameworks-advanced, automates the ML pipeline.
 
 ## Conclusion
 
